--- conflicted
+++ resolved
@@ -22,11 +22,7 @@
     strategy:
       fail-fast: false
       matrix:
-<<<<<<< HEAD
-        python_ver: ['3.10', '3.11', '3.12']
-=======
         python_ver: ['3.9', '3.10', '3.11', '3.12']
->>>>>>> 73d7803d
         os: [ubuntu-latest, macos-latest]
     runs-on: ${{ matrix.os }}
     defaults:
