name: static analysis

on:
  pull_request:
    types: [opened, synchronize, reopened, ready_for_review]
    branches:
      - develop
      - main
      - release/**
      - feature/**
      - hotfix/**
  push:
    branches:
      - develop
      - main
      - release/**
      - feature/**
      - hotfix/**

concurrency:
  group: ${{ github.workflow }}-${{ github.head_ref || github.run_id }}
  cancel-in-progress: true

env:
  source_dir: geoh5py

jobs:
  pylint:
    name: pylint
    if: github.event_name != 'pull_request' || github.event.pull_request.draft == false
    runs-on: ubuntu-latest
    defaults:
      run:
        shell: bash
    env:
      POETRY_VIRTUALENVS_CREATE: true
      POETRY_VIRTUALENVS_IN_PROJECT: true
    steps:
      - uses: actions/checkout@v4
      - name: Set up Python version
        uses: actions/setup-python@v5
        with:
<<<<<<< HEAD
          python-version: "3.10"
=======
          python-version: '3.9'
>>>>>>> 73d7803d
      - name: Get full Python version
        id: full-python-version
        shell: bash
        run: echo "version=$(python -c "import sys; print('-'.join(str(v) for v in sys.version_info))")" >> $GITHUB_OUTPUT
      - name: Install Poetry
        run: |
          curl -sSL https://install.python-poetry.org | POETRY_HOME=$HOME/.poetry python -
          echo "$HOME/.poetry/bin" >> $GITHUB_PATH
      - name: Set up cache
        uses: actions/cache@v4
        id: cache
        env:
          # Increase this value to reset cache if poetry.lock has not changed
          CACHE_NUMBER: 1
        with:
          path: .venv
          key: venv-${{ runner.os }}-${{ steps.full-python-version.outputs.version }}-${{ hashFiles('**/poetry.lock') }}-{{ env.CACHE_NUMBER }}
      - name: Ensure cache is healthy
        if: steps.cache.outputs.cache-hit == 'true'
        shell: bash
        run: timeout 10s poetry run pip --version || rm -rf .venv
      - name: Install dependencies
        run: poetry install -vvv
      - name: capture modified files
        if: github.event_name == 'pull_request'
        run: >-
          git fetch --deepen=500 origin ${{github.base_ref}}
          && echo "FILES_PARAM=$(
          git diff --diff-filter=AM --name-only refs/remotes/origin/${{github.base_ref}}... -- | grep -E "^(${source_dir}|tests)/.*\.py$" | xargs
          )" >> $GITHUB_ENV
      - name: Run pylint on modified files
        if: github.event_name == 'pull_request' && env.FILES_PARAM
        run: poetry run pylint $FILES_PARAM
      - name: Run pylint on all files
        if: github.event_name == 'push'
        run: poetry run pylint $source_dir tests<|MERGE_RESOLUTION|>--- conflicted
+++ resolved
@@ -40,11 +40,7 @@
       - name: Set up Python version
         uses: actions/setup-python@v5
         with:
-<<<<<<< HEAD
-          python-version: "3.10"
-=======
-          python-version: '3.9'
->>>>>>> 73d7803d
+          python-version: '3.10'
       - name: Get full Python version
         id: full-python-version
         shell: bash
