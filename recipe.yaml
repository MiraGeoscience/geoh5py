schema_version: 1

context:
  name: "geoh5py"
<<<<<<< HEAD
  version: "0.0.0"  # This will be replaced by the actual version in the build process
=======
  version: "0.12.0a1"
  python_min: "3.10"
>>>>>>> 53f79816

package:
  name: ${{ name|lower }}
  version: ${{ version }}

source:
  path: ../${{ name}}

build:
  number: 0
  noarch: python
  script: ${{ PYTHON }} -m pip install . -vv --no-deps --no-build-isolation

requirements:
  host:
    - python 3.10.*
    - poetry-core >=1.0.0
    - setuptools
    - pip
  run:
    - python >=${{ python_min }}
    - h5py >=3.2.1, <4.0.dev
    - numpy >=1.26.0, <1.27.dev
    - pillow >=10.3.0, <10.4.dev
    - pydantic >=2.5.2, <3.0.dev

tests:
  - python:
      imports:
        - geoh5py
  - script:
      - pytest --ignore=tests/version_test.py
    requirements:
      run:
        - pytest
        - scipy >= 1.14.0, <1.15.dev
    files:
      source:
        - tests/

about:
  summary: Python API for geoh5, an open file format for geoscientific data.
  description: |
    The geoh5py library has been created for the manipulation and storage of a wide range of
    geoscientific data (points, curve, surface, 2D and 3D grids) in GEOH5 file format. Users will
    be able to directly leverage the powerful visualization capabilities of
    (Geoscience ANALYST)<https://mirageoscience.com/mining-industry-software/geoscience-analyst/>
    along with open-source code from the Python ecosystem.
  license: LGPL-3.0-only
  license_file:
    - COPYING
    - COPYING.LESSER
  homepage: https://www.mirageoscience.com/mining-industry-software/python-integration/
  repository: https://github.com/MiraGeoscience/geoh5py
  documentation: https://mirageoscience-geoh5py.readthedocs-hosted.com/

extra:
  recipe-maintainers:
    - andrewg-mira
    - sebhmg<|MERGE_RESOLUTION|>--- conflicted
+++ resolved
@@ -2,12 +2,8 @@
 
 context:
   name: "geoh5py"
-<<<<<<< HEAD
   version: "0.0.0"  # This will be replaced by the actual version in the build process
-=======
-  version: "0.12.0a1"
   python_min: "3.10"
->>>>>>> 53f79816
 
 package:
   name: ${{ name|lower }}
