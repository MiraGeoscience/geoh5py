from __future__ import annotations

import uuid
import weakref
from contextlib import contextmanager
<<<<<<< HEAD
from dataclasses import dataclass
from typing import (
    TYPE_CHECKING,
    Callable,
    ClassVar,
    Dict,
    Optional,
    Type,
    Union,
    ValuesView,
    cast,
)
=======
from typing import TYPE_CHECKING, ClassVar, Dict, List, Optional, Type, cast
from weakref import ReferenceType

from geoh5io.shared import weakref_utils
>>>>>>> 7f8f038f

from geoh5io.io import H5Reader

from .root_group import RootGroup

if TYPE_CHECKING:
    from geoh5io.groups import group
    from geoh5io.objects import object_base
    from geoh5io.data import data
    from geoh5io.shared import entity_type


<<<<<<< HEAD
WeakRefDuckType = Union[weakref.ReferenceType, Callable[[], Optional["Workspace"]]]


@dataclass
class WorkspaceAttributes:
    contributors = None
    distance_unit = None
    ga_version = None
    version = None


=======
>>>>>>> 7f8f038f
class Workspace:

    _active_ref: ClassVar[ReferenceType[Workspace]] = type(None)  # type: ignore

    def __init__(self, h5file: str = None, root: RootGroup = None):
        self._workspace_attributes = None
        self._base = "GEOSCIENCE"
        self._h5file = h5file

<<<<<<< HEAD
        # TODO: store values as weak references
        self._types: Dict[uuid.UUID, entity_type.EntityType] = {}
        self._groups: Dict[uuid.UUID, group.Group] = {}
        self._objects: Dict[uuid.UUID, object_base.ObjectBase] = {}
        self._data: Dict[uuid.UUID, data.Data] = {}
        self._tree: Dict = {}
=======
        self._types: Dict[uuid.UUID, ReferenceType[entity_type.EntityType]] = {}
        self._groups: Dict[uuid.UUID, ReferenceType[group.Group]] = {}
        self._objects: Dict[uuid.UUID, ReferenceType[object_base.ObjectBase]] = {}
        self._data: Dict[uuid.UUID, ReferenceType[data.Data]] = {}

>>>>>>> 7f8f038f
        self._root = root if root is not None else RootGroup(self)

    @property
    def version(self):
        if getattr(self, "_workspace_attributes", None) is None:
            self.get_workspace_attributes()

        return (
            self._workspace_attributes.version,
            self._workspace_attributes.ga_version,
        )

    @property
    def tree(self):
        if not getattr(self, "_tree"):
            self._tree = H5Reader.get_project_tree(self.h5file, self._base)

        return self._tree

    # def show_object(self, name: str):
    #
    #     self.tree

    @property
    def root(self) -> "group.Group":
        return self._root

    def activate(self):
        """ Makes this workspace the active one.

            In case the workspace gets deleted, Workspace.active() safely returns None.
        """
        if Workspace._active_ref() is not self:
            Workspace._active_ref = weakref.ref(self)

    def deactivate(self):
        """ Deactivate this workspace if it was the active one, else does nothing.
        """
        if Workspace._active_ref() is self:
            Workspace._active_ref = type(None)

    @staticmethod
    def active() -> Workspace:
        """ Get the active workspace. """
        active_one = Workspace._active_ref()
        if active_one is None:
            raise RuntimeError("No active workspace.")

        # so that type check does not complain of possible returned None
        return cast(Workspace, active_one)

<<<<<<< HEAD
    def register_type(self, staged_type: "entity_type.EntityType"):
        # TODO: raise exception if it does already exists
        self._types[staged_type.uid] = staged_type

    def register_group(self, staged_group: "group.Group"):
        # TODO: raise exception if it does already exists
        self._groups[staged_group.uid] = staged_group

    def register_data(self, staged_data: "data.Data"):
        # TODO: raise exception if it does already exists
        self._data[staged_data.uid] = staged_data

    def register_object(self, staged_object: "object_base.ObjectBase"):
        # TODO: raise exception if it does already exists
        self._objects[staged_object.uid] = staged_object
=======
    def _register_type(self, entity_type: "entity_type.EntityType"):
        weakref_utils.insert_once(self._types, entity_type.uid, entity_type)

    def _register_group(self, group: "group.Group"):
        weakref_utils.insert_once(self._groups, group.uid, group)

    def _register_data(self, data: "data.Data"):
        weakref_utils.insert_once(self._data, data.uid, data)

    def _register_object(self, obj: "object_base.ObjectBase"):
        weakref_utils.insert_once(self._objects, obj.uid, obj)
>>>>>>> 7f8f038f

    def find_type(
        self, type_uid: uuid.UUID, type_class: Type["entity_type.EntityType"]
    ) -> Optional["entity_type.EntityType"]:
        found_type = weakref_utils.get_clean_ref(self._types, type_uid)
        return found_type if isinstance(found_type, type_class) else None

    def all_groups(self) -> List["group.Group"]:
        weakref_utils.remove_none_referents(self._groups)
        return [cast("group.Group", v()) for v in self._groups.values()]

    def find_group(self, group_uid: uuid.UUID) -> Optional["group.Group"]:
        return weakref_utils.get_clean_ref(self._groups, group_uid)

    def all_objects(self) -> List["object_base.ObjectBase"]:
        weakref_utils.remove_none_referents(self._objects)
        return [cast("object_base.ObjectBase", v()) for v in self._objects.values()]

    def find_object(self, object_uid: uuid.UUID) -> Optional["object_base.ObjectBase"]:
        return weakref_utils.get_clean_ref(self._objects, object_uid)

    def all_data(self) -> List["data.Data"]:
        weakref_utils.remove_none_referents(self._data)
        return [cast("data.Data", v()) for v in self._data.values()]

    def find_data(self, data_uid: uuid.UUID) -> Optional["data.Data"]:
        return weakref_utils.get_clean_ref(self._data, data_uid)

    @property
    def h5file(self) -> str:
        assert self._h5file is not None, "The 'h5file' property name must be set"
        return self._h5file

    @h5file.setter
    def h5file(self, h5file):
        self._h5file = h5file

    def get_workspace_attributes(self):
        """ Fetch the workspace attributes
        """

        if getattr(self, "_project_attributes", None) is None:

            self._workspace_attributes = WorkspaceAttributes()

            attributes = H5Reader.get_project_attributes(self.h5file, self._base)

            for (attr, value) in zip(attributes.keys(), attributes.values()):
                setattr(self._workspace_attributes, attr, value)

        return self._workspace_attributes

    def load_geoh5_workspace(self):
        """ Load the groups, objects, data and types from H5file
        """

        tree = H5Reader.get_project_tree(self.h5file, self._base)
        # if getattr(self, "_project_attributes", None) is None:
        # for (attr, value) in zip(attributes.keys(), attributes.values()):
        #     setattr(self._workspace_attributes, attr, value)

        return tree


@contextmanager
def active_workspace(workspace: Workspace):
    previous_active_ref = Workspace._active_ref  # pylint: disable=protected-access
    workspace.activate()
    yield workspace

    workspace.deactivate()
    # restore previous active workspace when leaving the context
    previous_active = previous_active_ref()
    if previous_active is not None:
        previous_active.activate()  # pylint: disable=no-member<|MERGE_RESOLUTION|>--- conflicted
+++ resolved
@@ -3,27 +3,12 @@
 import uuid
 import weakref
 from contextlib import contextmanager
-<<<<<<< HEAD
 from dataclasses import dataclass
-from typing import (
-    TYPE_CHECKING,
-    Callable,
-    ClassVar,
-    Dict,
-    Optional,
-    Type,
-    Union,
-    ValuesView,
-    cast,
-)
-=======
 from typing import TYPE_CHECKING, ClassVar, Dict, List, Optional, Type, cast
 from weakref import ReferenceType
 
+from geoh5io.io import H5Reader
 from geoh5io.shared import weakref_utils
->>>>>>> 7f8f038f
-
-from geoh5io.io import H5Reader
 
 from .root_group import RootGroup
 
@@ -34,10 +19,6 @@
     from geoh5io.shared import entity_type
 
 
-<<<<<<< HEAD
-WeakRefDuckType = Union[weakref.ReferenceType, Callable[[], Optional["Workspace"]]]
-
-
 @dataclass
 class WorkspaceAttributes:
     contributors = None
@@ -46,8 +27,6 @@
     version = None
 
 
-=======
->>>>>>> 7f8f038f
 class Workspace:
 
     _active_ref: ClassVar[ReferenceType[Workspace]] = type(None)  # type: ignore
@@ -56,21 +35,12 @@
         self._workspace_attributes = None
         self._base = "GEOSCIENCE"
         self._h5file = h5file
-
-<<<<<<< HEAD
-        # TODO: store values as weak references
-        self._types: Dict[uuid.UUID, entity_type.EntityType] = {}
-        self._groups: Dict[uuid.UUID, group.Group] = {}
-        self._objects: Dict[uuid.UUID, object_base.ObjectBase] = {}
-        self._data: Dict[uuid.UUID, data.Data] = {}
         self._tree: Dict = {}
-=======
         self._types: Dict[uuid.UUID, ReferenceType[entity_type.EntityType]] = {}
         self._groups: Dict[uuid.UUID, ReferenceType[group.Group]] = {}
         self._objects: Dict[uuid.UUID, ReferenceType[object_base.ObjectBase]] = {}
         self._data: Dict[uuid.UUID, ReferenceType[data.Data]] = {}
 
->>>>>>> 7f8f038f
         self._root = root if root is not None else RootGroup(self)
 
     @property
@@ -122,23 +92,6 @@
         # so that type check does not complain of possible returned None
         return cast(Workspace, active_one)
 
-<<<<<<< HEAD
-    def register_type(self, staged_type: "entity_type.EntityType"):
-        # TODO: raise exception if it does already exists
-        self._types[staged_type.uid] = staged_type
-
-    def register_group(self, staged_group: "group.Group"):
-        # TODO: raise exception if it does already exists
-        self._groups[staged_group.uid] = staged_group
-
-    def register_data(self, staged_data: "data.Data"):
-        # TODO: raise exception if it does already exists
-        self._data[staged_data.uid] = staged_data
-
-    def register_object(self, staged_object: "object_base.ObjectBase"):
-        # TODO: raise exception if it does already exists
-        self._objects[staged_object.uid] = staged_object
-=======
     def _register_type(self, entity_type: "entity_type.EntityType"):
         weakref_utils.insert_once(self._types, entity_type.uid, entity_type)
 
@@ -150,7 +103,6 @@
 
     def _register_object(self, obj: "object_base.ObjectBase"):
         weakref_utils.insert_once(self._objects, obj.uid, obj)
->>>>>>> 7f8f038f
 
     def find_type(
         self, type_uid: uuid.UUID, type_class: Type["entity_type.EntityType"]
