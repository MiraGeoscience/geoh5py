--- conflicted
+++ resolved
@@ -18,8 +18,6 @@
 # ''''''''''''''''''''''''''''''''''''''''''''''''''''''''''''''''''''''''''''''
 
 
-<<<<<<< HEAD
-
 import logging
 from importlib.metadata import PackageNotFoundError
 from pathlib import Path
@@ -31,8 +29,4 @@
     __version__ = "unknown-" + datetime.today().strftime("%Y%m%d")
     __version_tuple__ = (0, 0, 0, "unknown", "unknown")
 
-=======
-__version__ = "0.12.0a1"
-
->>>>>>> af2991b8
 from geoh5py.workspace.workspace import Workspace, active_workspace