#  Copyright (c) 2024 Mira Geoscience Ltd.
#
#  This file is part of geoh5py.
#
#  geoh5py is free software: you can redistribute it and/or modify
#  it under the terms of the GNU Lesser General Public License as published by
#  the Free Software Foundation, either version 3 of the License, or
#  (at your option) any later version.
#
#  geoh5py is distributed in the hope that it will be useful,
#  but WITHOUT ANY WARRANTY; without even the implied warranty of
#  MERCHANTABILITY or FITNESS FOR A PARTICULAR PURPOSE.  See the
#  GNU Lesser General Public License for more details.
#
#  You should have received a copy of the GNU Lesser General Public License
#  along with geoh5py.  If not, see <https://www.gnu.org/licenses/>.

# flake8: noqa

import inspect

from geoh5py.workspace import Workspace

from . import groups, objects
from .groups import CustomGroup

<<<<<<< HEAD
=======
# Define the variable '__version__' at the runtime
try:
    from setuptools_scm import get_version

    # This will fail with LookupError if the package is not installed in
    # editable mode or if Git is not installed.
    __version__ = get_version(root="..", relative_to=__file__)
except (ImportError, LookupError):
    # As a fallback, use the version that is hard-coded in the file.
    try:
        from geoh5py._version import __version__  # noqa: F401
    except ModuleNotFoundError:
        # The user is probably trying to run this without having installed
        # the package, so complain.
        raise RuntimeError(
            "Hatch VCS Footgun Example is not correctly installed. "
            "Please install it with pip."
        )


>>>>>>> 36ea391b
def get_type_uid_classes():
    members = []
    for _, member in inspect.getmembers(groups) + inspect.getmembers(objects):
        if inspect.isclass(member) and hasattr(member, "default_type_uid"):
            members.append(member)

    return members


TYPE_UID_TO_CLASS = {k.default_type_uid(): k for k in get_type_uid_classes()}<|MERGE_RESOLUTION|>--- conflicted
+++ resolved
@@ -24,29 +24,7 @@
 from . import groups, objects
 from .groups import CustomGroup
 
-<<<<<<< HEAD
-=======
-# Define the variable '__version__' at the runtime
-try:
-    from setuptools_scm import get_version
 
-    # This will fail with LookupError if the package is not installed in
-    # editable mode or if Git is not installed.
-    __version__ = get_version(root="..", relative_to=__file__)
-except (ImportError, LookupError):
-    # As a fallback, use the version that is hard-coded in the file.
-    try:
-        from geoh5py._version import __version__  # noqa: F401
-    except ModuleNotFoundError:
-        # The user is probably trying to run this without having installed
-        # the package, so complain.
-        raise RuntimeError(
-            "Hatch VCS Footgun Example is not correctly installed. "
-            "Please install it with pip."
-        )
-
-
->>>>>>> 36ea391b
 def get_type_uid_classes():
     members = []
     for _, member in inspect.getmembers(groups) + inspect.getmembers(objects):
