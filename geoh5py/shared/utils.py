--- conflicted
+++ resolved
@@ -1,4 +1,3 @@
-<<<<<<< HEAD
 #  Copyright (c) 2023 Mira Geoscience Ltd.
 #
 #  This file is part of geoh5py.
@@ -219,6 +218,13 @@
                         decimal=decimal,
                         err_msg=f"Error comparing attribute '{attr}'.",
                     )
+            elif isinstance(getattr(object_a, attr[1:]), float):
+                np.testing.assert_almost_equal(
+                    getattr(object_a, attr[1:]),
+                    getattr(object_b, attr[1:]),
+                    decimal=decimal,
+                    err_msg=f"Error comparing attribute '{attr}'.",
+                )
             else:
                 assert np.all(
                     getattr(object_a, attr[1:]) == getattr(object_b, attr[1:])
@@ -490,502 +496,6 @@
             [0.0, 0.0, 1.0],
         ]
     )
-=======
-#  Copyright (c) 2023 Mira Geoscience Ltd.
-#
-#  This file is part of geoh5py.
-#
-#  geoh5py is free software: you can redistribute it and/or modify
-#  it under the terms of the GNU Lesser General Public License as published by
-#  the Free Software Foundation, either version 3 of the License, or
-#  (at your option) any later version.
-#
-#  geoh5py is distributed in the hope that it will be useful,
-#  but WITHOUT ANY WARRANTY; without even the implied warranty of
-#  MERCHANTABILITY or FITNESS FOR A PARTICULAR PURPOSE.  See the
-#  GNU Lesser General Public License for more details.
-#
-#  You should have received a copy of the GNU Lesser General Public License
-#  along with geoh5py.  If not, see <https://www.gnu.org/licenses/>.
-
-from __future__ import annotations
-
-import warnings
-from abc import ABC
-from contextlib import contextmanager
-from io import BytesIO
-from pathlib import Path
-from typing import TYPE_CHECKING, Any, Callable
-from uuid import UUID
-
-import h5py
-import numpy as np
-
-if TYPE_CHECKING:
-    from ..workspace import Workspace
-    from .entity import Entity
-
-
-@contextmanager
-def fetch_active_workspace(workspace: Workspace | None, mode: str = "r"):
-    """
-    Open a workspace in the requested 'mode'.
-
-    If receiving an opened Workspace instead, merely return the given workspace.
-
-    :param workspace: A Workspace class
-    :param mode: Set the h5 read/write mode
-
-    :return h5py.File: Handle to an opened Workspace.
-    """
-    if (
-        workspace is None
-        or getattr(workspace, "_geoh5")
-        and mode in workspace.geoh5.mode
-    ):
-        try:
-            yield workspace
-        finally:
-            pass
-    else:
-        if getattr(workspace, "_geoh5"):
-            warnings.warn(
-                f"Closing the workspace in mode '{workspace.geoh5.mode}' "
-                f"and re-opening in mode '{mode}'."
-            )
-            workspace.close()
-
-        try:
-            yield workspace.open(mode=mode)
-        finally:
-            workspace.close()
-
-
-@contextmanager
-def fetch_h5_handle(file: str | h5py.File | Path, mode: str = "r") -> h5py.File:
-    """
-    Open in read+ mode a geoh5 file from string.
-    If receiving a file instead of a string, merely return the given file.
-
-    :param file: Name or handle to a geoh5 file.
-    :param mode: Set the h5 read/write mode
-
-    :return h5py.File: Handle to an opened h5py file.
-    """
-    if isinstance(file, h5py.File):
-        try:
-            yield file
-        finally:
-            pass
-    else:
-        if Path(file).suffix != ".geoh5":
-            raise ValueError("Input h5 file must have a 'geoh5' extension.")
-
-        h5file = h5py.File(file, mode)
-
-        try:
-            yield h5file
-        finally:
-            h5file.close()
-
-
-def match_values(vec_a, vec_b, collocation_distance=1e-4) -> np.ndarray:
-    """
-    Find indices of matching values between two arrays, within collocation_distance.
-
-    :param: vec_a, list or numpy.ndarray
-        Input sorted values
-
-    :param: vec_b, list or numpy.ndarray
-        Query values
-
-    :return: indices, numpy.ndarray
-        Pairs of indices for matching values between the two arrays such
-        that vec_a[ind[:, 0]] == vec_b[ind[:, 1]].
-    """
-    ind_sort = np.argsort(vec_a)
-    ind = np.minimum(
-        np.searchsorted(vec_a[ind_sort], vec_b, side="right"), vec_a.shape[0] - 1
-    )
-    nearests = np.c_[ind, ind - 1]
-    match = np.where(
-        np.abs(vec_a[ind_sort][nearests] - vec_b[:, None]) < collocation_distance
-    )
-    indices = np.c_[ind_sort[nearests[match[0], match[1]]], match[0]]
-    return indices
-
-
-def merge_arrays(
-    head,
-    tail,
-    replace="A->B",
-    mapping=None,
-    collocation_distance=1e-4,
-    return_mapping=False,
-) -> np.ndarray:
-    """
-    Given two numpy.arrays of different length, find the matching values and append both arrays.
-
-    :param: head, numpy.array of float
-        First vector of shape(M,) to be appended.
-    :param: tail, numpy.array of float
-        Second vector of shape(N,) to be appended
-    :param: mapping=None, numpy.ndarray of int
-        Optional array where values from the head are replaced by the tail.
-    :param: collocation_distance=1e-4, float
-        Tolerance between matching values.
-
-    :return: numpy.array shape(O,)
-        Unique values from head to tail without repeats, within collocation_distance.
-    """
-
-    if mapping is None:
-        mapping = match_values(head, tail, collocation_distance=collocation_distance)
-
-    if mapping.shape[0] > 0:
-        if replace == "B->A":
-            head[mapping[:, 0]] = tail[mapping[:, 1]]
-        else:
-            tail[mapping[:, 1]] = head[mapping[:, 0]]
-
-        tail = np.delete(tail, mapping[:, 1])
-
-    if return_mapping:
-        return np.r_[head, tail], mapping
-
-    return np.r_[head, tail]
-
-
-def clear_array_attributes(entity: Entity, recursive: bool = False):
-    """
-    Clear all stashed values of attributes from an entity to free up memory.
-
-    :param entity: Entity to clear attributes from.
-    :param recursive: Clear attributes from children entities.
-    """
-    if isinstance(entity.workspace.h5file, BytesIO):
-        return
-
-    for attribute in ["vertices", "cells", "values", "prisms", "layers"]:
-        if hasattr(entity, attribute):
-            setattr(entity, f"_{attribute}", None)
-
-    if recursive:
-        for child in entity.children:
-            clear_array_attributes(child, recursive=recursive)
-
-
-def compare_entities(
-    object_a, object_b, ignore: list | None = None, decimal: int = 6
-) -> None:
-    ignore_list = ["_workspace", "_children", "_visual_parameters"]
-    if ignore is not None:
-        for item in ignore:
-            ignore_list.append(item)
-
-    for attr in object_a.__dict__.keys():
-        if attr in ignore_list:
-            continue
-        if isinstance(getattr(object_a, attr[1:]), ABC):
-            compare_entities(
-                getattr(object_a, attr[1:]), getattr(object_b, attr[1:]), ignore=ignore
-            )
-        else:
-            if isinstance(getattr(object_a, attr[1:]), np.ndarray):
-                attr_a = getattr(object_a, attr[1:]).tolist()
-                if len(attr_a) > 0 and isinstance(attr_a[0], str):
-                    assert all(
-                        a == b
-                        for a, b in zip(
-                            getattr(object_a, attr[1:]), getattr(object_b, attr[1:])
-                        )
-                    ), f"Error comparing attribute '{attr}'."
-                else:
-                    np.testing.assert_array_almost_equal(
-                        attr_a,
-                        getattr(object_b, attr[1:]).tolist(),
-                        decimal=decimal,
-                        err_msg=f"Error comparing attribute '{attr}'.",
-                    )
-            elif isinstance(getattr(object_a, attr[1:]), float):
-                np.testing.assert_almost_equal(
-                    getattr(object_a, attr[1:]),
-                    getattr(object_b, attr[1:]),
-                    decimal=decimal,
-                    err_msg=f"Error comparing attribute '{attr}'.",
-                )
-            else:
-                assert np.all(
-                    getattr(object_a, attr[1:]) == getattr(object_b, attr[1:])
-                ), f"Output attribute '{attr[1:]}' for {object_a} do not match input {object_b}"
-
-
-def iterable(value: Any, checklen: bool = False) -> bool:
-    """
-    Checks if object is iterable.
-
-    Parameters
-    ----------
-    value : Object to check for iterableness.
-    checklen : Restrict objects with __iter__ method to len > 1.
-
-    Returns
-    -------
-    True if object has __iter__ attribute but is not string or dict type.
-    """
-    only_array_like = (not isinstance(value, str)) & (not isinstance(value, dict))
-    if (hasattr(value, "__iter__")) & only_array_like:
-        return not (checklen and (len(value) == 1))
-
-    return False
-
-
-def iterable_message(valid: list[Any] | None) -> str:
-    """Append possibly iterable valid: "Must be (one of): {valid}."."""
-    if valid is None:
-        msg = ""
-    elif iterable(valid, checklen=True):
-        vstr = "'" + "', '".join(str(k) for k in valid) + "'"
-        msg = f" Must be one of: {vstr}."
-    else:
-        msg = f" Must be: '{valid[0]}'."
-
-    return msg
-
-
-KEY_MAP = {
-    "cells": "Cells",
-    "color_map": "Color map",
-    "concatenated_attributes": "Attributes",
-    "concatenated_object_ids": "Concatenated object IDs",
-    "layers": "Layers",
-    "metadata": "Metadata",
-    "octree_cells": "Octree Cells",
-    "options": "options",
-    "prisms": "Prisms",
-    "property_groups": "PropertyGroups",
-    "property_group_ids": "Property Group IDs",
-    "surveys": "Surveys",
-    "trace": "Trace",
-    "trace_depth": "TraceDepth",
-    "u_cell_delimiters": "U cell delimiters",
-    "v_cell_delimiters": "V cell delimiters",
-    "values": "Data",
-    "vertices": "Vertices",
-    "z_cell_delimiters": "Z cell delimiters",
-    "INVALID": "Invalid",
-    "INTEGER": "Integer",
-    "FLOAT": "Float",
-    "TEXT": "Text",
-    "REFERENCED": "Referenced",
-    "FILENAME": "Filename",
-    "BLOB": "Blob",
-    "VECTOR": "Vector",
-    "DATETIME": "DateTime",
-    "GEOMETRIC": "Geometric",
-    "MULTI_TEXT": "Multi-Text",
-    "UNKNOWN": "Unknown",
-    "OBJECT": "Object",
-    "CELL": "Cell",
-    "VERTEX": "Vertex",
-    "FACE": "Face",
-    "GROUP": "Group",
-    "DEPTH": "Depth",
-}
-INV_KEY_MAP = {value: key for key, value in KEY_MAP.items()}
-
-
-def is_uuid(value: str) -> bool:
-    """Check if a string is UUID compliant."""
-    try:
-        UUID(str(value))
-        return True
-    except ValueError:
-        return False
-
-
-def entity2uuid(value: Any) -> UUID | Any:
-    """Convert an entity to its UUID."""
-    if hasattr(value, "uid"):
-        return value.uid
-    return value
-
-
-def uuid2entity(value: UUID, workspace: Workspace) -> Entity | Any:
-    """Convert UUID to a known entity."""
-    if isinstance(value, UUID):
-        if value in workspace.list_entities_name:
-            return workspace.get_entity(value)[0]
-
-        # Search for property groups
-        for obj in workspace.objects:
-            if getattr(obj, "property_groups", None) is not None:
-                prop_group = [
-                    prop_group
-                    for prop_group in getattr(obj, "property_groups")
-                    if prop_group.uid == value
-                ]
-
-                if prop_group:
-                    return prop_group[0]
-
-        return None
-
-    return value
-
-
-def str2uuid(value: Any) -> UUID | Any:
-    """Convert string to UUID"""
-    if is_uuid(value):
-        # TODO insert validation
-        return UUID(str(value))
-    return value
-
-
-def as_str_if_uuid(value: UUID | Any) -> str | Any:
-    """Convert :obj:`UUID` to string used in geoh5."""
-    if isinstance(value, UUID):
-        return "{" + str(value) + "}"
-    return value
-
-
-def bool_value(value: np.int8) -> bool:
-    """Convert logical int8 to bool."""
-    return bool(value)
-
-
-def as_str_if_utf8_bytes(value) -> str:
-    """Convert bytes to string"""
-    if isinstance(value, bytes):
-        value = value.decode("utf-8")
-    return value
-
-
-def dict_mapper(val, string_funcs: list[Callable], *args, omit: dict | None = None):
-    """
-    Recursion through nested dictionaries and applies mapping functions to values.
-
-    :param val: Value (could be another dictionary) to apply transform functions.
-    :param string_funcs: Functions to apply on values within the input dictionary.
-    :param omit: Dictionary of functions to omit.
-
-    :return val: Transformed values
-    """
-    if isinstance(val, dict):
-        for key, values in val.items():
-            short_list = string_funcs.copy()
-            if omit is not None:
-                short_list = [
-                    fun for fun in string_funcs if fun not in omit.get(key, [])
-                ]
-
-            val[key] = dict_mapper(values, short_list)
-
-    if isinstance(val, list):
-        out = []
-        for elem in val:
-            for fun in string_funcs:
-                elem = fun(elem, *args)
-            out += [elem]
-        return out
-
-    for fun in string_funcs:
-        val = fun(val, *args)
-    return val
-
-
-def box_intersect(extent_a: np.ndarray, extent_b: np.ndarray) -> bool:
-    """
-    Compute the intersection of two axis-aligned bounding extents defined by their
-    arrays of minimum and maximum bounds in N-D space.
-
-    :param extent_a: First extent or shape (2, N)
-    :param extent_b: Second extent or shape (2, N)
-
-    :return: Logic if the box extents intersect along all dimensions.
-    """
-    for extent in [extent_a, extent_b]:
-        if not isinstance(extent, np.ndarray) or extent.ndim != 2:
-            raise TypeError("Input extents must be 2D numpy.ndarrays.")
-
-        if extent.shape[0] != 2 or not np.all(extent[0, :] <= extent[1, :]):
-            raise ValueError(
-                "Extents must be of shape (2, N) containing the minimum and maximum "
-                "bounds in nd-space on the first and second row respectively."
-            )
-
-    for comp_a, comp_b in zip(extent_a.T, extent_b.T):
-        min_ext = max(comp_a[0], comp_b[0])
-        max_ext = min(comp_a[1], comp_b[1])
-
-        if min_ext > max_ext:
-            return False
-
-    return True
-
-
-def mask_by_extent(
-    locations: np.ndarray, extent: np.ndarray, inverse: bool = False
-) -> np.ndarray:
-    """
-    Find indices of locations within a rectangular extent.
-
-    :param locations: shape(*, 3) or shape(*, 2) Coordinates to be evaluated.
-    :param extent: shape(2, 2) Limits defined by the South-West and
-        North-East corners. Extents can also be provided as 3D coordinates
-        with shape(2, 3) defining the top and bottom limits.
-    :param inverse: Return the complement of the mask extent.
-
-    :returns: Array of bool for the locations inside or outside the box extent.
-    """
-    if not isinstance(extent, np.ndarray) or extent.ndim != 2:
-        raise ValueError("Input 'extent' must be a 2D array-like.")
-
-    if not isinstance(locations, np.ndarray) or locations.ndim != 2:
-        raise ValueError(
-            "Input 'locations' must be an array-like of shape(*, 3) or (*, 2)."
-        )
-
-    indices = np.ones(locations.shape[0], dtype=bool)
-    for loc, lim in zip(locations.T, extent.T):
-        indices &= (lim[0] <= loc) & (loc <= lim[1])
-
-    if inverse:
-        return ~indices
-
-    return indices
-
-
-def get_attributes(entity, omit_list=(), attributes=None):
-    """Extract the attributes of an object with omissions."""
-    if attributes is None:
-        attributes = {}
-    for key in vars(entity):
-        if key not in omit_list:
-            if key[0] == "_":
-                key = key[1:]
-
-            attr = getattr(entity, key)
-            attributes[key] = attr
-
-    return attributes
-
-
-def xy_rotation_matrix(angle: float) -> np.ndarray:
-    """
-    Rotation matrix about the z-axis.
-
-    :param angle: Rotation angle in radians.
-
-    :return rot: Rotation matrix.
-    """
-    return np.array(
-        [
-            [np.cos(angle), -np.sin(angle), 0.0],
-            [np.sin(angle), np.cos(angle), 0.0],
-            [0.0, 0.0, 1.0],
-        ]
-    )
 
 
 def yz_rotation_matrix(angle: float) -> np.ndarray:
@@ -1025,5 +535,4 @@
     # Rotate back the points to initial orientation
     points = xy_rotation_matrix(rotation) @ points
 
-    return points.T
->>>>>>> cef1256f
+    return points.T