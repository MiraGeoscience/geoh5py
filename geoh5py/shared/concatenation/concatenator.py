#  Copyright (c) 2024 Mira Geoscience Ltd.
#
#  This file is part of geoh5py.
#
#  geoh5py is free software: you can redistribute it and/or modify
#  it under the terms of the GNU Lesser General Public License as published by
#  the Free Software Foundation, either version 3 of the License, or
#  (at your option) any later version.
#
#  geoh5py is distributed in the hope that it will be useful,
#  but WITHOUT ANY WARRANTY; without even the implied warranty of
#  MERCHANTABILITY or FITNESS FOR A PARTICULAR PURPOSE.  See the
#  GNU Lesser General Public License for more details.
#
#  You should have received a copy of the GNU Lesser General Public License
#  along with geoh5py.  If not, see <https://www.gnu.org/licenses/>.

# pylint: disable=too-many-lines

from __future__ import annotations

import uuid
import warnings
from abc import ABC
from copy import copy
from typing import TYPE_CHECKING, Any
from uuid import UUID

import numpy as np
from h5py import special_dtype

from ...data import Data, DataAssociationEnum, DataType, NumericData, TextData
from ...groups import Group
from ..entity import Entity
from ..utils import INV_KEY_MAP, KEY_MAP, as_str_if_utf8_bytes, as_str_if_uuid
from .concatenated import Concatenated
from .data import ConcatenatedData
from .object import ConcatenatedObject
from .property_group import ConcatenatedPropertyGroup

if TYPE_CHECKING:
    from ...groups import GroupType

PROPERTY_KWARGS = {
    "trace": {"maxshape": (None,)},
    "trace_depth": {"maxshape": (None,)},
    "property_group_ids": {
        "dtype": special_dtype(vlen=str),
        "maxshape": (None,),
    },
    "surveys": {"maxshape": (None,)},
}


class Concatenator(Group, ABC):  # pylint: disable=too-many-public-methods
    """
    Class modifier for concatenation of objects and data.
    """

    _concatenated_attributes: dict | None = None
    _attributes_keys: list[uuid.UUID] | None = None
    _concatenated_object_ids: list[bytes] | None = None
    _concat_attr_str: str | None = None
    _data: dict
    _index: dict
    _property_group_ids: np.ndarray | None = None

    def __init__(self, group_type: GroupType, **kwargs):
        super().__init__(group_type, **kwargs)

        getattr(self, "_attribute_map").update(
            {
                self.concat_attr_str: "concatenated_attributes",
                "Property Groups IDs": "property_group_ids",
                "Concatenated object IDs": "concatenated_object_ids",
            }
        )

    @property
    def attributes_keys(self) -> list | None:
        """List of uuids present in the concatenated attributes."""
        if getattr(self, "_attributes_keys", None) is None:
            attributes_keys = []
            if self.concatenated_attributes is not None:
                attributes_keys = [
                    elem["ID"] for elem in self.concatenated_attributes["Attributes"]
                ]

            self._attributes_keys = attributes_keys

        return self._attributes_keys

    def add_children(self, children: list[ConcatenatedObject] | list[Entity]) -> None:
        """
        :param children: Add a list of entities as
            :obj:`~geoh5py.shared.entity.Entity.children`
        """
        for child in children:
            if not (
                isinstance(child, Concatenated)
                or (
                    isinstance(child, Data)
                    and child.association
                    in (DataAssociationEnum.OBJECT, DataAssociationEnum.GROUP)
                )
            ):
                warnings.warn(
                    f"Expected a Concatenated object, not {type(child).__name__}"
                )
                continue

            if child not in self._children:
                self._children.append(child)

    def add_save_concatenated(self, child) -> None:
        """
        Add or save a concatenated entity.

        :param child: Concatenated entity
        """
        self.update_concatenated_attributes(child)

        if hasattr(child, "values"):
            self.update_array_attribute(child, child.name)
        elif hasattr(child, "surveys"):  # Specific to drillholes
            uid = as_str_if_uuid(child.uid).encode()
            concat_object_ids = [uid]
            if self._concatenated_object_ids is not None:
                if uid not in self._concatenated_object_ids:  # type: ignore
                    concat_object_ids = (
                        self._concatenated_object_ids + concat_object_ids  # type: ignore
                    )
                else:
                    concat_object_ids = self._concatenated_object_ids  # type: ignore

            self.concatenated_object_ids = concat_object_ids
            self.update_array_attribute(child, "surveys")
            self.update_array_attribute(child, "trace")

        child.on_file = True

    @property
    def concat_attr_str(self) -> str:
        """String identifier for the concatenated attributes."""
        if self._concat_attr_str is None:
            self._concat_attr_str = "Attributes"
            if self.workspace.version is not None and self.workspace.version > 2.0:
                self._concat_attr_str = "Attributes Jsons"
        return self._concat_attr_str

    @property
    def concatenated_attributes(self) -> dict | None:
        """Dictionary of concatenated objects and data attributes."""
        if self._concatenated_attributes is None:
            concatenated_attributes = self.workspace.fetch_concatenated_attributes(self)

            if concatenated_attributes is None:
                concatenated_attributes = {"Attributes": []}

            self._concatenated_attributes = concatenated_attributes

        return self._concatenated_attributes

    @concatenated_attributes.setter
    def concatenated_attributes(self, concatenated_attributes: dict):
        if not isinstance(concatenated_attributes, (dict, type(None))):
            raise ValueError(
                "Input 'concatenated_attributes' must be a dictionary or None"
            )

        self._concatenated_attributes = concatenated_attributes

    @property
    def concatenated_object_ids(self) -> list[bytes] | None:
        """Dictionary of concatenated objects and data concatenated_object_ids."""
        if getattr(self, "_concatenated_object_ids", None) is None:
            concatenated_object_ids = self.workspace.fetch_array_attribute(
                self, "concatenated_object_ids"
            )
            if isinstance(concatenated_object_ids, np.ndarray):
                concatenated_object_ids = concatenated_object_ids.tolist()

            self._concatenated_object_ids = concatenated_object_ids  # type: ignore

        return self._concatenated_object_ids

    @concatenated_object_ids.setter
    def concatenated_object_ids(self, object_ids: list[bytes] | None):
        if isinstance(object_ids, np.ndarray):
            object_ids = object_ids.tolist()

        if not isinstance(object_ids, (list, type(None))):
            raise AttributeError(
                "Input value for 'concatenated_object_ids' must be of type list."
            )

        self._concatenated_object_ids = object_ids
        self.workspace.update_attribute(self, "concatenated_object_ids")

    def copy(
        self,
        parent=None,
        copy_children: bool = True,
        clear_cache: bool = False,
        mask: np.ndarray | None = None,
        **kwargs,
    ):
        """
        Function to copy an entity to a different parent entity.

        :param parent: Target parent to copy the entity under. Copied to current
            :obj:`~geoh5py.shared.entity.Entity.parent` if None.
        :param copy_children: Create copies of all children entities along with it.
        :param mask: Array of indices to sub-sample the input entity.
        :param clear_cache: Clear array attributes after copy.

        :return entity: Registered Entity to the workspace.
        """
        if mask is not None:
            warnings.warn("Masking is not supported for Concatenated objects.")

        new_entity: Concatenator = super().copy(  # mypy: ignore-errors
            parent=parent,
            copy_children=False,
            clear_cache=clear_cache,
            omit_list=[
                "_concatenated_object_ids",
                "_concatenated_attributes",
                "_data",
                "_index",
                "_property_group_ids",
            ],
            **kwargs,
        )

        if not copy_children or self.concatenated_attributes is None:
            return new_entity

        if (
            mask is None and new_entity.workspace != self.workspace
        ):  # Fast copy to new workspace
            new_entity.concatenated_attributes = self.concatenated_attributes
            new_entity.concatenated_object_ids = self.concatenated_object_ids

            for field in self.index:
                values = self.workspace.fetch_concatenated_values(self, field)
                if isinstance(values, tuple):
                    new_entity.data[field], new_entity.index[field] = values

                new_entity.save_attribute(field)

                # Copy over the data type
            for elem in self.concatenated_attributes["Attributes"]:
                if "Name" in elem and "Type ID" in elem:
                    attr_type = self.workspace.fetch_type(
                        uuid.UUID(elem["Type ID"]), "Data"
                    )
                    data_type = DataType.find_or_create(
                        new_entity.workspace, **attr_type
                    )
                    new_entity.workspace.save_entity_type(data_type)

            new_entity.workspace.fetch_children(new_entity)
        else:
            for child in self.children:
                child.copy(
                    parent=new_entity, clear_cache=clear_cache, omit_list=["_uid"]
                )

        return new_entity

    @property
    def data(self) -> dict:
        """
        Concatenated data values stored as a dictionary.
        """
        if getattr(self, "_data", None) is None:
            self._data, self._index = self.fetch_concatenated_data_index()

        return self._data

    @data.setter
    def data(self, data: dict):
        if not isinstance(data, dict):
            raise ValueError("Input 'data' must be a dictionary")

        self._data = data

    def delete_index_data(self, label: str, index: int) -> None:
        start, size = self.index[label][index][0], self.index[label][index][1]
        self.data[label] = np.delete(
            self.data[label], np.arange(start, start + size), axis=0
        )
        # Shift indices
        self.index[label]["Start index"][
            self.index[label]["Start index"] > start
        ] -= size
        self.index[label] = np.delete(self.index[label], index, axis=0)

    def fetch_concatenated_data_index(self):
        """Extract concatenation arrays."""
        data, index = {}, {}
        data_list = self.workspace.fetch_concatenated_list(self, "Index")

        if data_list is not None:
            for field in data_list:
                name = field.replace("\u2044", "/")
                values = self.workspace.fetch_concatenated_values(self, field)
                if isinstance(values, tuple):
                    data[name], index[name] = values

        return data, index

    def fetch_concatenated_objects(self) -> dict:
        """
        Load all concatenated children.
        """
        attr_dict = {}
        if self.concatenated_object_ids is None:
            return {}

        for key in self.concatenated_object_ids:
            attrs = {
                attr: val
                for attr, val in self.get_concatenated_attributes(key).items()
                if "Property" not in attr
            }
            attrs["parent"] = self
            attr_dict[key] = self.workspace.create_from_concatenation(attrs)

        return attr_dict

    def fetch_index(self, entity: Concatenated, field: str) -> int | None:
        """
        Fetch the array index for specific concatenated object and data field.

        :param entity: Parent entity with data
        :param field: Name of the target data.
        """
        field = KEY_MAP.get(field, field)

        if field not in self.index:
            return None

        uid = as_str_if_uuid(entity.uid).encode()

        if isinstance(entity, ConcatenatedData):
            ind = np.where(self.index[field]["Data ID"] == uid)[0]
            if len(ind) == 1:
                return ind[0]
        else:
            ind = np.where(self.index[field]["Object ID"] == uid)[0]
            if len(ind) == 1:
                return ind[0]

        return None

    def fetch_start_index(self, entity: Concatenated, label: str) -> int:
        """
        Fetch starting index for a given entity and label.
        Existing date is removed such that new entries can be appended.

        :param entity: Concatenated entity to be added.
        :param label: Name of the attribute requiring an update.
        """
        index = self.fetch_index(entity, label)
        if index is not None:  # First remove the old data
            self.delete_index_data(label, index)
            start = self.data[label].shape[0]

        elif label in self.index:
            start = np.sum(self.index[label]["Size"])
        else:
            start = 0

        return start

    def fetch_values(self, entity: Concatenated, field: str) -> np.ndarray | None:
        """
        Get an array of values from concatenated data.

        :param entity: Parent entity with data
        :param field: Name of the target data.
        """
        field = KEY_MAP.get(field, field)

        index = self.fetch_index(entity, field)

        if index is None:
            return None

        start, size = self.index[field][index][0], self.index[field][index][1]

        return self.data[field][start : start + size]

    def get_concatenated_attributes(self, uid: bytes | str | uuid.UUID) -> dict:
        """
        Fast reference index to concatenated attribute keys.
        """
        if self.concatenated_attributes is None:
            return {}

        uid = as_str_if_utf8_bytes(uid)

        if isinstance(uid, str):
            uid = uuid.UUID(uid)

        uid = as_str_if_utf8_bytes(as_str_if_uuid(uid))

        if self.attributes_keys is not None and uid in self.attributes_keys:
            index = self.attributes_keys.index(uid)
        else:
            if self.attributes_keys is not None:
                self.attributes_keys.append(uid)

            if self.concatenated_attributes is not None:
                self.concatenated_attributes["Attributes"].append({})

            index = -1

        return self.concatenated_attributes["Attributes"][index]

    @property
    def index(self) -> dict:
        """
        Concatenated index stored as a dictionary.
        """
        if getattr(self, "_index", None) is None:
            self._data, self._index = self.fetch_concatenated_data_index()

        return self._index

    @index.setter
    def index(self, index: dict):
        if not isinstance(index, dict):
            raise ValueError("Input 'index' must be a dictionary")

        self._index = index

    @property
    def property_group_ids(self) -> list | None:
        """Dictionary of concatenated objects and data property_group_ids."""
        if self._property_group_ids is None:
            property_groups_ids = self.workspace.fetch_concatenated_values(
                self, "property_group_ids"
            )

            if property_groups_ids is not None:
                self._property_group_ids = property_groups_ids[0].tolist()

        return self._property_group_ids

    def remove_entity(self, entity: Concatenated):
        """Remove a concatenated entity."""

        if isinstance(entity, ConcatenatedData):
            # Remove the rows of data and index
            self.update_array_attribute(entity, entity.name, remove=True)
            # Remove from the concatenated Attributes
            parent_attr = self.get_concatenated_attributes(entity.parent.uid)
            name = entity.name
            del parent_attr[f"Property:{name}"]
        elif isinstance(entity, ConcatenatedObject):
            if entity.property_groups is not None:  # type: ignore
                self.update_array_attribute(entity, "property_groups", remove=True)

            object_ids = self.concatenated_object_ids

            if object_ids is not None:
                object_ids.remove(as_str_if_uuid(entity.uid).encode())
                self.concatenated_object_ids = object_ids

        if self.concatenated_attributes is not None:
            attr_handle = self.get_concatenated_attributes(entity.uid)
            self.concatenated_attributes["Attributes"].remove(attr_handle)
            self.workspace.repack = True

        entity.parent._children.remove(entity)  # pylint: disable=protected-access

    def save_attribute(self, field: str):
        """
        Save a concatenated attribute.

        :param field: Name of the attribute
        """
        field = INV_KEY_MAP.get(field, field)
        alias = KEY_MAP.get(field, field)
        self.workspace.update_attribute(self, "index", alias)

        if field in PROPERTY_KWARGS:  # For group property
            if field == "property_groups":
                field = "property_group_ids"

            self.workspace.update_attribute(
                self,
                field,
                values=self.data.get(alias),
                **PROPERTY_KWARGS.get(field, {}),
            )
        else:  # For data values
            self.workspace.update_attribute(self, "data", field)

    def update_attributes(self, entity: Concatenated, label: str) -> None:
        """
        Update a concatenated entity.
        """
        if label == "attributes":
            self.update_concatenated_attributes(entity)
        elif label == "property_groups":
            if getattr(entity, "property_groups", None) is not None:
                for prop_group in getattr(entity, "property_groups"):
                    self.add_save_concatenated(prop_group)
                    if (
                        self.property_group_ids is not None
                        and as_str_if_uuid(prop_group.uid).encode()
                        not in self.property_group_ids
                    ):
                        self.property_group_ids.append(
                            as_str_if_uuid(prop_group.uid).encode()
                        )

            self.update_array_attribute(entity, label)

        else:
            if isinstance(entity, Data):
                label = entity.name

            self.update_array_attribute(entity, label)

    def update_concatenated_attributes(self, entity: Concatenated) -> None:
        """
        Update the concatenated attributes.
        :param entity: Concatenated entity with attributes.
        """
        target_attributes = self.get_concatenated_attributes(entity.uid)

        for key, attr in entity.attribute_map.items():
            val = getattr(entity, attr, None)

            if val is None or attr == "property_groups":
                continue

            if isinstance(val, np.ndarray):
                val = "{" + ", ".join(str(e) for e in val.tolist()) + "}"
            elif isinstance(val, uuid.UUID):
                val = as_str_if_uuid(val)
            elif isinstance(val, list):
                val = [as_str_if_uuid(uid) for uid in val]
            elif attr == "association":
                val = val.name.lower().capitalize()

            target_attributes[key] = val

        if isinstance(entity, Data):
            target_attributes["Type ID"] = as_str_if_uuid(entity.entity_type.uid)
        elif hasattr(entity, "properties"):
            pass
        else:
            target_attributes["Object Type ID"] = as_str_if_uuid(entity.entity_type.uid)
        self.workspace.repack = True

    def update_array_attribute(
        self, entity: Concatenated, field: str, remove=False
    ) -> None:
        """
        Update values stored as data.        Row data and indices are first remove then appended.

        :param entity: Concatenated entity with array values.
        :param field: Name of the valued field.
        :param remove: Remove the data from the concatenated array.
        """
        if hasattr(entity, f"_{field}"):
            values = getattr(entity, f"_{field}", None)
            obj_id = as_str_if_uuid(entity.uid).encode()
            data_id = as_str_if_uuid(uuid.UUID(int=0)).encode()
        elif getattr(entity, "name") == field:
            values = getattr(entity, "values", None)
            obj_id = as_str_if_uuid(entity.parent.uid).encode()
            data_id = as_str_if_uuid(entity.uid).encode()
        else:
            raise UserWarning(
                f"Input entity {entity} does not have a property or values "
                f"for the requested field {field}"
            )

        if field == "property_groups" and isinstance(values, list):
            field = "property_group_ids"
            values = [as_str_if_uuid(val.uid).encode() for val in values]

        alias = KEY_MAP.get(field, field)

        start = self.fetch_start_index(entity, alias)

        if values is not None and not remove:
            indices = np.hstack(
                [
                    np.core.records.fromarrays(
                        (start, len(values), obj_id, data_id),
                        dtype=[
                            ("Start index", "<u4"),
                            ("Size", "<u4"),
                            ("Object ID", special_dtype(vlen=str)),
                            ("Data ID", special_dtype(vlen=str)),
                        ],
                    )
                ]
            )
            if alias in self.index:
                indices = np.hstack([self.index[alias], indices]).astype(
                    self.index[alias].dtype
                )

            self.index[alias] = indices

            if alias in self.data:
                values = np.hstack([self.data[alias], values])

            self.data[alias] = values

        self.save_attribute(field)

    def _no_value_property_group(
        self, data_name: str | list[str]
    ) -> tuple[dict, ConcatenatedPropertyGroup]:
        """
        Extract the data no data values and the common property group for a given data name.

        :param data_name: The name of the data to extract.

        :return: The data with the no data value and the property group
        """
        if isinstance(data_name, str):
            data_name = [data_name]

        property_groups = []
        data_info = {}
        for name in data_name:
            # ensure data_name is in the data
            if name not in self.data:
                raise KeyError(f"Data '{name}' not found in concatenated data.")

            # get the first data of the know association
            data: Data = self.workspace.get_entity(  # type: ignore
                UUID(self.index[name][0][-2].decode("utf-8").strip("{}"))
            )[0].get_data(UUID(self.index[name][0][-1].decode("utf-8").strip("{}")))[0]

            # ensure the association is Depth:
            if data.association != DataAssociationEnum.DEPTH:
                raise TypeError(
                    f"Data '{name}' is not associated with depth ({data.association})."
                )

            # define NDV value
            ndv = np.nan
            if isinstance(data, NumericData):
                ndv = data.nan_value
            elif isinstance(data, TextData):
                ndv = ""

            data_info[name] = ndv

            property_groups.append(getattr(data, "property_group"))

        # ensure property groups is unique
        if len(list(set(property_groups))) > 1:
            raise ValueError("The data to extract are not in the same property group.")

        return data_info, property_groups[0]

    @staticmethod
    def _get_depth_association(
        data_info, property_group: ConcatenatedPropertyGroup
    ) -> dict:
        """
        Based on a PropertyGroup, it gets the name of the depth (or from to)
            associated with the data.

        :param: data_info: The data with the no data value.
        :param property_group: The property group to extract.

        return: the same dict with the depth name and no data value.
        """
        if property_group.property_group_type == "Interval table":
            # add form and to at the beginning of
            data_info = {
                **{property_group.from_.name: np.nan, property_group.to_.name: np.nan},
                **data_info,
            }

        elif property_group.property_group_type == "Depth table":
            data_info = {**{property_group.depth_.name: np.nan}, **data_info}

        return data_info

    def _construct_dict_data(
        self,
        data_info: dict,
    ) -> dict:
        """
        Constructs a dictionary with the objects as keys.
        The values are (start index, n count and no data value) tuple.
        The order of the dictionary depends on the first key of 'data_info'.

        :param data_info: the dictionary containing the name of the data and the no data values.

        :return: The object dictionary {object: {Column: (start_index, n_count, ndv)}}.
        """
        object_index_dictionary: dict = {}
        for object_ in self.index[list(data_info.keys())[0]]["Object ID"]:
            data_object_info = copy(data_info)

            for column, ndv in data_info.items():
                # get the line corresponding to object
                start_index, n_count, _, _ = self.index[column][
                    self.index[column]["Object ID"] == object_
                ][0]

                # get the start index and the n count
                data_object_info[column] = (start_index, n_count, ndv)

            object_index_dictionary[object_] = data_object_info

        return object_index_dictionary

    def index_by_object(
        self,
        data_name: str | list[str],
    ) -> dict:
        """
        Constructs a dictionary with the objects as keys.
        The dictionary contains the data name as keys
            and the values are (start index, n count and no data value) tuple.

        :param data_name: The name of the data to extract.

        :return: The object dictionary {object: {Column: (start_index, n_count, ndv)}}.
        """

        # get the property group and the no data values
        data_info, property_group = self._no_value_property_group(data_name)

        # define the association based on the property group
        data_info = self._get_depth_association(data_info, property_group)

        # get the index corresponding to every object and data_name
        object_index_dictionary = self._construct_dict_data(data_info)

        return object_index_dictionary

    @staticmethod
    def _pad_arrays_to_first(arrays: list[np.ndarray], ndv: Any) -> list[np.ndarray]:
        """
        Pad the arrays in the list to match the size of the first array.

        :param arrays: The list of arrays to pad.
        :param ndv: The No Data Value of the data.

        :return: The padded arrays.
        """
        # Pad other arrays in the list to match the size of the first array
        padded_arrays = [arrays[0]]  # First array remains the same
        for idx, array in enumerate(arrays[1:]):
            pad_size = arrays[0].shape[0] - array.shape[0]
            if pad_size > 0:
                padded_array = np.pad(
                    array,
                    (0, pad_size),
                    mode="constant",
                    constant_values=(ndv[idx], ndv[idx]),
                )
            else:
                padded_array = array
            padded_arrays.append(padded_array)

        return padded_arrays

    @staticmethod
    def _truncate_arrays_to_smallest(arrays: list[np.ndarray]) -> list[np.ndarray]:
        """
        Truncate the arrays in the list to match the size of the smallest array.

        :param arrays: The list of arrays to truncate.

        :return: The truncated arrays.
        """
        # Find the size of the smallest array
        smallest_size = min(array.shape[0] for array in arrays)

        # Truncate each array to the size of the smallest one
        truncated_arrays = [array[:smallest_size] for array in arrays]

        return truncated_arrays

    @staticmethod
    def _create_structured_array(
        output: np.ndarray, object_index_dictionary: dict, first_name: str = "Drillhole"
    ) -> np.ndarray:
        """
        Create a structured array from the output of the function get_depth_table.

        :param output: The data to pass to structured array.
        :param object_index_dictionary: The dictionary to get the data names.
        :param first_name: The name of the first column of the structured array.

        :return: The structured array.
        """
        # create the structured array
        dtype = [(first_name, np.array([output[0][0]]).dtype)]

        # get the first value of the dictionary
        data_dict = object_index_dictionary[list(object_index_dictionary.keys())[0]]

        # get the data names
        data_names = list(data_dict.keys())

        for idx, data_name in enumerate(data_names):
            dtype.append((data_name, np.array([output[0][idx + 1]]).dtype))

        return np.core.records.fromarrays(output.T, dtype=dtype)

<<<<<<< HEAD
        return output

    def add_data_from_template(
        self,
        name: str,
        values: np.darray,
        template: str,
        padded: bool = False,
    ):
        """
        Add data to objects in the group using a template.

        :param name: The name of the new data.
        :param values: The values of the new data ;
            must be a 1D array similar to the template value.
        :param template: The name of the template data to use.
        :param padded: If the data are padded (last drillhole data no data value).
        """

        # ensure name is not already in the data
        if name in self.data:
            raise KeyError(
                f"Data '{name}' exists in concatenated data, choose a new one."
            )

        # get the values of the template
        template_values = self.get_data_table(template, pad=padded)

        # ensure the values and the template values have the same shape
        if values.shape != template_values[template].shape:
            raise IndexError(
                f"Values shape ({values.shape}) and template shape "
                f"({template_values[template].shape}) must be the same."
            )

        if "FROM" in template_values.dtype.names:
            association = "from-to"
            association_values = np.column_stack(
                [template_values["FROM"], template_values["TO"]]
            )
        else:
            association = "depth"
            association_values = (
                template_values["DEPTH"].copy().view(template_values["DEPTH"].dtype)
            )

        association_values = association_values.view(np.float32).reshape(
            association_values.shape[0], -1
        )

        # run over the objects the unique drillholes
        for start_index, count_index, parent, _ in self.index[template]:
            parent = self.workspace.get_entity(  # type: ignore
                UUID(parent.decode("utf-8").strip("{}"))
            )[0]

            parent.add_data(
                {
                    name: {
                        "values": values[start_index : start_index + count_index],
                        association: association_values[
                            start_index : start_index + count_index
                        ],
                    }
                }
            )
=======
    def get_depth_table(
        self,
        data_name: str | list[str],
        pad: bool = True,
        first_name: str = "Drillhole",
    ):
        # get the dictionary
        object_index_dictionary = self.index_by_object(data_name)

        all_data_list: list = []
        for object_, data_dict in object_index_dictionary.items():
            data_list = []
            no_data_values: list = []
            for name, info in data_dict.items():
                # get the data
                data_list.append(self.data[name][info[0] : info[0] + info[1]])
                no_data_values.append(info[2])
            if pad:
                data_list = self._pad_arrays_to_first(data_list, no_data_values[1:])
            else:
                data_list = self._truncate_arrays_to_smallest(data_list)

            # add the object list to the first position of the data list
            data_list.insert(0, [object_] * data_list[0].shape[0])

            # create a numpy array
            all_data_list.append(np.array(data_list, dtype=object).T)

        # concatenate all the numpy arrays using Keys a structured array
        return self._create_structured_array(
            np.concatenate(all_data_list, axis=0),
            object_index_dictionary,
            first_name=first_name,
        )
>>>>>>> 2c031faf
<|MERGE_RESOLUTION|>--- conflicted
+++ resolved
@@ -818,74 +818,6 @@
 
         return np.core.records.fromarrays(output.T, dtype=dtype)
 
-<<<<<<< HEAD
-        return output
-
-    def add_data_from_template(
-        self,
-        name: str,
-        values: np.darray,
-        template: str,
-        padded: bool = False,
-    ):
-        """
-        Add data to objects in the group using a template.
-
-        :param name: The name of the new data.
-        :param values: The values of the new data ;
-            must be a 1D array similar to the template value.
-        :param template: The name of the template data to use.
-        :param padded: If the data are padded (last drillhole data no data value).
-        """
-
-        # ensure name is not already in the data
-        if name in self.data:
-            raise KeyError(
-                f"Data '{name}' exists in concatenated data, choose a new one."
-            )
-
-        # get the values of the template
-        template_values = self.get_data_table(template, pad=padded)
-
-        # ensure the values and the template values have the same shape
-        if values.shape != template_values[template].shape:
-            raise IndexError(
-                f"Values shape ({values.shape}) and template shape "
-                f"({template_values[template].shape}) must be the same."
-            )
-
-        if "FROM" in template_values.dtype.names:
-            association = "from-to"
-            association_values = np.column_stack(
-                [template_values["FROM"], template_values["TO"]]
-            )
-        else:
-            association = "depth"
-            association_values = (
-                template_values["DEPTH"].copy().view(template_values["DEPTH"].dtype)
-            )
-
-        association_values = association_values.view(np.float32).reshape(
-            association_values.shape[0], -1
-        )
-
-        # run over the objects the unique drillholes
-        for start_index, count_index, parent, _ in self.index[template]:
-            parent = self.workspace.get_entity(  # type: ignore
-                UUID(parent.decode("utf-8").strip("{}"))
-            )[0]
-
-            parent.add_data(
-                {
-                    name: {
-                        "values": values[start_index : start_index + count_index],
-                        association: association_values[
-                            start_index : start_index + count_index
-                        ],
-                    }
-                }
-            )
-=======
     def get_depth_table(
         self,
         data_name: str | list[str],
@@ -919,5 +851,4 @@
             np.concatenate(all_data_list, axis=0),
             object_index_dictionary,
             first_name=first_name,
-        )
->>>>>>> 2c031faf
+        )