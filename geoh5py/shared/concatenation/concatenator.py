#  Copyright (c) 2024 Mira Geoscience Ltd.
#
#  This file is part of geoh5py.
#
#  geoh5py is free software: you can redistribute it and/or modify
#  it under the terms of the GNU Lesser General Public License as published by
#  the Free Software Foundation, either version 3 of the License, or
#  (at your option) any later version.
#
#  geoh5py is distributed in the hope that it will be useful,
#  but WITHOUT ANY WARRANTY; without even the implied warranty of
#  MERCHANTABILITY or FITNESS FOR A PARTICULAR PURPOSE.  See the
#  GNU Lesser General Public License for more details.
#
#  You should have received a copy of the GNU Lesser General Public License
#  along with geoh5py.  If not, see <https://www.gnu.org/licenses/>.

# pylint: disable=too-many-lines

from __future__ import annotations

import uuid
import warnings
<<<<<<< HEAD
from abc import ABC

=======
>>>>>>> 4f8d7735
from typing import TYPE_CHECKING

import numpy as np
from h5py import special_dtype

from ...data import Data, DataAssociationEnum, DataType
from ...groups import Group
from ..entity import Entity
from ..utils import INV_KEY_MAP, KEY_MAP, as_str_if_utf8_bytes, as_str_if_uuid
from .concatenated import Concatenated
from .data import ConcatenatedData
from .object import ConcatenatedObject


if TYPE_CHECKING:
    from ...groups import GroupType

PROPERTY_KWARGS = {
    "trace": {"maxshape": (None,)},
    "trace_depth": {"maxshape": (None,)},
    "property_group_ids": {
        "dtype": special_dtype(vlen=str),
        "maxshape": (None,),
    },
    "surveys": {"maxshape": (None,)},
}


class Concatenator(Group):  # pylint: disable=too-many-public-methods
    """
    Class modifier for concatenation of objects and data.
    """

    _concatenated_attributes: dict | None = None
    _attributes_keys: list[uuid.UUID] | None = None
    _concatenated_object_ids: list[bytes] | None = None
    _concat_attr_str: str | None = None
    _data: dict
    _index: dict
    _property_group_ids: np.ndarray | None = None

    def __init__(self, group_type: GroupType, **kwargs):
        super().__init__(group_type, **kwargs)

        getattr(self, "_attribute_map").update(
            {
                self.concat_attr_str: "concatenated_attributes",
                "Property Groups IDs": "property_group_ids",
                "Concatenated object IDs": "concatenated_object_ids",
            }
        )

    @property
    def attributes_keys(self) -> list | None:
        """List of uuids present in the concatenated attributes."""
        if getattr(self, "_attributes_keys", None) is None:
            attributes_keys = []
            if self.concatenated_attributes is not None:
                attributes_keys = [
                    elem["ID"] for elem in self.concatenated_attributes["Attributes"]
                ]

            self._attributes_keys = attributes_keys

        return self._attributes_keys

    def add_children(self, children: list[ConcatenatedObject] | list[Entity]) -> None:
        """
        :param children: Add a list of entities as
            :obj:`~geoh5py.shared.entity.Entity.children`
        """
        for child in children:
            if not (
                isinstance(child, Concatenated)
                or (
                    isinstance(child, Data)
                    and child.association
                    in (DataAssociationEnum.OBJECT, DataAssociationEnum.GROUP)
                )
            ):
                warnings.warn(
                    f"Expected a Concatenated object, not {type(child).__name__}"
                )
                continue

            if child not in self._children:
                self._children.append(child)

    def add_save_concatenated(self, child) -> None:
        """
        Add or save a concatenated entity.

        :param child: Concatenated entity
        """
        self.update_concatenated_attributes(child)

        if hasattr(child, "values"):
            self.update_array_attribute(child, child.name)
        elif hasattr(child, "surveys"):  # Specific to drillholes
            uid = as_str_if_uuid(child.uid).encode()
            concat_object_ids = [uid]
            if self._concatenated_object_ids is not None:
                if uid not in self._concatenated_object_ids:  # type: ignore
                    concat_object_ids = (
                        self._concatenated_object_ids + concat_object_ids  # type: ignore
                    )
                else:
                    concat_object_ids = self._concatenated_object_ids  # type: ignore

            self.concatenated_object_ids = concat_object_ids
            self.update_array_attribute(child, "surveys")
            self.update_array_attribute(child, "trace")

        child.on_file = True

    @property
    def concat_attr_str(self) -> str:
        """String identifier for the concatenated attributes."""
        if self._concat_attr_str is None:
            self._concat_attr_str = "Attributes"
            if self.workspace.version is not None and self.workspace.version > 2.0:
                self._concat_attr_str = "Attributes Jsons"
        return self._concat_attr_str

    @property
    def concatenated_attributes(self) -> dict | None:
        """Dictionary of concatenated objects and data attributes."""
        if self._concatenated_attributes is None:
            concatenated_attributes = self.workspace.fetch_concatenated_attributes(self)

            if concatenated_attributes is None:
                concatenated_attributes = {"Attributes": []}

            self._concatenated_attributes = concatenated_attributes

        return self._concatenated_attributes

    @concatenated_attributes.setter
    def concatenated_attributes(self, concatenated_attributes: dict):
        if not isinstance(concatenated_attributes, (dict, type(None))):
            raise ValueError(
                "Input 'concatenated_attributes' must be a dictionary or None"
            )

        self._concatenated_attributes = concatenated_attributes

    @property
    def concatenated_object_ids(self) -> list[bytes] | None:
        """Dictionary of concatenated objects and data concatenated_object_ids."""
        if getattr(self, "_concatenated_object_ids", None) is None:
            concatenated_object_ids = self.workspace.fetch_array_attribute(
                self, "concatenated_object_ids"
            )
            if isinstance(concatenated_object_ids, np.ndarray):
                concatenated_object_ids = concatenated_object_ids.tolist()

            self._concatenated_object_ids = concatenated_object_ids  # type: ignore

        return self._concatenated_object_ids

    @concatenated_object_ids.setter
    def concatenated_object_ids(self, object_ids: list[bytes] | None):
        if isinstance(object_ids, np.ndarray):
            object_ids = object_ids.tolist()

        if not isinstance(object_ids, (list, type(None))):
            raise AttributeError(
                "Input value for 'concatenated_object_ids' must be of type list."
            )

        self._concatenated_object_ids = object_ids
        self.workspace.update_attribute(self, "concatenated_object_ids")

    def copy(
        self,
        parent=None,
        copy_children: bool = True,
        clear_cache: bool = False,
        mask: np.ndarray | None = None,
        **kwargs,
    ):
        """
        Function to copy an entity to a different parent entity.

        :param parent: Target parent to copy the entity under. Copied to current
            :obj:`~geoh5py.shared.entity.Entity.parent` if None.
        :param copy_children: Create copies of all children entities along with it.
        :param mask: Array of indices to sub-sample the input entity.
        :param clear_cache: Clear array attributes after copy.

        :return entity: Registered Entity to the workspace.
        """
        if mask is not None:
            warnings.warn("Masking is not supported for Concatenated objects.")

        new_entity: Concatenator = super().copy(  # mypy: ignore-errors
            parent=parent,
            copy_children=False,
            clear_cache=clear_cache,
            omit_list=[
                "_concatenated_object_ids",
                "_concatenated_attributes",
                "_data",
                "_index",
                "_property_group_ids",
            ],
            **kwargs,
        )

        if not copy_children or self.concatenated_attributes is None:
            return new_entity

        if (
            mask is None and new_entity.workspace != self.workspace
        ):  # Fast copy to new workspace
            new_entity.concatenated_attributes = self.concatenated_attributes
            new_entity.concatenated_object_ids = self.concatenated_object_ids

            for field in self.index:
                values = self.workspace.fetch_concatenated_values(self, field)
                if isinstance(values, tuple):
                    new_entity.data[field], new_entity.index[field] = values

                new_entity.save_attribute(field)

                # Copy over the data type
            for elem in self.concatenated_attributes["Attributes"]:
                if "Name" in elem and "Type ID" in elem:
                    attr_type = self.workspace.fetch_type(
                        uuid.UUID(elem["Type ID"]), "Data"
                    )
                    data_type = DataType.find_or_create(
                        new_entity.workspace, **attr_type
                    )
                    new_entity.workspace.save_entity_type(data_type)

            new_entity.workspace.fetch_children(new_entity)
        else:
            for child in self.children:
                child.copy(
                    parent=new_entity, clear_cache=clear_cache, omit_list=["_uid"]
                )

        return new_entity

    @property
    def data(self) -> dict:
        """
        Concatenated data values stored as a dictionary.
        """
        if getattr(self, "_data", None) is None:
            self._data, self._index = self.fetch_concatenated_data_index()

        return self._data

    @data.setter
    def data(self, data: dict):
        if not isinstance(data, dict):
            raise ValueError("Input 'data' must be a dictionary")

        self._data = data

    def delete_index_data(self, label: str, index: int) -> None:
        start, size = self.index[label][index][0], self.index[label][index][1]
        self.data[label] = np.delete(
            self.data[label], np.arange(start, start + size), axis=0
        )
        # Shift indices
        self.index[label]["Start index"][
            self.index[label]["Start index"] > start
        ] -= size
        self.index[label] = np.delete(self.index[label], index, axis=0)

    def fetch_concatenated_data_index(self):
        """Extract concatenation arrays."""
        data, index = {}, {}
        data_list = self.workspace.fetch_concatenated_list(self, "Index")

        if data_list is not None:
            for field in data_list:
                name = field.replace("\u2044", "/")
                values = self.workspace.fetch_concatenated_values(self, field)
                if isinstance(values, tuple):
                    data[name], index[name] = values

        return data, index

    def fetch_concatenated_objects(self) -> dict:
        """
        Load all concatenated children.
        """
        attr_dict = {}
        if self.concatenated_object_ids is None:
            return {}

        for key in self.concatenated_object_ids:
            attrs = {
                attr: val
                for attr, val in self.get_concatenated_attributes(key).items()
                if "Property" not in attr
            }
            attrs["parent"] = self
            attr_dict[key] = self.workspace.create_from_concatenation(attrs)

        return attr_dict

    def fetch_index(self, entity: Concatenated, field: str) -> int | None:
        """
        Fetch the array index for specific concatenated object and data field.

        :param entity: Parent entity with data
        :param field: Name of the target data.
        """
        field = KEY_MAP.get(field, field)

        if field not in self.index:
            return None

        uid = as_str_if_uuid(entity.uid).encode()

        if isinstance(entity, ConcatenatedData):
            ind = np.where(self.index[field]["Data ID"] == uid)[0]
            if len(ind) == 1:
                return ind[0]
        else:
            ind = np.where(self.index[field]["Object ID"] == uid)[0]
            if len(ind) == 1:
                return ind[0]

        return None

    def fetch_start_index(self, entity: Concatenated, label: str) -> int:
        """
        Fetch starting index for a given entity and label.
        Existing date is removed such that new entries can be appended.

        :param entity: Concatenated entity to be added.
        :param label: Name of the attribute requiring an update.
        """
        index = self.fetch_index(entity, label)
        if index is not None:  # First remove the old data
            self.delete_index_data(label, index)
            start = self.data[label].shape[0]

        elif label in self.index:
            start = np.sum(self.index[label]["Size"])
        else:
            start = 0

        return start

    def fetch_values(self, entity: Concatenated, field: str) -> np.ndarray | None:
        """
        Get an array of values from concatenated data.

        :param entity: Parent entity with data
        :param field: Name of the target data.
        """
        field = KEY_MAP.get(field, field)

        index = self.fetch_index(entity, field)

        if index is None:
            return None

        start, size = self.index[field][index][0], self.index[field][index][1]

        return self.data[field][start : start + size]

    def get_concatenated_attributes(self, uid: bytes | str | uuid.UUID) -> dict:
        """
        Fast reference index to concatenated attribute keys.
        """
        if self.concatenated_attributes is None:
            return {}

        uid = as_str_if_utf8_bytes(uid)

        if isinstance(uid, str):
            uid = uuid.UUID(uid)

        uid = as_str_if_utf8_bytes(as_str_if_uuid(uid))

        if self.attributes_keys is not None and uid in self.attributes_keys:
            index = self.attributes_keys.index(uid)
        else:
            if self.attributes_keys is not None:
                self.attributes_keys.append(uid)

            if self.concatenated_attributes is not None:
                self.concatenated_attributes["Attributes"].append({})

            index = -1

        return self.concatenated_attributes["Attributes"][index]

    @property
    def index(self) -> dict:
        """
        Concatenated index stored as a dictionary.
        """
        if getattr(self, "_index", None) is None:
            self._data, self._index = self.fetch_concatenated_data_index()

        return self._index

    @index.setter
    def index(self, index: dict):
        if not isinstance(index, dict):
            raise ValueError("Input 'index' must be a dictionary")

        self._index = index

    @property
    def property_group_ids(self) -> list | None:
        """Dictionary of concatenated objects and data property_group_ids."""
        if self._property_group_ids is None:
            property_groups_ids = self.workspace.fetch_concatenated_values(
                self, "property_group_ids"
            )

            if property_groups_ids is not None:
                self._property_group_ids = property_groups_ids[0].tolist()

        return self._property_group_ids

    def remove_entity(self, entity: Concatenated):
        """Remove a concatenated entity."""

        if isinstance(entity, ConcatenatedData):
            # Remove the rows of data and index
            self.update_array_attribute(entity, entity.name, remove=True)
            # Remove from the concatenated Attributes
            parent_attr = self.get_concatenated_attributes(entity.parent.uid)
            name = entity.name
            del parent_attr[f"Property:{name}"]
        elif isinstance(entity, ConcatenatedObject):
            if entity.property_groups is not None:  # type: ignore
                self.update_array_attribute(entity, "property_groups", remove=True)

            object_ids = self.concatenated_object_ids

            if object_ids is not None:
                object_ids.remove(as_str_if_uuid(entity.uid).encode())
                self.concatenated_object_ids = object_ids

        if self.concatenated_attributes is not None:
            attr_handle = self.get_concatenated_attributes(entity.uid)
            self.concatenated_attributes["Attributes"].remove(attr_handle)
            self.workspace.repack = True

        entity.parent._children.remove(entity)  # pylint: disable=protected-access

    def save_attribute(self, field: str):
        """
        Save a concatenated attribute.

        :param field: Name of the attribute
        """
        field = INV_KEY_MAP.get(field, field)
        alias = KEY_MAP.get(field, field)
        self.workspace.update_attribute(self, "index", alias)

        if field in PROPERTY_KWARGS:  # For group property
            if field == "property_groups":
                field = "property_group_ids"

            self.workspace.update_attribute(
                self,
                field,
                values=self.data.get(alias),
                **PROPERTY_KWARGS.get(field, {}),
            )
        else:  # For data values
            self.workspace.update_attribute(self, "data", field)

    def update_attributes(self, entity: Concatenated, label: str) -> None:
        """
        Update a concatenated entity.
        """
        if label == "attributes":
            self.update_concatenated_attributes(entity)
        elif label == "property_groups":
            if getattr(entity, "property_groups", None) is not None:
                for prop_group in getattr(entity, "property_groups"):
                    self.add_save_concatenated(prop_group)
                    if (
                        self.property_group_ids is not None
                        and as_str_if_uuid(prop_group.uid).encode()
                        not in self.property_group_ids
                    ):
                        self.property_group_ids.append(
                            as_str_if_uuid(prop_group.uid).encode()
                        )

            self.update_array_attribute(entity, label)

        else:
            if isinstance(entity, Data):
                label = entity.name

            self.update_array_attribute(entity, label)

    def update_concatenated_attributes(self, entity: Concatenated) -> None:
        """
        Update the concatenated attributes.
        :param entity: Concatenated entity with attributes.
        """
        target_attributes = self.get_concatenated_attributes(entity.uid)

        for key, attr in entity.attribute_map.items():
            val = getattr(entity, attr, None)

            if val is None or attr == "property_groups":
                continue

            if isinstance(val, np.ndarray):
                val = "{" + ", ".join(str(e) for e in val.tolist()) + "}"
            elif isinstance(val, uuid.UUID):
                val = as_str_if_uuid(val)
            elif isinstance(val, list):
                val = [as_str_if_uuid(uid) for uid in val]
            elif attr == "association":
                val = val.name.lower().capitalize()

            target_attributes[key] = val

        if isinstance(entity, Data):
            target_attributes["Type ID"] = as_str_if_uuid(entity.entity_type.uid)
        elif hasattr(entity, "properties"):
            pass
        else:
            target_attributes["Object Type ID"] = as_str_if_uuid(entity.entity_type.uid)
        self.workspace.repack = True

    def update_array_attribute(
        self, entity: Concatenated, field: str, remove=False
    ) -> None:
        """
        Update values stored as data.        Row data and indices are first remove then appended.

        :param entity: Concatenated entity with array values.
        :param field: Name of the valued field.
        :param remove: Remove the data from the concatenated array.
        """
        if hasattr(entity, f"_{field}"):
            values = getattr(entity, f"_{field}", None)
            obj_id = as_str_if_uuid(entity.uid).encode()
            data_id = as_str_if_uuid(uuid.UUID(int=0)).encode()
        elif getattr(entity, "name") == field:
            values = getattr(entity, "values", None)
            obj_id = as_str_if_uuid(entity.parent.uid).encode()
            data_id = as_str_if_uuid(entity.uid).encode()
        else:
            raise UserWarning(
                f"Input entity {entity} does not have a property or values "
                f"for the requested field {field}"
            )

        if field == "property_groups" and isinstance(values, list):
            field = "property_group_ids"
            values = [as_str_if_uuid(val.uid).encode() for val in values]

        alias = KEY_MAP.get(field, field)

        start = self.fetch_start_index(entity, alias)

        if values is not None and not remove:
            indices = np.hstack(
                [
                    np.core.records.fromarrays(
                        (start, len(values), obj_id, data_id),
                        dtype=[
                            ("Start index", "<u4"),
                            ("Size", "<u4"),
                            ("Object ID", special_dtype(vlen=str)),
                            ("Data ID", special_dtype(vlen=str)),
                        ],
                    )
                ]
            )
            if alias in self.index:
                indices = np.hstack([self.index[alias], indices]).astype(
                    self.index[alias].dtype
                )

            self.index[alias] = indices

            if alias in self.data:
                values = np.hstack([self.data[alias], values])

            self.data[alias] = values

        self.save_attribute(field)<|MERGE_RESOLUTION|>--- conflicted
+++ resolved
@@ -21,11 +21,6 @@
 
 import uuid
 import warnings
-<<<<<<< HEAD
-from abc import ABC
-
-=======
->>>>>>> 4f8d7735
 from typing import TYPE_CHECKING
 
 import numpy as np
@@ -39,9 +34,9 @@
 from .data import ConcatenatedData
 from .object import ConcatenatedObject
 
-
 if TYPE_CHECKING:
     from ...groups import GroupType
+
 
 PROPERTY_KWARGS = {
     "trace": {"maxshape": (None,)},
