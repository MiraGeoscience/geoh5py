#  Copyright (c) 2024 Mira Geoscience Ltd.
#
#  This file is part of geoh5py.
#
#  geoh5py is free software: you can redistribute it and/or modify
#  it under the terms of the GNU Lesser General Public License as published by
#  the Free Software Foundation, either version 3 of the License, or
#  (at your option) any later version.
#
#  geoh5py is distributed in the hope that it will be useful,
#  but WITHOUT ANY WARRANTY; without even the implied warranty of
#  MERCHANTABILITY or FITNESS FOR A PARTICULAR PURPOSE.  See the
#  GNU Lesser General Public License for more details.
#
#  You should have received a copy of the GNU Lesser General Public License
#  along with geoh5py.  If not, see <https://www.gnu.org/licenses/>.

from __future__ import annotations

from typing import TYPE_CHECKING

<<<<<<< HEAD
=======
from ...shared.entity import Entity


>>>>>>> f55f0ad4
if TYPE_CHECKING:
    from .concatenator import Concatenator
    from .object import ConcatenatedObject


class Concatenated:
    """
    Base class modifier for concatenated objects and data.
    """

    _parent: ConcatenatedObject | Concatenator
    _concat_attr_str: str = "Attributes"

    def __init__(self, *args, **kwargs):
        attribute_map = getattr(self, "_attribute_map", {})
        attr = {"name": "Entity", "parent": None}
        for key, value in kwargs.items():
            attr[attribute_map.get(key, key)] = value

        super().__init__(*args, **attr)

    @property
    def concat_attr_str(self) -> str:
        """String identifier for the concatenated attributes."""
        return self._concat_attr_str

    @property
    def concatenator(self) -> Concatenator:
        """
        Parental Concatenator entity.
        """
        if isinstance(self._parent, Concatenated):
            return self._parent.concatenator

        return self._parent<|MERGE_RESOLUTION|>--- conflicted
+++ resolved
@@ -19,12 +19,7 @@
 
 from typing import TYPE_CHECKING
 
-<<<<<<< HEAD
-=======
-from ...shared.entity import Entity
 
-
->>>>>>> f55f0ad4
 if TYPE_CHECKING:
     from .concatenator import Concatenator
     from .object import ConcatenatedObject
