--- conflicted
+++ resolved
@@ -55,7 +55,7 @@
 
     @staticmethod
     def get_depth_association(
-            property_group: ConcatenatedPropertyGroup,
+        property_group: ConcatenatedPropertyGroup,
     ) -> tuple[str] | tuple[str, str] | None:
         """
         Based on a PropertyGroup, it gets the name of the depth (or from to)
@@ -73,8 +73,8 @@
         return None
 
     def association_by_drillhole(
-            self,
-            names: tuple,
+        self,
+        names: tuple,
     ) -> dict:
         """
         Based on the first name of the input list,
@@ -88,23 +88,7 @@
         if not all(name in self.index for name in names):
             raise KeyError(f"Data '{names}' not found in concatenated data.")
 
-<<<<<<< HEAD
-        # object_index = {
-        #     drillhole: {
-        #         name: list(
-        #             self.index[name][self.index[name]["Object ID"] == drillhole][0]
-        #         )[:2]
-        #         for name in names
-        #         if drillhole in self.index[name]["Object ID"]
-        #     }
-        #     for drillhole in self.index[names[0]]["Object ID"]
-        # }
-        # replicate the lines above with a loop
-
-        object_index = {}
-=======
         object_index: dict = {}
->>>>>>> 5352eab4
         for drillhole in self.index[names[0]]["Object ID"]:
             object_index[drillhole] = {}
             for name in names:
@@ -113,11 +97,7 @@
                         self.index[name][self.index[name]["Object ID"] == drillhole][0]
                     )[:2]
                 else:
-<<<<<<< HEAD
-                    print("test")
-=======
                     object_index[drillhole][name] = [0, 0]
->>>>>>> 5352eab4
 
         return object_index
 
@@ -175,10 +155,10 @@
         return associations
 
     def get_depth_table(
-            self,
-            data_name: str | list[str],
-            pad: bool = True,
-            first_name: str = "Drillhole",
+        self,
+        data_name: str | list[str],
+        pad: bool = True,
+        first_name: str = "Drillhole",
     ):
         """
         Get a table with all the data associated with depth for every drillhole object.
@@ -201,7 +181,7 @@
             no_data_values: list = []
             # get the values
             for name, info in data_dict.items():
-                data_list.append(self.data[name][info[0]: info[0] + info[1]])
+                data_list.append(self.data[name][info[0] : info[0] + info[1]])
                 if pad:
                     no_data_values.append(self.get_data_from_name(name).nan_value)
 
@@ -272,7 +252,7 @@
 
     @staticmethod
     def _create_structured_array(
-            output: np.ndarray, object_index_dictionary: dict, first_name: str = "Drillhole"
+        output: np.ndarray, object_index_dictionary: dict, first_name: str = "Drillhole"
     ) -> np.ndarray:
         """
         Create a structured array from the output of the function get_depth_table.
@@ -287,9 +267,9 @@
         dtype = [(first_name, "O")]
 
         for idx, data_name in enumerate(
-                list(
-                    object_index_dictionary[list(object_index_dictionary.keys())[0]].keys()
-                )
+            list(
+                object_index_dictionary[list(object_index_dictionary.keys())[0]].keys()
+            )
         ):
             type_temp = np.array([output[0, idx + 1]]).dtype
             if type_temp.kind in ["S", "U"]:
@@ -297,50 +277,4 @@
             else:
                 dtype.append((data_name, type_temp))
 
-        return np.core.records.fromarrays(output.T, dtype=dtype)
-
-
-
-    def add_data_from_template(
-            self,
-            name: str,
-            template: str,
-            values: np.ndarray
-    ):
-        """
-        Add a data to all objects of the group from an existing template.
-
-        :param name: The name of the data to add.
-        :param template: The name of the template to use.
-        :param values: The values to add.
-        """
-        # ensure name is in data
-        if name not in self.data:
-            raise KeyError(f"Data '{name}' not found in concatenated data.")
-
-        # ensure values and template have the same length
-        if len(values) != len(self.data[template]):
-            raise ValueError(
-                f"The new data ({self.data[name]}) and the template "
-                f"({len(self.data[template])}) lengths don't match.'."
-            )
-
-        # get the template indexes
-        template_index = self.depth_name_association(template)
-
-        # prepare a list with the association and the new value
-        data_list = [self.data[key] for key in template_index.keys()[:-1]] + [values]
-
-        # get the pad table of template to get the depth and the to
-        for object_, data_dict in template.items():
-
-
-
-            start_index , n_count = data_dict.items()[-1]
-            depth_index, _ = data_dict.items()[0]
-
-            data_list: list = []
-            # get the values
-            data_list.append(values[info[0]: info[0] + info[1]])
-
-        # add data to everyobject ensuring property group is the same
+        return np.core.records.fromarrays(output.T, dtype=dtype)