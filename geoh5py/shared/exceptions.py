#  Copyright (c) 2022 Mira Geoscience Ltd.
#
#  This file is part of geoh5py.
#
#  geoh5py is free software: you can redistribute it and/or modify
#  it under the terms of the GNU Lesser General Public License as published by
#  the Free Software Foundation, either version 3 of the License, or
#  (at your option) any later version.
#
#  geoh5py is distributed in the hope that it will be useful,
#  but WITHOUT ANY WARRANTY; without even the implied warranty of
#  MERCHANTABILITY or FITNESS FOR A PARTICULAR PURPOSE.  See the
#  GNU Lesser General Public License for more details.
#
#  You should have received a copy of the GNU Lesser General Public License
#  along with geoh5py.  If not, see <https://www.gnu.org/licenses/>.

from __future__ import annotations

from abc import ABC, abstractmethod
from typing import TYPE_CHECKING, Any
from uuid import UUID

from geoh5py.shared.utils import iterable_message

if TYPE_CHECKING:
    from geoh5py.groups import PropertyGroup
    from geoh5py.shared import Entity
    from geoh5py.workspace import Workspace


class BaseValidationError(ABC, Exception):
    """Base class for custom exceptions."""

    @staticmethod
    @abstractmethod
    def message(name, value, validation):
        """Builds custom error message."""
        raise NotImplementedError()


class AssociationValidationError(BaseValidationError):
    """Error on association between child and parent entity validation."""

    def __init__(
        self,
        name: str,
        value: Entity | PropertyGroup | UUID,
        validation: Entity | Workspace,
    ):
        super().__init__(AssociationValidationError.message(name, value, validation))

    @staticmethod
    def message(name, value, validation):
        return (
            f"Property '{name}' with value: '{value}' must be "
            f"a child entity of parent {validation}"
        )


class PropertyGroupValidationError(BaseValidationError):
    """Error on property group validation."""

    def __init__(self, name: str, value: PropertyGroup, validation: str):
        super().__init__(PropertyGroupValidationError.message(name, value, validation))

    @staticmethod
    def message(name, value, validation):
        return (
            f"Property group for '{name}' must be of type '{validation}'. "
            f"Provided '{value.name}' of type '{value.property_group_type}'"
        )


class RequiredValidationError(BaseValidationError):
    def __init__(self, name: str):
        super().__init__(RequiredValidationError.message(name))

    @staticmethod
    def message(name, value=None, validation=None):
        return f"Missing required parameter: '{name}'."


class ShapeValidationError(BaseValidationError):
    """Error on shape validation."""

    def __init__(self, name: str, value: tuple[int], validation: tuple[int] | str):
        super().__init__(ShapeValidationError.message(name, value, validation))

    @staticmethod
    def message(name, value, validation):
        return (
            f"Parameter '{name}' with shape {value} was provided. "
            f"Expected {validation}."
        )


class TypeValidationError(BaseValidationError):
    """Error on type validation."""

    def __init__(self, name: str, value: str, validation: str | list[str]):

        super().__init__(TypeValidationError.message(name, value, validation))

    @staticmethod
    def message(name, value, validation):
        return f"Type '{value}' provided for '{name}' is invalid. " + iterable_message(
            validation
        )


class UUIDValidationError(BaseValidationError):
<<<<<<< HEAD
    """Error on uuid validation."""

    def __init__(self, name: str, value: str | UUID, validation: Entity | Workspace):
        super().__init__(UUIDValidationError.message(name, value, validation))

    @staticmethod
    def message(name, value, validation):
        valid_name = (
            validation.h5file
            if getattr(validation, "h5file", None) is not None
            else validation.name
        )
        return (
            f"UUID '{value}' provided for '{name}' is invalid. "
            f"Not in the list of children of {type(validation).__name__}: {valid_name} "
        )


class UUIDStringValidationError(BaseValidationError):
=======
>>>>>>> 97449400
    """Error on uuid string validation."""

    def __init__(self, name: str, value: str):
        super().__init__(UUIDValidationError.message(name, value))

    @staticmethod
    def message(name, value, validation=None):
        return f"Parameter '{name}' with value '{value}' is not a valid uuid string."


class ValueValidationError(BaseValidationError):
    """Error on value validation."""

    def __init__(self, name: str, value: Any, validation: list[Any]):

        super().__init__(ValueValidationError.message(name, value, validation))

    @staticmethod
    def message(name, value, validation):
        return f"Value '{value}' provided for '{name}' is invalid." + iterable_message(
            validation
        )


class JSONParameterValidationError(Exception):
    """Error on uuid validation."""

    def __init__(self, name: str, err: str):
        super().__init__(JSONParameterValidationError.message(name, err))

    @staticmethod
    def message(name, err):
        return f"Malformed ui.json dictionary for parameter '{name}'. {err}"<|MERGE_RESOLUTION|>--- conflicted
+++ resolved
@@ -110,28 +110,6 @@
 
 
 class UUIDValidationError(BaseValidationError):
-<<<<<<< HEAD
-    """Error on uuid validation."""
-
-    def __init__(self, name: str, value: str | UUID, validation: Entity | Workspace):
-        super().__init__(UUIDValidationError.message(name, value, validation))
-
-    @staticmethod
-    def message(name, value, validation):
-        valid_name = (
-            validation.h5file
-            if getattr(validation, "h5file", None) is not None
-            else validation.name
-        )
-        return (
-            f"UUID '{value}' provided for '{name}' is invalid. "
-            f"Not in the list of children of {type(validation).__name__}: {valid_name} "
-        )
-
-
-class UUIDStringValidationError(BaseValidationError):
-=======
->>>>>>> 97449400
     """Error on uuid string validation."""
 
     def __init__(self, name: str, value: str):
