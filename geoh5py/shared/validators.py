<<<<<<< HEAD
#  Copyright (c) 2024 Mira Geoscience Ltd.
#
#  This file is part of geoh5py.
#
#  geoh5py is free software: you can redistribute it and/or modify
#  it under the terms of the GNU Lesser General Public License as published by
#  the Free Software Foundation, either version 3 of the License, or
#  (at your option) any later version.
#
#  geoh5py is distributed in the hope that it will be useful,
#  but WITHOUT ANY WARRANTY; without even the implied warranty of
#  MERCHANTABILITY or FITNESS FOR A PARTICULAR PURPOSE.  See the
#  GNU Lesser General Public License for more details.
#
#  You should have received a copy of the GNU Lesser General Public License
#  along with geoh5py.  If not, see <https://www.gnu.org/licenses/>.
#
#  This file is part of geoapps.
#
#  geoapps is distributed under the terms and conditions of the MIT License
#  (see LICENSE file at the root of this source code package).

from __future__ import annotations

import warnings
from abc import ABC, abstractmethod
from typing import Any
from uuid import UUID

import numpy as np

from geoh5py import Workspace
from geoh5py.groups import PropertyGroup
from geoh5py.shared import Entity
from geoh5py.shared.exceptions import (
    AssociationValidationError,
    AtLeastOneValidationError,
    OptionalValidationError,
    PropertyGroupValidationError,
    RequiredValidationError,
    ShapeValidationError,
    TypeValidationError,
    UUIDValidationError,
    ValueValidationError,
)
from geoh5py.shared.utils import iterable


class BaseValidator(ABC):
    """Concrete base class for validators."""

    def __init__(self, **kwargs):
        for key, value in kwargs.items():
            if hasattr(self, key):
                setattr(self, key, value)

    def __call__(self, *args):
        self.validate(*args)

    @classmethod
    @abstractmethod
    def validate(cls, name: str, value: Any, valid: Any):
        """
        Custom validation function.
        """
        raise NotImplementedError(
            "The 'validate' method must be implemented by the sub-class. "
            f"Must contain a 'name' {name}, 'value' {value} and 'valid' {valid} argument."
        )

    @property
    @abstractmethod
    def validator_type(self) -> str:
        """
        Validation type identifier.
        """
        raise NotImplementedError("Must implement the validator_type property.")


class OptionalValidator(BaseValidator):
    """Validate that forms contain optional parameter if None value is given."""

    validator_type = "optional"

    @classmethod
    def validate(
        cls,
        name: str,
        value: Any | None,
        valid: bool,
    ) -> None:
        """
        :param name: Parameter identifier.
        :param value: Input parameter value.
        :param valid: True if optional keyword in form for parameter.
        """
        if value is None and not valid:
            raise OptionalValidationError(name, value, valid)


class AssociationValidator(BaseValidator):
    """Validate the association between data and parent object."""

    validator_type = "association"

    @classmethod
    def validate(
        cls,
        name: str,
        value: Entity | PropertyGroup | UUID | None,
        valid: Entity | Workspace,
    ) -> None:
        """
        :param name: Parameter identifier.
        :param value: Input parameter value.
        :param valid: Expected value shape
        """
        if valid is None:
            return

        if isinstance(valid, list):
            warnings.warn(
                "Data associated with multiSelect dependent is not supported. Validation ignored."
            )
            return

        if not isinstance(valid, (Entity, Workspace)):
            raise ValueError(
                "'AssociationValidator.validate' requires a 'valid'"
                " input of type 'Entity', 'Workspace' or None. "
                f"Provided '{valid}' of type {type(valid)} for parameter '{name}'"
            )

        if isinstance(value, UUID):
            uid = value
        elif isinstance(value, (Entity, PropertyGroup)):
            uid = value.uid
        else:
            return

        if isinstance(valid, Workspace):
            # TODO add a generic method to workspace to get all uuid
            children = valid.get_entity(uid)
            if None in children:
                children = valid.fetch_children(valid.root, recursively=True)

        elif isinstance(valid, Entity):
            children = valid.workspace.fetch_children(valid, recursively=True)

        if uid not in [getattr(child, "uid", None) for child in children]:
            raise AssociationValidationError(name, value, valid)


class PropertyGroupValidator(BaseValidator):
    """Validate property_group from parent entity."""

    validator_type = "property_group_type"

    @classmethod
    def validate(cls, name: str, value: PropertyGroup, valid: str) -> None:
        if (value is not None) and (value.property_group_type != valid):
            raise PropertyGroupValidationError(name, value, valid)


class AtLeastOneValidator(BaseValidator):
    validator_type = "one_of"

    @classmethod
    def validate(cls, name, value, valid):
        if not any(v for v in value.values()):
            raise AtLeastOneValidationError(name, value)


class RequiredValidator(BaseValidator):
    """
    Validate that required keys are present in parameter.
    """

    validator_type = "required"

    @classmethod
    def validate(cls, name: str, value: Any, valid: bool) -> None:
        """
        :param name: Parameter identifier.
        :param value: Input parameter value.
        :param valid: Assert to be required
        """
        if value is None and valid:
            raise RequiredValidationError(name)


class ShapeValidator(BaseValidator):
    """Validate the shape of provided value."""

    validator_type = "shape"

    @classmethod
    def validate(cls, name: str, value: Any, valid: tuple[int]) -> None:
        """
        :param name: Parameter identifier.
        :param value: Input parameter value.
        :param valid: Expected value shape
        """
        if value is None:
            return

        if isinstance(value, np.ndarray):
            pshape = value.shape
        elif isinstance(value, list):
            pshape = (len(value),)
        else:
            pshape = (1,)

        if pshape != valid:
            raise ShapeValidationError(name, pshape, valid)


class TypeValidator(BaseValidator):
    """
    Validate the value type from a list of valid types.
    """

    validator_type = "types"

    @classmethod
    def validate(cls, name: str, value: Any, valid: type | list[type]) -> None:
        """
        :param name: Parameter identifier.
        :param value: Input parameter value.
        :param valid: List of accepted value types
        """
        if isinstance(valid, type):
            valid = [valid]

        if not isinstance(valid, list):
            raise TypeError("Input `valid` options must be a type or list of types.")

        if not iterable(value) or (isinstance(value, list) and list in tuple(valid)):
            value = (value,)

        for val in value:
            if not isinstance(val, tuple(valid)):
                valid_names = [t.__name__ for t in valid if hasattr(t, "__name__")]
                type_name = type(val).__name__

                raise TypeValidationError(name, type_name, valid_names)


class UUIDValidator(BaseValidator):
    """Validate a uuui.UUID value or uuid string."""

    validator_type = "uuid"

    @classmethod
    def validate(cls, name: str, value: Any, valid: None = None) -> None:
        """
        :param name: Parameter identifier.
        :param value: Input parameter uuid.
        :param valid: [Optional] Validate uuid from parental entity or known uuids
        """

        if isinstance(value, str):
            try:
                value = UUID(value)
            except ValueError as exception:
                raise UUIDValidationError(name, str(value)) from exception


class ValueValidator(BaseValidator):
    """
    Validator that ensures that values are valid entries.
    """

    validator_type = "values"

    @classmethod
    def validate(cls, name: str, value: Any, valid: list[float | str]) -> None:
        """
        :param name: Parameter identifier.
        :param value: Input parameter value.
        :param valid: List of accepted values
        """
        if value is None:
            return

        if not isinstance(value, (list, tuple)):
            value = [value]

        for val in value:
            if val is not None and val not in valid:
                raise ValueValidationError(name, val, valid)
=======
#  Copyright (c) 2023 Mira Geoscience Ltd.
#
#  This file is part of geoh5py.
#
#  geoh5py is free software: you can redistribute it and/or modify
#  it under the terms of the GNU Lesser General Public License as published by
#  the Free Software Foundation, either version 3 of the License, or
#  (at your option) any later version.
#
#  geoh5py is distributed in the hope that it will be useful,
#  but WITHOUT ANY WARRANTY; without even the implied warranty of
#  MERCHANTABILITY or FITNESS FOR A PARTICULAR PURPOSE.  See the
#  GNU Lesser General Public License for more details.
#
#  You should have received a copy of the GNU Lesser General Public License
#  along with geoh5py.  If not, see <https://www.gnu.org/licenses/>.

from __future__ import annotations

import warnings
from abc import ABC, abstractmethod
from typing import Any
from uuid import UUID

import numpy as np

from geoh5py import Workspace
from geoh5py.groups import PropertyGroup
from geoh5py.shared import Entity
from geoh5py.shared.exceptions import (
    AssociationValidationError,
    AtLeastOneValidationError,
    OptionalValidationError,
    PropertyGroupValidationError,
    RequiredValidationError,
    ShapeValidationError,
    TypeValidationError,
    UUIDValidationError,
    ValueValidationError,
)
from geoh5py.shared.utils import iterable


class BaseValidator(ABC):
    """Concrete base class for validators."""

    def __init__(self, **kwargs):
        for key, value in kwargs.items():
            if hasattr(self, key):
                setattr(self, key, value)

    def __call__(self, *args):
        self.validate(*args)

    @classmethod
    @abstractmethod
    def validate(cls, name: str, value: Any, valid: Any):
        """
        Custom validation function.
        """
        raise NotImplementedError(
            "The 'validate' method must be implemented by the sub-class. "
            f"Must contain a 'name' {name}, 'value' {value} and 'valid' {valid} argument."
        )

    @property
    @abstractmethod
    def validator_type(self):
        """Validation type identifier."""
        raise NotImplementedError("Must implement the type property.")


class OptionalValidator(BaseValidator):
    """Validate that forms contain optional parameter if None value is given."""

    validator_type = "optional"

    @classmethod
    def validate(
        cls,
        name: str,
        value: Any | None,
        valid: bool,
    ) -> None:
        """
        :param name: Parameter identifier.
        :param value: Input parameter value.
        :param valid: True if optional keyword in form for parameter.
        """
        if value is None and not valid:
            raise OptionalValidationError(name, value, valid)


class AssociationValidator(BaseValidator):
    """Validate the association between data and parent object."""

    validator_type = "association"

    @classmethod
    def validate(
        cls,
        name: str,
        value: Entity | PropertyGroup | UUID | None,
        valid: Entity | Workspace,
    ) -> None:
        """
        :param name: Parameter identifier.
        :param value: Input parameter value.
        :param valid: Expected value shape
        """
        if valid is None:
            return

        if isinstance(valid, list):
            warnings.warn(
                "Data associated with multiSelect dependent is not supported. Validation ignored."
            )
            return

        if not isinstance(valid, (Entity, Workspace)):
            raise ValueError(
                "'AssociationValidator.validate' requires a 'valid'"
                " input of type 'Entity', 'Workspace' or None. "
                f"Provided '{valid}' of type {type(valid)} for parameter '{name}'"
            )

        if isinstance(value, UUID):
            uid = value
        elif isinstance(value, (Entity, PropertyGroup)):
            uid = value.uid
        else:
            return

        if isinstance(valid, Workspace):
            # TODO add a generic method to workspace to get all uuid
            children = valid.get_entity(uid)
            if None in children:
                children = valid.fetch_children(valid.root, recursively=True)

        elif isinstance(valid, Entity):
            children = valid.workspace.fetch_children(valid, recursively=True)

        if uid not in [getattr(child, "uid", None) for child in children]:
            raise AssociationValidationError(name, value, valid)


class PropertyGroupValidator(BaseValidator):
    """Validate property_group from parent entity."""

    validator_type = "property_group_type"

    @classmethod
    def validate(cls, name: str, value: PropertyGroup, valid: str) -> None:
        if (value is not None) and (value.property_group_type != valid):
            raise PropertyGroupValidationError(name, value, valid)


class AtLeastOneValidator(BaseValidator):
    validator_type = "one_of"

    @classmethod
    def validate(cls, name, value, valid):
        if not any(v for v in value.values()):
            raise AtLeastOneValidationError(name, value)


class RequiredValidator(BaseValidator):
    """
    Validate that required keys are present in parameter.
    """

    validator_type = "required"

    @classmethod
    def validate(cls, name: str, value: Any, valid: bool) -> None:
        """
        :param name: Parameter identifier.
        :param value: Input parameter value.
        :param valid: Assert to be required
        """
        if value is None and valid:
            raise RequiredValidationError(name)


class ShapeValidator(BaseValidator):
    """Validate the shape of provided value."""

    validator_type = "shape"

    @classmethod
    def validate(cls, name: str, value: Any, valid: tuple[int, ...]) -> None:
        """
        :param name: Parameter identifier.
        :param value: Input parameter value.
        :param valid: Expected value shape
        """
        if value is None:
            return

        if isinstance(value, np.ndarray):
            pshape = value.shape
        elif isinstance(value, list):
            pshape = (len(value),)
        else:
            pshape = (1,)

        if pshape != valid:
            raise ShapeValidationError(name, pshape, valid)


class TypeValidator(BaseValidator):
    """
    Validate the value type from a list of valid types.
    """

    validator_type = "types"

    @classmethod
    def validate(cls, name: str, value: Any, valid: type | list[type]) -> None:
        """
        :param name: Parameter identifier.
        :param value: Input parameter value.
        :param valid: List of accepted value types
        """
        if isinstance(valid, type):
            valid = [valid]

        if not isinstance(valid, list):
            raise TypeError("Input `valid` options must be a type or list of types.")

        if not iterable(value) or (isinstance(value, list) and list in tuple(valid)):
            value = (value,)

        for val in value:
            if not isinstance(val, tuple(valid)):
                valid_names = [t.__name__ for t in valid if hasattr(t, "__name__")]
                type_name = type(val).__name__

                raise TypeValidationError(name, type_name, valid_names)


class UUIDValidator(BaseValidator):
    """Validate a uuui.UUID value or uuid string."""

    validator_type = "uuid"

    @classmethod
    def validate(cls, name: str, value: Any, valid: None = None) -> None:
        """
        :param name: Parameter identifier.
        :param value: Input parameter uuid.
        :param valid: [Optional] Validate uuid from parental entity or known uuids
        """

        if isinstance(value, str):
            try:
                value = UUID(value)
            except ValueError as exception:
                raise UUIDValidationError(name, str(value)) from exception


class ValueValidator(BaseValidator):
    """
    Validator that ensures that values are valid entries.
    """

    validator_type = "values"

    @classmethod
    def validate(cls, name: str, value: Any, valid: list[float | str]) -> None:
        """
        :param name: Parameter identifier.
        :param value: Input parameter value.
        :param valid: List of accepted values
        """
        if value is None:
            return

        if not isinstance(value, (list, tuple)):
            value = [value]

        for val in value:
            if val is not None and val not in valid:
                raise ValueValidationError(name, val, valid)
>>>>>>> f9abde54
<|MERGE_RESOLUTION|>--- conflicted
+++ resolved
@@ -1,4 +1,3 @@
-<<<<<<< HEAD
 #  Copyright (c) 2024 Mira Geoscience Ltd.
 #
 #  This file is part of geoh5py.
@@ -15,11 +14,6 @@
 #
 #  You should have received a copy of the GNU Lesser General Public License
 #  along with geoh5py.  If not, see <https://www.gnu.org/licenses/>.
-#
-#  This file is part of geoapps.
-#
-#  geoapps is distributed under the terms and conditions of the MIT License
-#  (see LICENSE file at the root of this source code package).
 
 from __future__ import annotations
 
@@ -196,7 +190,7 @@
     validator_type = "shape"
 
     @classmethod
-    def validate(cls, name: str, value: Any, valid: tuple[int]) -> None:
+    def validate(cls, name: str, value: Any, valid: tuple[int, ...]) -> None:
         """
         :param name: Parameter identifier.
         :param value: Input parameter value.
@@ -289,290 +283,4 @@
 
         for val in value:
             if val is not None and val not in valid:
-                raise ValueValidationError(name, val, valid)
-=======
-#  Copyright (c) 2023 Mira Geoscience Ltd.
-#
-#  This file is part of geoh5py.
-#
-#  geoh5py is free software: you can redistribute it and/or modify
-#  it under the terms of the GNU Lesser General Public License as published by
-#  the Free Software Foundation, either version 3 of the License, or
-#  (at your option) any later version.
-#
-#  geoh5py is distributed in the hope that it will be useful,
-#  but WITHOUT ANY WARRANTY; without even the implied warranty of
-#  MERCHANTABILITY or FITNESS FOR A PARTICULAR PURPOSE.  See the
-#  GNU Lesser General Public License for more details.
-#
-#  You should have received a copy of the GNU Lesser General Public License
-#  along with geoh5py.  If not, see <https://www.gnu.org/licenses/>.
-
-from __future__ import annotations
-
-import warnings
-from abc import ABC, abstractmethod
-from typing import Any
-from uuid import UUID
-
-import numpy as np
-
-from geoh5py import Workspace
-from geoh5py.groups import PropertyGroup
-from geoh5py.shared import Entity
-from geoh5py.shared.exceptions import (
-    AssociationValidationError,
-    AtLeastOneValidationError,
-    OptionalValidationError,
-    PropertyGroupValidationError,
-    RequiredValidationError,
-    ShapeValidationError,
-    TypeValidationError,
-    UUIDValidationError,
-    ValueValidationError,
-)
-from geoh5py.shared.utils import iterable
-
-
-class BaseValidator(ABC):
-    """Concrete base class for validators."""
-
-    def __init__(self, **kwargs):
-        for key, value in kwargs.items():
-            if hasattr(self, key):
-                setattr(self, key, value)
-
-    def __call__(self, *args):
-        self.validate(*args)
-
-    @classmethod
-    @abstractmethod
-    def validate(cls, name: str, value: Any, valid: Any):
-        """
-        Custom validation function.
-        """
-        raise NotImplementedError(
-            "The 'validate' method must be implemented by the sub-class. "
-            f"Must contain a 'name' {name}, 'value' {value} and 'valid' {valid} argument."
-        )
-
-    @property
-    @abstractmethod
-    def validator_type(self):
-        """Validation type identifier."""
-        raise NotImplementedError("Must implement the type property.")
-
-
-class OptionalValidator(BaseValidator):
-    """Validate that forms contain optional parameter if None value is given."""
-
-    validator_type = "optional"
-
-    @classmethod
-    def validate(
-        cls,
-        name: str,
-        value: Any | None,
-        valid: bool,
-    ) -> None:
-        """
-        :param name: Parameter identifier.
-        :param value: Input parameter value.
-        :param valid: True if optional keyword in form for parameter.
-        """
-        if value is None and not valid:
-            raise OptionalValidationError(name, value, valid)
-
-
-class AssociationValidator(BaseValidator):
-    """Validate the association between data and parent object."""
-
-    validator_type = "association"
-
-    @classmethod
-    def validate(
-        cls,
-        name: str,
-        value: Entity | PropertyGroup | UUID | None,
-        valid: Entity | Workspace,
-    ) -> None:
-        """
-        :param name: Parameter identifier.
-        :param value: Input parameter value.
-        :param valid: Expected value shape
-        """
-        if valid is None:
-            return
-
-        if isinstance(valid, list):
-            warnings.warn(
-                "Data associated with multiSelect dependent is not supported. Validation ignored."
-            )
-            return
-
-        if not isinstance(valid, (Entity, Workspace)):
-            raise ValueError(
-                "'AssociationValidator.validate' requires a 'valid'"
-                " input of type 'Entity', 'Workspace' or None. "
-                f"Provided '{valid}' of type {type(valid)} for parameter '{name}'"
-            )
-
-        if isinstance(value, UUID):
-            uid = value
-        elif isinstance(value, (Entity, PropertyGroup)):
-            uid = value.uid
-        else:
-            return
-
-        if isinstance(valid, Workspace):
-            # TODO add a generic method to workspace to get all uuid
-            children = valid.get_entity(uid)
-            if None in children:
-                children = valid.fetch_children(valid.root, recursively=True)
-
-        elif isinstance(valid, Entity):
-            children = valid.workspace.fetch_children(valid, recursively=True)
-
-        if uid not in [getattr(child, "uid", None) for child in children]:
-            raise AssociationValidationError(name, value, valid)
-
-
-class PropertyGroupValidator(BaseValidator):
-    """Validate property_group from parent entity."""
-
-    validator_type = "property_group_type"
-
-    @classmethod
-    def validate(cls, name: str, value: PropertyGroup, valid: str) -> None:
-        if (value is not None) and (value.property_group_type != valid):
-            raise PropertyGroupValidationError(name, value, valid)
-
-
-class AtLeastOneValidator(BaseValidator):
-    validator_type = "one_of"
-
-    @classmethod
-    def validate(cls, name, value, valid):
-        if not any(v for v in value.values()):
-            raise AtLeastOneValidationError(name, value)
-
-
-class RequiredValidator(BaseValidator):
-    """
-    Validate that required keys are present in parameter.
-    """
-
-    validator_type = "required"
-
-    @classmethod
-    def validate(cls, name: str, value: Any, valid: bool) -> None:
-        """
-        :param name: Parameter identifier.
-        :param value: Input parameter value.
-        :param valid: Assert to be required
-        """
-        if value is None and valid:
-            raise RequiredValidationError(name)
-
-
-class ShapeValidator(BaseValidator):
-    """Validate the shape of provided value."""
-
-    validator_type = "shape"
-
-    @classmethod
-    def validate(cls, name: str, value: Any, valid: tuple[int, ...]) -> None:
-        """
-        :param name: Parameter identifier.
-        :param value: Input parameter value.
-        :param valid: Expected value shape
-        """
-        if value is None:
-            return
-
-        if isinstance(value, np.ndarray):
-            pshape = value.shape
-        elif isinstance(value, list):
-            pshape = (len(value),)
-        else:
-            pshape = (1,)
-
-        if pshape != valid:
-            raise ShapeValidationError(name, pshape, valid)
-
-
-class TypeValidator(BaseValidator):
-    """
-    Validate the value type from a list of valid types.
-    """
-
-    validator_type = "types"
-
-    @classmethod
-    def validate(cls, name: str, value: Any, valid: type | list[type]) -> None:
-        """
-        :param name: Parameter identifier.
-        :param value: Input parameter value.
-        :param valid: List of accepted value types
-        """
-        if isinstance(valid, type):
-            valid = [valid]
-
-        if not isinstance(valid, list):
-            raise TypeError("Input `valid` options must be a type or list of types.")
-
-        if not iterable(value) or (isinstance(value, list) and list in tuple(valid)):
-            value = (value,)
-
-        for val in value:
-            if not isinstance(val, tuple(valid)):
-                valid_names = [t.__name__ for t in valid if hasattr(t, "__name__")]
-                type_name = type(val).__name__
-
-                raise TypeValidationError(name, type_name, valid_names)
-
-
-class UUIDValidator(BaseValidator):
-    """Validate a uuui.UUID value or uuid string."""
-
-    validator_type = "uuid"
-
-    @classmethod
-    def validate(cls, name: str, value: Any, valid: None = None) -> None:
-        """
-        :param name: Parameter identifier.
-        :param value: Input parameter uuid.
-        :param valid: [Optional] Validate uuid from parental entity or known uuids
-        """
-
-        if isinstance(value, str):
-            try:
-                value = UUID(value)
-            except ValueError as exception:
-                raise UUIDValidationError(name, str(value)) from exception
-
-
-class ValueValidator(BaseValidator):
-    """
-    Validator that ensures that values are valid entries.
-    """
-
-    validator_type = "values"
-
-    @classmethod
-    def validate(cls, name: str, value: Any, valid: list[float | str]) -> None:
-        """
-        :param name: Parameter identifier.
-        :param value: Input parameter value.
-        :param valid: List of accepted values
-        """
-        if value is None:
-            return
-
-        if not isinstance(value, (list, tuple)):
-            value = [value]
-
-        for val in value:
-            if val is not None and val not in valid:
-                raise ValueValidationError(name, val, valid)
->>>>>>> f9abde54
+                raise ValueValidationError(name, val, valid)