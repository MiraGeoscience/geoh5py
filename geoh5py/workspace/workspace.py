--- conflicted
+++ resolved
@@ -547,12 +547,8 @@
                     family_tree += self.fetch_children(
                         recovered_object, recursively=True
                     )
-<<<<<<< HEAD
-
-                    if hasattr(recovered_object, "property_groups"):
-=======
+
                     if getattr(recovered_object, "property_groups", None) is not None:
->>>>>>> 36e1dff3
                         family_tree += getattr(recovered_object, "property_groups")
 
         if getattr(entity, "property_groups", None) is not None:
