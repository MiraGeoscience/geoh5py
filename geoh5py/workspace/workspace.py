--- conflicted
+++ resolved
@@ -671,8 +671,7 @@
         """
         return self._io_call(file, H5Reader.fetch_values, uid)
 
-<<<<<<< HEAD
-    def fetch_file_object(self, uid: uuid.UUID, file_name: str) -> Optional[float]:
+    def fetch_file_object(self, uid: uuid.UUID, file_name: str) -> float | None:
         """
         Fetch an image from file name.
 
@@ -682,10 +681,7 @@
         """
         return H5Reader.fetch_file_object(self.h5file, uid, file_name)
 
-    def fetch_vertices(self, uid: uuid.UUID) -> np.ndarray:
-=======
     def finalize(self, file: str | h5py.File | None = None):
->>>>>>> bd6cfe2c
         """
         Finalize the h5file by checking for updated entities and re-building the Root
 
