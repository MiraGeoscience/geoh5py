#  Copyright (c) 2022 Mira Geoscience Ltd.
#
#  This file is part of geoh5py.
#
#  geoh5py is free software: you can redistribute it and/or modify
#  it under the terms of the GNU Lesser General Public License as published by
#  the Free Software Foundation, either version 3 of the License, or
#  (at your option) any later version.
#
#  geoh5py is distributed in the hope that it will be useful,
#  but WITHOUT ANY WARRANTY; without even the implied warranty of
#  MERCHANTABILITY or FITNESS FOR A PARTICULAR PURPOSE.  See the
#  GNU Lesser General Public License for more details.
#
#  You should have received a copy of the GNU Lesser General Public License
#  along with geoh5py.  If not, see <https://www.gnu.org/licenses/>.

# pylint: disable=R0904
# pylint: disable=C0302

from __future__ import annotations

import inspect
import io
import os
import shutil
import subprocess
import tempfile
import uuid
import warnings
import weakref
from contextlib import AbstractContextManager, contextmanager
from gc import collect
from pathlib import Path
from subprocess import CalledProcessError
from typing import TYPE_CHECKING, ClassVar, cast
from weakref import ReferenceType

import h5py
import numpy as np

from .. import data, groups, objects
from ..data import CommentsData, Data, DataType
from ..groups import (
    CustomGroup,
    DrillholeGroup,
    Group,
    IntegratorDrillholeGroup,
    PropertyGroup,
    RootGroup,
)
from ..io import H5Reader, H5Writer
from ..objects import Drillhole, ObjectBase
from ..shared import weakref_utils
from ..shared.concatenation import (
    Concatenated,
    ConcatenatedData,
    ConcatenatedDrillhole,
    ConcatenatedObject,
    Concatenator,
)
from ..shared.entity import Entity
from ..shared.exceptions import Geoh5FileClosedError
from ..shared.utils import as_str_if_utf8_bytes, get_attributes, str2uuid

if TYPE_CHECKING:
    from ..groups import group
    from ..objects import object_base
    from ..shared import EntityType


class Workspace(AbstractContextManager):
    """
    The Workspace class manages all Entities created or imported from the *geoh5* structure.

    The basic requirements needed to create a Workspace are:

    :param geoh5: File name of the target *geoh5* file.
        A new project is created if the target file cannot by found on disk.
    """

    _active_ref: ClassVar[ReferenceType[Workspace]] = type(None)  # type: ignore

    _attribute_map = {
        "Contributors": "contributors",
        "Distance unit": "distance_unit",
        "GA Version": "ga_version",
        "Version": "version",
    }

    def __init__(
        self, h5file: str | Path | io.BytesIO = "Analyst.geoh5", mode="a", **kwargs
    ):

        self._contributors = np.asarray(
            ["UserName"], dtype=h5py.special_dtype(vlen=str)
        )
        self._root: Entity | None = None
        self._repack: bool = False
        self._mode = mode
        self._distance_unit = "meter"
        self._ga_version = "1"
        self._version = 2.0
        self._name = "GEOSCIENCE"
        self._types: dict[uuid.UUID, ReferenceType[EntityType]] = {}
        self._groups: dict[uuid.UUID, ReferenceType[group.Group]] = {}
        self._objects: dict[uuid.UUID, ReferenceType[object_base.ObjectBase]] = {}
        self._data: dict[uuid.UUID, ReferenceType[data.Data]] = {}
        self._geoh5: h5py.File | None = None
        self.h5file: str | Path | io.BytesIO = h5file

        for attr, item in kwargs.items():
            if attr in self._attribute_map:
                attr = self._attribute_map[attr]

            if getattr(self, attr, None) is None:
                warnings.warn(
                    f"Argument {attr} with value {item} is not a valid attribute of workspace. "
                    f"Argument ignored.",
                    UserWarning,
                )
            else:
                setattr(self, attr, item)

        self.open()

    def activate(self):
        """Makes this workspace the active one.

        In case the workspace gets deleted, Workspace.active() safely returns None.
        """
        if Workspace._active_ref() is not self:
            Workspace._active_ref = weakref.ref(self)

    @staticmethod
    def active() -> Workspace:
        """Get the active workspace."""
        active_one = Workspace._active_ref()
        if active_one is None:
            raise RuntimeError("No active workspace.")

        # so that type check does not complain of possible returned None
        return cast(Workspace, active_one)

    def _all_data(self) -> list[data.Data]:
        """Get all active Data entities registered in the workspace."""
        self.remove_none_referents(self._data, "Data")
        return [cast("data.Data", v()) for v in self._data.values()]

    def _all_groups(self) -> list[groups.Group]:
        """Get all active Group entities registered in the workspace."""
        self.remove_none_referents(self._groups, "Groups")
        return [cast("group.Group", v()) for v in self._groups.values()]

    def _all_objects(self) -> list[objects.ObjectBase]:
        """Get all active Object entities registered in the workspace."""
        self.remove_none_referents(self._objects, "Objects")
        return [cast("object_base.ObjectBase", v()) for v in self._objects.values()]

    def _all_types(self) -> list[EntityType]:
        """Get all active entity types registered in the workspace."""
        self.remove_none_referents(self._types, "Types")
        return [cast("EntityType", v()) for v in self._types.values()]

    @property
    def attribute_map(self) -> dict:
        """
        Mapping between names used in the geoh5 database.
        """
        return self._attribute_map

    def close(self):
        """
        Close the file and clear properties for future open.
        """
        if self._geoh5 is None:
            return

        if self.geoh5.mode in ["r+", "a"]:
            for entity in self.groups:
                if isinstance(entity, Concatenator) and self.repack:
                    self.update_attribute(entity, "concatenated_attributes")

            self._io_call(H5Writer.save_entity, self.root, add_children=True, mode="r+")

        self.geoh5.close()
        self._data = {}
        if self.repack and not isinstance(self.h5file, io.BytesIO):
            temp_file = os.path.join(
                tempfile.gettempdir(), os.path.basename(self.h5file)
            )
            try:
                subprocess.run(
                    f'h5repack --native "{self.h5file}" "{temp_file}"',
                    check=True,
                    shell=True,
                    stdout=subprocess.DEVNULL,
                )
                os.remove(self.h5file)
                shutil.move(temp_file, self.h5file)
            except CalledProcessError:
                pass

            self.repack = False

        self._geoh5 = None

    @property
    def contributors(self) -> np.ndarray:
        """
        :obj:`numpy.array` of :obj:`str` List of contributors name.
        """
        return self._contributors

    @contributors.setter
    def contributors(self, value: list[str]):
        self._contributors = np.asarray(value, dtype=h5py.special_dtype(vlen=str))

    def copy_to_parent(
        self, entity, parent, copy_children: bool = True, omit_list: tuple = ()
    ):
        """
        Copy an entity to a different parent with copies of children.

        :param entity: Entity to be copied.
        :param parent: Target parent to copy the entity under.
        :param copy_children: Copy all children of the entity.
        :param omit_list: List of property names to omit on copy

        :return: The Entity registered to the workspace.
        """
        entity_kwargs = get_attributes(
            entity,
            omit_list=["_uid", "_entity_type", "_on_file"] + list(omit_list),
            attributes={"uid": None, "parent": None},
        )
        entity_type_kwargs = get_attributes(
            entity.entity_type,
            omit_list=["_workspace", "_on_file"] + list(omit_list),
        )

        if not isinstance(parent, (ObjectBase, Group, Workspace)):
            raise ValueError(
                "Input 'parent' should be of type (ObjectBase, Group, Workspace)"
            )

        if isinstance(parent, Workspace):
            parent = parent.root

        # Assign the same uid if possible
        if parent.workspace.get_entity(entity.uid)[0] is None:
            entity_kwargs["uid"] = entity.uid

        entity_kwargs["parent"] = parent

        entity_type = type(entity)
        if isinstance(entity, Data):
            entity_type = Data

        prop_groups = []
        if "property_groups" in entity_kwargs:
            if copy_children:
                prop_groups = entity_kwargs["property_groups"]

            del entity_kwargs["property_groups"]

        new_object = parent.workspace.create_entity(
            entity_type, **{"entity": entity_kwargs, "entity_type": entity_type_kwargs}
        )

        if copy_children:
            children_map = {}
            for child in entity.children:
                new_child = self.copy_to_parent(child, new_object, copy_children=True)
                new_object.add_children([new_child])
                children_map[child.uid] = new_child.uid

            if prop_groups:
                self.copy_property_groups(new_object, prop_groups, children_map)
                self.workspace.update_attribute(new_object, "property_groups")

        return new_object

    @classmethod
    def copy_property_groups(
        cls, entity: ObjectBase, propery_groups: list[PropertyGroup], data_map: dict
    ):
        for prop_group in propery_groups:
            new_group = entity.find_or_create_property_group(
                **{
                    "association": prop_group.association,
                    "name": prop_group.name,
                    "property_group_type": prop_group.property_group_type,
                }
            )
            new_group.properties = [data_map[uid] for uid in prop_group.properties]

    def create_from_concatenation(self, attributes):
        if "Object Type ID" in attributes:
            class_type = ObjectBase
            type_attr = {"uid": attributes["Object Type ID"]}
        else:
            class_type = Data
            type_attr = self.fetch_type(uuid.UUID(attributes["Type ID"]), "Data")

        if "Name" in attributes:
            attributes["Name"] = attributes["Name"].replace("\u2044", "/")
        recovered_entity = self.create_entity(
            class_type,
            save_on_creation=False,
            **{"entity": attributes, "entity_type": type_attr},
        )
        if recovered_entity is not None:
            recovered_entity.on_file = True
            recovered_entity.entity_type.on_file = True

        return recovered_entity

    def create_data(
        self,
        entity_class,
        entity_kwargs: dict,
        entity_type_kwargs: dict | DataType,
    ) -> Data | None:
        """
        Create a new Data entity with attributes.

        :param entity_class: :obj:`~geoh5py.data.data.Data` class.
        :param entity_kwargs: Properties of the entity.
        :param entity_type_kwargs: Properties of the entity_type.

        :return: The newly created entity.
        """
        if isinstance(entity_type_kwargs, DataType):
            data_type = entity_type_kwargs
        else:
            data_type = data.data_type.DataType.find_or_create(
                self, **entity_type_kwargs
            )

        for name, member in inspect.getmembers(data):
            if (
                inspect.isclass(member)
                and issubclass(member, entity_class)
                and member is not entity_class
                and hasattr(member, "primitive_type")
                and inspect.ismethod(member.primitive_type)
                and data_type.primitive_type is member.primitive_type()
            ):
                if member is CommentsData and not any(
                    isinstance(val, str) and val == "UserComments"
                    for val in entity_kwargs.values()
                ):
                    continue

                if self.version > 1.0 and isinstance(
                    entity_kwargs["parent"], ConcatenatedObject
                ):
                    member = type(name + "Concatenated", (ConcatenatedData, member), {})

                created_entity = member(data_type, **entity_kwargs)
                return created_entity

        return None

    def create_entity(
        self,
        entity_class,
        save_on_creation: bool = True,
        **kwargs,
    ) -> Entity | None:
        """
        Function to create and register a new entity and its entity_type.

        :param entity_class: Type of entity to be created
        :param save_on_creation: Save the entity to geoh5 immediately

        :return entity: Newly created entity registered to the workspace
        """
        entity_kwargs: dict = kwargs.get("entity", {})
        entity_type_kwargs: dict = kwargs.get("entity_type", {})

        if entity_class is not RootGroup and (
            "parent" not in entity_kwargs or entity_kwargs["parent"] is None
        ):
            entity_kwargs["parent"] = self.root

        created_entity: Data | Group | ObjectBase | None = None
        if entity_class is Data or entity_class is None:
            created_entity = self.create_data(Data, entity_kwargs, entity_type_kwargs)

        elif entity_class is RootGroup:
            created_entity = RootGroup(
                RootGroup.find_or_create_type(self, **entity_type_kwargs),
                **entity_kwargs,
            )

        elif issubclass(entity_class, (Group, ObjectBase)):
            created_entity = self.create_object_or_group(
                entity_class, entity_kwargs, entity_type_kwargs
            )

        if created_entity is not None and save_on_creation:
            self.save_entity(created_entity)

        return created_entity

    def create_object_or_group(
        self, entity_class, entity_kwargs: dict, entity_type_kwargs: dict
    ) -> Group | ObjectBase | None:
        """
        Create an object or a group with attributes.

        :param entity_class: :obj:`~geoh5py.objects.object_base.ObjectBase` or
            :obj:`~geoh5py.groups.group.Group` class.
        :param entity_kwargs: Attributes of the entity.
        :param entity_type_kwargs: Attributes of the entity_type.

        :return: A new Object or Group.
        """
        entity_type_uid = None
        for key, val in entity_type_kwargs.items():
            if key.lower() in ["id", "uid"]:
                entity_type_uid = uuid.UUID(str(val))

        if entity_type_uid is None:
            if hasattr(entity_class, "default_type_uid"):
                entity_type_uid = entity_class.default_type_uid()
            else:
                entity_type_uid = uuid.uuid4()

        for name, member in inspect.getmembers(groups) + inspect.getmembers(objects):
            if (
                inspect.isclass(member)
                and issubclass(member, entity_class.__bases__)
                and member is not entity_class.__bases__
                and hasattr(member, "default_type_uid")
                and not member == CustomGroup
                and member.default_type_uid() == entity_type_uid
            ):
                if self.version > 1.0:
                    if member in (DrillholeGroup, IntegratorDrillholeGroup):
                        member = type(name + "Concatenator", (Concatenator, member), {})
                    elif member is Drillhole and isinstance(
                        entity_kwargs.get("parent"),
                        (DrillholeGroup, IntegratorDrillholeGroup),
                    ):
                        member = type(
                            name + "Concatenated", (ConcatenatedDrillhole, member), {}
                        )

                entity_type = member.find_or_create_type(self, **entity_type_kwargs)

                created_entity = member(entity_type, **entity_kwargs)

                return created_entity

        # Special case for CustomGroup without uuid
        if entity_class == Group:
            entity_type = groups.custom_group.CustomGroup.find_or_create_type(
                self, **entity_type_kwargs
            )
            created_entity = groups.custom_group.CustomGroup(
                entity_type, **entity_kwargs
            )

            return created_entity

        return None

    @property
    def data(self) -> list[data.Data]:
        """Get all active Data entities registered in the workspace."""
        return self._all_data()

    def fetch_or_create_root(self):
        try:
            self._root = self.load_entity(uuid.uuid4(), "root")
            self._root.on_file = True
            self._root.entity_type.on_file = True
            self.fetch_children(self._root, recursively=True)

        except KeyError:
            self._root = self.create_entity(RootGroup, save_on_creation=False)

            for entity_type in ["group", "object"]:
                uuids = self._io_call(H5Reader.fetch_uuids, entity_type, mode="r")

                for uid in uuids:
                    if isinstance(self.get_entity(uid)[0], Entity):
                        continue

                    recovered_object = self.load_entity(uid, entity_type)

                    if isinstance(recovered_object, (Group, ObjectBase)):
                        self.fetch_children(recovered_object, recursively=True)

    def remove_children(self, parent, children: list):
        """
        Remove a list of entities from a parent. The target entities remain
        present on file.
        """
        for child in children:

            ref_type = self.str_from_type(child)

            if ref_type == "Data":
                parent.remove_data_from_group(child)

            self._io_call(H5Writer.remove_child, child.uid, ref_type, parent, mode="r+")

    def remove_entity(self, entity: Entity):
        """
        Function to remove an entity and its children from the workspace.
        """
<<<<<<< HEAD
        if not entity.allow_delete:
            raise UserWarning(
                f"The 'allow_delete' property of entity {entity} prevents it from "
                "being removed. Please revise."
            )

        parent = entity.parent
=======
        if not isinstance(entity, Concatenator):
            self.workspace.remove_recursively(entity)
>>>>>>> 185742a2

        if isinstance(entity, Concatenated):
            entity.concatenator.remove_entity(entity)
        else:
            ref_type = self.str_from_type(entity)
            self._io_call(
                H5Writer.remove_entity,
                entity.uid,
                ref_type,
                mode="r+",
            )
            del entity
            collect()
            self.remove_none_referents(self._types, "Types")

    def remove_none_referents(
        self,
        referents: dict[uuid.UUID, ReferenceType],
        rtype: str,
    ):
        """
        Search and remove deleted entities
        """
        rem_list: list = []
        for key, value in referents.items():

            if value() is None:
                rem_list += [key]
                self._io_call(
                    H5Writer.remove_entity, key, rtype, parent=self, mode="r+"
                )

        for key in rem_list:
            del referents[key]

    def remove_recursively(self, entity: Entity):
        """Delete an entity and its children from the workspace and geoh5 recursively"""
        parent = entity.parent
        for child in entity.children:
            self.remove_entity(child)

        parent.remove_children([entity])

    def deactivate(self):
        """Deactivate this workspace if it was the active one, else does nothing."""
        if Workspace._active_ref() is self:
            Workspace._active_ref = type(None)

    @property
    def distance_unit(self) -> str:
        """
        :obj:`str` Distance unit used in the project.
        """
        return self._distance_unit

    @distance_unit.setter
    def distance_unit(self, value: str):
        self._distance_unit = value

    def fetch_array_attribute(self, entity: Entity, key: str = "cells") -> np.ndarray:
        """
        Fetch attribute stored as structured array from the source geoh5.

        :param entity: Unique identifier of target entity.
        :param file: :obj:`h5py.File` or name of the target geoh5 file
        :param key: Field array name

        :return: Structured array.
        """
        if isinstance(entity, Concatenated):
            return entity.concatenator.fetch_values(entity, key)

        return self._io_call(
            H5Reader.fetch_array_attribute,
            entity.uid,
            "Objects" if isinstance(entity, ObjectBase) else "Groups",
            key,
            mode="r",
        )

    def fetch_children(
        self,
        entity: Entity | None,
        recursively: bool = False,
    ) -> list:
        """
        Recover and register children entities from the geoh5.

        :param entity: Parental entity.
        :param recursively: Recover all children down the project tree.
        :param file: :obj:`h5py.File` or name of the target geoh5 file.

        :return list: List of children entities.
        """
        if entity is None or isinstance(entity, ConcatenatedData):
            return []

        if isinstance(entity, Group):
            entity_type = "group"
        elif isinstance(entity, ObjectBase):
            entity_type = "object"
        else:
            entity_type = "data"

        if isinstance(entity, RootGroup) and not entity.on_file:
            children_list = {child.uid: "" for child in entity.children}
        else:
            children_list = self._io_call(
                H5Reader.fetch_children, entity.uid, entity_type, mode="r"
            )

        if isinstance(entity, Concatenator):
            cat_children = entity.fetch_concatenated_objects()
            children_list.update(
                {
                    str2uuid(as_str_if_utf8_bytes(uid)): attr
                    for uid, attr in cat_children.items()
                }
            )

        family_tree = []
        for uid, child_type in children_list.items():

            recovered_object = self.get_entity(uid)[0]
            if recovered_object is None:
                recovered_object = self.load_entity(uid, child_type, parent=entity)

            if recovered_object is not None:
                recovered_object.on_file = True
                recovered_object.entity_type.on_file = True
                family_tree += [recovered_object]

                if recursively and isinstance(recovered_object, (Group, ObjectBase)):
                    family_tree += self.fetch_children(
                        recovered_object, recursively=True
                    )

                    if getattr(recovered_object, "property_groups", None) is not None:
                        family_tree += getattr(recovered_object, "property_groups")

        if getattr(entity, "property_groups", None) is not None:
            family_tree += getattr(entity, "property_groups")

        return family_tree

    def fetch_concatenated_attributes(self, entity: Group | ObjectBase) -> dict | None:
        """
        Fetch attributes of ConcatenatedData entities.

        :param entity: Concatenator group.

        :return: Dictionary of attributes.
        """
        if isinstance(entity, Group):
            entity_type = "Group"
        else:
            raise NotImplementedError(
                "Method 'fetch_concatenated_attributes' currently only implemented "
                "for 'Group' entities."
            )

        return self._io_call(
            H5Reader.fetch_concatenated_attributes,
            entity.uid,
            entity_type,
            "Attributes",
            mode="r",
        )

    def fetch_concatenated_list(
        self, entity: Group | ObjectBase, label: str
    ) -> list | None:
        """
        Fetch list of data or indices of ConcatenatedData entities.

        :param entity: Concatenator group.
        :param label: Label name of the h5py.Group

        :return: List of concatenated Data names.
        """
        if isinstance(entity, Group):
            entity_type = "Group"
        else:
            raise NotImplementedError(
                "Method 'fetch_concatenated_list' currently only implemented "
                "for 'Group' entities."
            )

        return self._io_call(
            H5Reader.fetch_concatenated_attributes,
            entity.uid,
            entity_type,
            label,
            mode="r",
        )

    def fetch_concatenated_values(
        self, entity: Group | ObjectBase, label: str
    ) -> tuple | None:
        """
        Fetch data under the ConcatenatedData Data group of an entity.

        :param entity: Concatenator group.
        :param label: Name of the target data.

        :return: Index array and data values for the target label.
        """
        if isinstance(entity, Group):
            entity_type = "Group"
        else:
            raise NotImplementedError(
                "Method 'fetch_concatenated_values' currently only implemented "
                "for 'Group' entities."
            )

        return self._io_call(
            H5Reader.fetch_concatenated_values,
            entity.uid,
            entity_type,
            label,
            mode="r",
        )

    def fetch_metadata(self, uid: uuid.UUID, argument="Metadata") -> dict | None:
        """
        Fetch the metadata of an entity from the source geoh5.

        :param uid: Entity uid containing the metadata.
        :param argument: Optional argument for other json-like attributes.

        :return: Dictionary of values.
        """
        return self._io_call(
            H5Reader.fetch_metadata,
            uid,
            argument=argument,
            entity_type="Groups"
            if isinstance(self.get_entity(uid)[0], Group)
            else "Objects",
            mode="r",
        )

    def fetch_property_groups(self, entity: Entity) -> list[PropertyGroup]:
        """
        Fetch all property_groups on an object from the source geoh5

        :param entity: Target object

        :return: List of PropertyGroups
        """
        raise DeprecationWarning(
            f"Method 'fetch_property_groups' of {self} as been removed. "
            "Use `entity.property_groups` instead."
        )

    def fetch_type(self, uid: uuid.UUID, entity_type: str) -> dict:
        """
        Fetch attributes of a specific entity type.
        :param uid: Unique identifier of the entity type.
        :param entity_type: One of 'Data', 'Object' or 'Group'
        """
        return self._io_call(H5Reader.fetch_type, uid, entity_type)

    def fetch_values(self, entity: Entity) -> np.ndarray | str | float | None:
        """
        Fetch the data values from the source geoh5.

        :param entity: Entity with 'values'.

        :return: Array of values.
        """
        if isinstance(entity, ConcatenatedData):
            return entity.concatenator.fetch_values(entity, entity.name)

        return self._io_call(H5Reader.fetch_values, entity.uid)

    def fetch_file_object(self, uid: uuid.UUID, file_name: str) -> bytes | None:
        """
        Fetch an image from file name.

        :param uid: Unique identifier of target data object.

        :return: Array of values.
        """
        return self._io_call(H5Reader.fetch_file_object, uid, file_name)

    def finalize(self) -> None:
        """
        Deprecate method finalize

        :param file: :obj:`h5py.File` or name of the target geoh5 file
        """
        warnings.warn(
            "The 'finalize' method will be deprecated in future versions of geoh5py in"
            " favor of `workspace.close()`. "
            "Please update your code to suppress this warning."
        )
        self.close()

    def find_data(self, data_uid: uuid.UUID) -> Entity | None:
        """
        Find an existing and active Data entity.
        """
        return weakref_utils.get_clean_ref(self._data, data_uid)

    def find_entity(self, entity_uid: uuid.UUID) -> Entity | None:
        """Get all active entities registered in the workspace."""
        return (
            self.find_group(entity_uid)
            or self.find_data(entity_uid)
            or self.find_object(entity_uid)
        )

    def find_group(self, group_uid: uuid.UUID) -> group.Group | None:
        """
        Find an existing and active Group object.
        """
        return weakref_utils.get_clean_ref(self._groups, group_uid)

    def find_object(self, object_uid: uuid.UUID) -> object_base.ObjectBase | None:
        """
        Find an existing and active Object.
        """
        return weakref_utils.get_clean_ref(self._objects, object_uid)

    def find_type(
        self, type_uid: uuid.UUID, type_class: type[EntityType]
    ) -> EntityType | None:
        """
        Find an existing and active EntityType

        :param type_uid: Unique identifier of target type
        """
        found_type = weakref_utils.get_clean_ref(self._types, type_uid)
        return found_type if isinstance(found_type, type_class) else None

    @property
    def ga_version(self) -> str:
        """
        :obj:`str` Version of Geoscience Analyst software.
        """
        return self._ga_version

    @ga_version.setter
    def ga_version(self, value: str):
        self._ga_version = value

    def get_entity(self, name: str | uuid.UUID) -> list[Entity | None]:
        """
        Retrieve an entity from one of its identifier, either by name or :obj:`uuid.UUID`.

        :param name: Object identifier, either name or uuid.

        :return: List of entities with the same given name.
        """
        if isinstance(name, uuid.UUID):
            list_entity_uid = [name]

        else:  # Extract all objects uuid with matching name
            list_entity_uid = [
                key for key, val in self.list_entities_name.items() if val == name
            ]

        if not list_entity_uid:
            return [None]

        entity_list: list[Entity | None] = []
        for uid in list_entity_uid:
            entity_list.append(self.find_entity(uid))

        return entity_list

    @property
    def groups(self) -> list[groups.Group]:
        """Get all active Group entities registered in the workspace."""
        return self._all_groups()

    @property
    def geoh5(self) -> h5py.File:
        """
        Instance of h5py.File.
        """
        if self._geoh5 is None:
            raise Geoh5FileClosedError

        return self._geoh5

    @property
    def h5file(self) -> str | Path | io.BytesIO:
        """
        :str: Target *geoh5* file name with path.
        """
        return self._h5file

    @h5file.setter
    def h5file(self, file: str | Path | io.BytesIO):

        if isinstance(file, (str, Path)):
            if not str(file).endswith("geoh5"):
                raise ValueError("Input 'h5file' file must have a 'geoh5' extension.")
        elif not isinstance(file, io.BytesIO):
            raise ValueError(
                "The 'h5file' attribute must be a str, "
                "pathlib.Path or bytes to the target geoh5 file. "
                f"Provided {file} of type({type(file)})"
            )

        self._h5file = file

    @property
    def list_data_name(self) -> dict[uuid.UUID, str]:
        """
        :obj:`dict` of :obj:`uuid.UUID` keys and name values for all registered Data.
        """
        data_name = {}
        for key, val in self._data.items():
            entity = val()
            if entity is not None:
                data_name[key] = entity.name
        return data_name

    @property
    def list_entities_name(self) -> dict[uuid.UUID, str]:
        """
        :return: :obj:`dict` of :obj:`uuid.UUID` keys and name values for all registered Entities.
        """
        entities_name = self.list_groups_name
        entities_name.update(self.list_objects_name)
        entities_name.update(self.list_data_name)
        return entities_name

    @property
    def list_groups_name(self) -> dict[uuid.UUID, str]:
        """
        :obj:`dict` of :obj:`uuid.UUID` keys and name values for all registered Groups.
        """
        groups_name = {}
        for key, val in self._groups.items():
            entity = val()
            if entity is not None:
                groups_name[key] = entity.name
        return groups_name

    @property
    def list_objects_name(self) -> dict[uuid.UUID, str]:
        """
        :obj:`dict` of :obj:`uuid.UUID` keys and name values for all registered Objects.
        """
        objects_name = {}
        for key, val in self._objects.items():
            entity = val()
            if entity is not None:
                objects_name[key] = entity.name
        return objects_name

    def load_entity(
        self,
        uid: uuid.UUID,
        entity_type: str,
        parent: Entity = None,
    ) -> Entity | None:
        """
        Recover an entity from geoh5.

        :param uid: Unique identifier of entity
        :param entity_type: One of entity type 'group', 'object', 'data' or 'root'

        :return entity: Entity loaded from geoh5
        """
        if isinstance(self.get_entity(uid)[0], Entity):
            return self.get_entity(uid)[0]

        base_classes = {
            "group": Group,
            "object": ObjectBase,
            "data": Data,
            "root": RootGroup,
        }
        (
            attributes,
            type_attributes,
            property_groups,
        ) = self._io_call(H5Reader.fetch_attributes, uid, entity_type, mode="r")

        if parent is not None:
            attributes["entity"]["parent"] = parent

        entity = self.create_entity(
            base_classes[entity_type],
            save_on_creation=False,
            **{**attributes, **type_attributes},
        )

        if isinstance(entity, ObjectBase) and len(property_groups) > 0:
            for kwargs in property_groups.values():
                entity.find_or_create_property_group(**kwargs)

        return entity

    @property
    def name(self) -> str:
        """
        :obj:`str` Name of the project.
        """
        return self._name

    @property
    def objects(self) -> list[objects.ObjectBase]:
        """Get all active Object entities registered in the workspace."""
        return self._all_objects()

    def open(self, mode: str | None = None) -> Workspace:
        """
        Open a geoh5 file and load the tree structure.

        :param mode: Optional mode of h5py.File. Defaults to 'r+'.
        :return: `self`
        """
        if isinstance(self._geoh5, h5py.File):
            warnings.warn(f"Workspace already opened in mode {self._geoh5.mode}.")
            return self

        if mode is None:
            mode = self._mode

        try:
            self._geoh5 = h5py.File(self._h5file, mode)
        except OSError:
            mode = "r"
            self._geoh5 = h5py.File(self._h5file, mode)

        self._data = {}
        self._objects = {}
        self._groups = {}
        self._types = {}

        try:
            proj_attributes = self._io_call(H5Reader.fetch_project_attributes, mode="r")

            for key, attr in proj_attributes.items():
                setattr(self, self._attribute_map[key], attr)

        except FileNotFoundError:
            self._io_call(H5Writer.create_geoh5, self, mode="a")

        self.fetch_or_create_root()

        return self

    def _register_type(self, entity_type: EntityType):
        weakref_utils.insert_once(self._types, entity_type.uid, entity_type)

    def _register_group(self, group: group.Group):
        weakref_utils.insert_once(self._groups, group.uid, group)

    def _register_data(self, data_obj: Entity):
        weakref_utils.insert_once(self._data, data_obj.uid, data_obj)

    def _register_object(self, obj: object_base.ObjectBase):
        weakref_utils.insert_once(self._objects, obj.uid, obj)

    @property
    def root(self) -> Entity | None:
        """
        :obj:`~geoh5py.groups.root_group.RootGroup` entity.
        """
        return self._root

    @property
    def repack(self) -> bool:
        """
        Flag to repack the file after data deletion
        """
        return self._repack

    @repack.setter
    def repack(self, value: bool):
        self._repack = value

    def save_entity(
        self,
        entity: Entity,
        add_children: bool = True,
    ) -> None:
        """
        Save or update an entity to geoh5.

        :param entity: Entity to be written to geoh5.
        :param add_children: Add children entities to geoh5.
        :param file: :obj:`h5py.File` or name of the target geoh5
        """
        if isinstance(entity, Concatenated):
            entity.concatenator.add_save_concatenated(entity)

            if hasattr(entity, "entity_type"):
                self.save_entity_type(entity.entity_type)

        else:
            self._io_call(
                H5Writer.save_entity, entity, add_children=add_children, mode="r+"
            )

    def save_entity_type(self, entity_type: EntityType) -> None:
        """
        Save or update an entity_type to geoh5.

        :param entity_type: Entity to be written to geoh5.
        """
        self._io_call(H5Writer.write_entity_type, entity_type, mode="r+")

    @staticmethod
    def str_from_type(entity) -> str | None:
        if isinstance(entity, Data):
            return "Data"

        if isinstance(entity, Group):
            return "Groups"

        if isinstance(entity, ObjectBase):
            return "Objects"

        return None

    @property
    def types(self) -> list[EntityType]:
        """Get all active entity types registered in the workspace."""
        return self._all_types()

    def update_attribute(
        self, entity: Entity | EntityType, attribute: str, channel: str = None, **kwargs
    ) -> None:
        """
        Save or update an entity to geoh5.

        :param entity: Entity to be written to geoh5.
        :param attribute: Name of the attribute to get updated to geoh5.
        :param channel: Optional channel argument for concatenated data and index.
        """
        if entity.on_file:
            if isinstance(entity, Concatenated):
                entity.concatenator.update_attributes(entity, attribute)
            elif channel is not None:
                self._io_call(
                    H5Writer.update_concatenated_field,
                    entity,
                    attribute,
                    channel,
                    mode="r+",
                )
            else:
                self._io_call(
                    H5Writer.update_field, entity, attribute, mode="r+", **kwargs
                )

            self._io_call(H5Writer.clear_stats_cache, entity, mode="r+")

    @property
    def version(self) -> float:
        """
        :obj:`float` Version of the geoh5 file format.
        """
        return self._version

    @version.setter
    def version(self, value: float):
        self._version = value

    @property
    def workspace(self) -> Workspace:
        """
        This workspace instance itself.
        """
        return self

    def _io_call(self, fun, *args, mode="r", **kwargs):
        """
        Run a H5Writer or H5Reader function with validation of target geoh5
        """
        try:
            if mode in ["r+", "a"] and self.geoh5.mode == "r":
                raise UserWarning(
                    f"Error performing {fun}. "
                    "Attempting to write to a geoh5 file in read-only mode. "
                    "Consider closing the workspace (Geoscience ANALYST) and "
                    "re-opening in mode='r+'."
                )

            return fun(self.geoh5, *args, **kwargs)

        except Geoh5FileClosedError as error:
            raise Geoh5FileClosedError(
                f"Error executing {fun}. "
                + "Consider re-opening with `Workspace.open()' "
                "or used within a context manager."
            ) from error

    def __exit__(self, exc_type, exc_value, traceback):
        self.close()


@contextmanager
def active_workspace(workspace: Workspace):
    previous_active_ref = Workspace._active_ref  # pylint: disable=protected-access
    workspace.activate()
    yield workspace

    workspace.deactivate()
    # restore previous active workspace when leaving the context
    previous_active = previous_active_ref()
    if previous_active is not None:
        previous_active.activate()  # pylint: disable=no-member<|MERGE_RESOLUTION|>--- conflicted
+++ resolved
@@ -513,18 +513,14 @@
         """
         Function to remove an entity and its children from the workspace.
         """
-<<<<<<< HEAD
         if not entity.allow_delete:
             raise UserWarning(
                 f"The 'allow_delete' property of entity {entity} prevents it from "
                 "being removed. Please revise."
             )
 
-        parent = entity.parent
-=======
         if not isinstance(entity, Concatenator):
             self.workspace.remove_recursively(entity)
->>>>>>> 185742a2
 
         if isinstance(entity, Concatenated):
             entity.concatenator.remove_entity(entity)
