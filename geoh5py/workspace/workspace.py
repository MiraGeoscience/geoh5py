#  Copyright (c) 2024 Mira Geoscience Ltd.
#
#  This file is part of geoh5py.
#
#  geoh5py is free software: you can redistribute it and/or modify
#  it under the terms of the GNU Lesser General Public License as published by
#  the Free Software Foundation, either version 3 of the License, or
#  (at your option) any later version.
#
#  geoh5py is distributed in the hope that it will be useful,
#  but WITHOUT ANY WARRANTY; without even the implied warranty of
#  MERCHANTABILITY or FITNESS FOR A PARTICULAR PURPOSE.  See the
#  GNU Lesser General Public License for more details.
#
#  You should have received a copy of the GNU Lesser General Public License
#  along with geoh5py.  If not, see <https://www.gnu.org/licenses/>.

# pylint: disable=too-many-lines, too-many-public-methods, too-many-arguments, too-many-locals

from __future__ import annotations

import inspect
import shutil
import subprocess
import tempfile
import uuid
import warnings
import weakref
from contextlib import AbstractContextManager, contextmanager
from gc import collect
from getpass import getuser
from io import BytesIO
from pathlib import Path
from subprocess import CalledProcessError
from typing import Any, ClassVar, cast
from weakref import ReferenceType

import h5py
import numpy as np

from .. import data, groups, objects
from ..data import CommentsData, Data, DataType, PrimitiveTypeEnum
from ..data.text_data import TextData
from ..data.visual_parameters import VisualParameters
from ..groups import (
    CustomGroup,
    DrillholeGroup,
    Group,
    IntegratorDrillholeGroup,
    PropertyGroup,
    RootGroup,
)
from ..io import H5Reader, H5Writer
from ..io.utils import str_from_subtype, str_from_type
from ..objects import Drillhole, ObjectBase
from ..shared import weakref_utils
from ..shared.concatenation import (
    Concatenated,
    ConcatenatedData,
    ConcatenatedDrillhole,
    ConcatenatedObject,
    ConcatenatedPropertyGroup,
    Concatenator,
)
from ..shared.entity import Entity
from ..shared.entity_type import EntityType
from ..shared.exceptions import Geoh5FileClosedError
from ..shared.utils import (
    as_str_if_utf8_bytes,
    clear_array_attributes,
    get_attributes,
    str2uuid,
)


# pylint: disable=too-many-instance-attributes
class Workspace(AbstractContextManager):
    """
    The Workspace class manages all Entities created or imported from the
    *geoh5* structure.

    The basic requirements needed to create a Workspace are:

    :param h5file: Path to the *geoh5* file or :obj:`oi.BytesIO` representation
        of a geoh5 structure.
    :param contributors: List of contributors to the project.
    :param distance_unit: Distance unit used in the project.
    :param ga_version: Version of the *geoh5* file format.
    :param mode: Mode in which the *geoh5* file is opened.
    :param name: Name of the project.
    :param repack: Repack the *geoh5* file after closing.
    :param version: Version of the project.
    """

    _active_ref: ClassVar[ReferenceType[Workspace]] | type(None) = type(None)  # type: ignore
    _attribute_map = {
        "Contributors": "contributors",
        "Distance unit": "distance_unit",
        "GA Version": "ga_version",
        "Version": "version",
    }

    def __init__(
        self,
        h5file: str | Path | BytesIO | None = None,
        contributors: tuple[str] = (getuser(),),
        distance_unit: str = "meter",
        ga_version: str = "1",
        mode="r+",
        name: str = "GEOSCIENCE",
        repack: bool = False,
        version: float = 2.1,
    ):
        self._root: RootGroup
        self._data: dict[uuid.UUID, ReferenceType[data.Data]] = {}
        self._distance_unit: str = distance_unit
        self._contributors: np.ndarray = np.asarray(
            contributors, dtype=h5py.special_dtype(vlen=str)
        )
        self._ga_version: str = ga_version
        self._geoh5: h5py.File | bool = False
        self._groups: dict[uuid.UUID, ReferenceType[Group]] = {}
        self._property_groups: dict[uuid.UUID, ReferenceType[PropertyGroup]] = {}
        self._h5file: str | Path | BytesIO | None = None
        self._mode: str = mode
        self._name: str = name
        self._objects: dict[uuid.UUID, ReferenceType[ObjectBase]] = {}
        self._repack: bool = repack
        self._types: dict[uuid.UUID, ReferenceType[EntityType]] = {}
        self._version: float = version

        self.h5file = h5file
        self.open()

    def activate(self):
        """Makes this workspace the active one.

        In case the workspace gets deleted, Workspace.active() safely returns None.
        """
        if Workspace._active_ref() is not self:
            Workspace._active_ref = weakref.ref(self)

    @staticmethod
    def active() -> Workspace:
        """Get the active workspace."""
        active_one = Workspace._active_ref()
        if active_one is None:
            raise RuntimeError("No active workspace.")

        # so that type check does not complain of possible returned None
        return cast(Workspace, active_one)

    def _all_data(self) -> list[data.Data]:
        """Get all active Data entities registered in the workspace."""
        self.remove_none_referents(self._data, "Data")
        return [cast("Data", v()) for v in self._data.values()]

    def _all_groups(self) -> list[groups.Group]:
        """Get all active Group entities registered in the workspace."""
        self.remove_none_referents(self._groups, "Groups")
        return [cast("Group", v()) for v in self._groups.values()]

    def _all_property_groups(self) -> list[PropertyGroup]:
        """Get all active PropertyGroup entities registered in the workspace."""
        self.remove_none_referents(self._property_groups, "PropertyGroups")
        return [cast("PropertyGroup", v()) for v in self._property_groups.values()]

    def _all_objects(self) -> list[objects.ObjectBase]:
        """Get all active Object entities registered in the workspace."""
        self.remove_none_referents(self._objects, "Objects")
        return [cast("ObjectBase", v()) for v in self._objects.values()]

    def _all_types(self) -> list[EntityType]:
        """Get all active entity types registered in the workspace."""
        self.remove_none_referents(self._types, "Types")
        return [cast("EntityType", v()) for v in self._types.values()]

    @property
    def attribute_map(self) -> dict:
        """
        Mapping between names used in the geoh5 database.
        """
        return self._attribute_map

    def close(self):
        """
        Close the file and clear properties for future open.
        """
        if not self._geoh5:
            return

        if self.geoh5.mode in ["r+", "a"]:
            for entity in self.groups:
                if isinstance(entity, Concatenator) and self.repack:
                    self.update_attribute(entity, "concatenated_attributes")

            self._io_call(H5Writer.save_entity, self.root, add_children=True, mode="r+")

        self.geoh5.close()

        if (
            self.repack
            and not isinstance(self._h5file, BytesIO)
            and self._h5file is not None
        ):
            temp_file = Path(tempfile.gettempdir()) / Path(self._h5file).name
            try:
                subprocess.run(
                    f'h5repack --native "{self._h5file}" "{temp_file}"',
                    check=True,
                    shell=True,
                    stdout=subprocess.DEVNULL,
                )
                Path(self._h5file).unlink()
                shutil.move(temp_file, self._h5file)
            except CalledProcessError:
                pass

            self.repack = False

    @property
    def contributors(self) -> np.ndarray:
        """
        :obj:`numpy.array` of :obj:`str` List of contributors name.
        """
        return self._contributors

    @contributors.setter
    def contributors(self, value: list[str]):
        self._contributors = np.asarray(value, dtype=h5py.special_dtype(vlen=str))

    def copy_to_parent(
        self,
        entity,
        parent,
        omit_list: tuple = (),
        clear_cache: bool = False,
        **kwargs,
    ):
        """
        Copy an entity to a different parent with copies of children.

        :param entity: Entity to be copied.
        :param parent: Target parent to copy the entity under.
        :param omit_list: List of property names to omit on copy
        :param clear_cache: Clear array attributes after copy.
        :param kwargs: Additional keyword arguments passed to the copy constructor.

        :return: The Entity registered to the workspace.
        """
        entity_kwargs = get_attributes(
            entity,
            omit_list=[
                "_uid",
                "_entity_type",
                "_on_file",
                "_centroids",
                "_parts",
                "_extent",
                "_visual_parameters",
            ]
            + list(omit_list),
            attributes={"uid": None, "parent": None},
        )

        if entity_kwargs is None:
            return None

        entity_type_kwargs = get_attributes(
            entity.entity_type,
            omit_list=["_workspace", "_on_file"] + list(omit_list),
        )

        # overwrite kwargs
        entity_kwargs.update(
            (k, kwargs[k]) for k in entity_kwargs.keys() & kwargs.keys()
        )
        entity_type_kwargs.update(
            (k, kwargs[k]) for k in entity_type_kwargs.keys() & kwargs.keys()
        )

        if not isinstance(parent, (ObjectBase, Group, Workspace)):
            raise ValueError(
                "Input 'parent' should be of type (ObjectBase, Group, Workspace)"
            )

        if isinstance(parent, Workspace):
            parent = parent.root

        # Assign the same uid if possible
        if parent.workspace.get_entity(entity.uid)[0] is None:
            entity_kwargs["uid"] = entity.uid

        entity_kwargs["parent"] = parent

        entity_type = type(entity)
        if isinstance(entity, Data):
            entity_type = Data

        entity_kwargs.pop("property_groups", None)

        new_object = parent.workspace.create_entity(
            entity_type, entity=entity_kwargs, entity_type=entity_type_kwargs
        )

        if clear_cache:
            clear_array_attributes(entity)
            clear_array_attributes(new_object)

        return new_object

    @classmethod
    def copy_property_groups(
        cls, entity: ObjectBase, property_groups: list[PropertyGroup], data_map: dict
    ):
        """
        Copy property groups to a new entity.
        Keep the same uid if it's not present on the new workspace.

        :param entity: The entity associated to the property groups.
        :param property_groups: The property groups to copy.
        :param data_map: the data map to use for the property groups.
        """
        for prop_group in property_groups:
            properties = None
            if prop_group.properties is not None:
                properties = [data_map[uid] for uid in prop_group.properties]

            # prepare the kwargs
            property_group_kwargs = {
                "association": prop_group.association,
                "name": prop_group.name,
                "property_group_type": prop_group.property_group_type,
                "properties": properties,
            }

            # Assign the same uid if possible
            if entity.workspace.find_property_group(prop_group.uid) is None:
                property_group_kwargs["uid"] = prop_group.uid

            entity.fetch_property_group(**property_group_kwargs)

    @classmethod
    def create(cls, path: str | Path, **kwargs) -> Workspace:
        """Create a named blank workspace and save to disk."""
        return cls(**kwargs).save_as(path)

    def create_from_concatenation(self, attributes):
        if "Name" in attributes:
            attributes["Name"] = attributes["Name"].replace("\u2044", "/")

        recovered_entity = None

        if "Object Type ID" in attributes:
            recovered_entity = self.create_entity(
                ObjectBase,
                save_on_creation=False,
                entity=attributes,
                entity_type={"uid": attributes.pop("Object Type ID")},
            )

        elif "Type ID" in attributes:
            recovered_entity = self.create_entity(
                Data,
                save_on_creation=False,
                entity=attributes,
                entity_type=self.fetch_type(
                    uuid.UUID(attributes.pop("Type ID")), "Data"
                ),
            )

        if recovered_entity is not None:
            recovered_entity.on_file = True
            recovered_entity.entity_type.on_file = True

        return recovered_entity

    def create_data(
        self,
        entity_class,
        entity: dict,
        entity_type: dict | EntityType,
    ) -> Data:
        """
        Create a new Data entity with attributes.

        :param entity_class: :obj:`~geoh5py.data.data.Data` class.
        :param entity: Properties of the entity.
        :param entity_type: Properties of the entity_type.

        :return: The newly created entity.
        """
        if isinstance(entity_type, dict):
            entity_type = DataType.find_or_create_type(
                self,
                entity_type.pop("primitive_type"),
                parent=entity["parent"],
                **entity_type,
            )
        elif not isinstance(entity_type, DataType):
            raise TypeError(
                f"Expected `entity_type` to be of type `dict` or `DataType`, "
                f"got {type(entity_type)}."
            )

        for name, member in inspect.getmembers(data):
            if (
                inspect.isclass(member)
                and issubclass(member, entity_class)
                and member is not entity_class
                and hasattr(member, "primitive_type")
                and inspect.ismethod(member.primitive_type)
                and entity_type.primitive_type is member.primitive_type()
            ):
                if member is CommentsData and not any(
                    isinstance(val, str) and val == "UserComments"
                    for val in entity.values()
                ):
                    continue

                if self.version > 1.0 and isinstance(
                    entity["parent"], ConcatenatedObject
                ):
                    member = type("Concatenated" + name, (ConcatenatedData, member), {})

                if member is TextData and any(
                    isinstance(val, str) and "Visual Parameters" == val
                    for val in entity.values()
                ):
                    member = VisualParameters

                created_entity = member(entity_type=entity_type, **entity)

                return created_entity

        raise TypeError(
            f"Data type {entity_class} not found in {entity_type.primitive_type}."
        )

    def create_entity(
        self,
        entity_class,
        compression: int = 5,
        entity: dict | None = None,
        entity_type: EntityType | dict | None = None,
        save_on_creation: bool = True,
    ) -> Entity:
        """
        Function to create and register a new entity and its entity_type.

        :param entity_class: Type of entity to be created
        :param compression: Compression level for data.
        :param entity: Attributes of the entity.
        :param entity_type: Attributes of the entity_type.
        :param save_on_creation: Save the entity to geoh5 immediately

        :return entity: Newly created entity registered to the workspace
        """

        entity = entity or {}
        entity_type = entity_type or {}

        if entity_class is not RootGroup and (
            "parent" not in entity or entity["parent"] is None
        ):
            entity["parent"] = self.root

        created_entity: Data | Group | ObjectBase

        if entity_class is None or issubclass(entity_class, Data):
            created_entity = self.create_data(Data, entity, entity_type)

        else:
            created_entity = self.create_object_or_group(
                entity_class, entity, entity_type
            )

        if save_on_creation and self.h5file is not None:
            self.save_entity(created_entity, compression=compression)

        return created_entity

    def add_or_update_property_group(
        self, property_group: PropertyGroup, remove: bool = False
    ):
        """
        Add or update a property group to the workspace.
        """
        if isinstance(property_group, ConcatenatedPropertyGroup):
            parent = property_group.parent
            parent.concatenator.update_attributes(parent, "property_groups")
        else:
            self._io_call(
                H5Writer.add_or_update_property_group,
                property_group,
                remove=remove,
                mode="r+",
            )

    def create_object_or_group(
        self, entity_class, entity: dict, entity_type: dict | EntityType
    ) -> Group | ObjectBase:
        """
        Create an object or a group with attributes.

        :param entity_class: :obj:`~geoh5py.objects.object_base.ObjectBase` or
            :obj:`~geoh5py.groups.group.Group` class.
        :param entity: Attributes of the entity.
        :param entity_type: Attributes of the entity_type.

        :return: A new Object or Group.
        """
        entity_type_uid = None

        if isinstance(entity_type, EntityType):
            entity_type = get_attributes(entity_type)

        for key, val in entity_type.items():
            if key.lower() in ["id", "uid"]:
                entity_type_uid = uuid.UUID(str(val))

        if entity_type_uid is None:
            if hasattr(entity_class, "default_type_uid"):
                entity_type_uid = entity_class.default_type_uid()
            else:
                entity_type_uid = uuid.uuid4()

        for name, member in inspect.getmembers(groups) + inspect.getmembers(objects):
            if (
                inspect.isclass(member)
                and issubclass(member, entity_class.__bases__)
                and member is not entity_class.__bases__
                and not member == CustomGroup
                and member.default_type_uid() == entity_type_uid
            ):
                if self.version > 1.0:
                    if member in (DrillholeGroup, IntegratorDrillholeGroup):
                        member = type("Concatenator" + name, (Concatenator, member), {})
                    elif member is Drillhole and isinstance(
                        entity.get("parent"),
                        (DrillholeGroup, IntegratorDrillholeGroup),
                    ):
                        member = ConcatenatedDrillhole

                entity_type = member.find_or_create_type(self, **entity_type)

                created_entity = member(entity_type=entity_type, **entity)

                return created_entity

        # Special case for CustomGroup without uuid
        if entity_class == Group:
            entity_type = groups.custom.CustomGroup.find_or_create_type(
                self, **entity_type
            )
            created_entity = groups.custom.CustomGroup(
                entity_type=entity_type, **entity
            )

            return created_entity

        raise TypeError(f"Entity class type {entity_class} not recognized.")

    def create_root(
        self, entity_attributes: dict | None = None, type_attributes: dict | None = None
    ) -> RootGroup:
        """
        Create a RootGroup entity.

        :param entity_attributes: Attributes of the entity.
        :param type_attributes: Attributes of the entity_type.

        :return: The newly created RootGroup entity.
        """
        type_attributes = type_attributes or {}
        group_type = RootGroup.find_or_create_type(self, **type_attributes)

        entity_attributes = entity_attributes or {}
        root = RootGroup(entity_type=group_type, **entity_attributes)

        return root

    @property
    def data(self) -> list[data.Data]:
        """Get all active Data entities registered in the workspace."""
        return self._all_data()

    def fetch_or_create_root(self):
        """
        Fetch the root group or create a new one if it does not exist.
        """
        attrs, type_attrs, _ = self._io_call(
            H5Reader.fetch_attributes, uuid.uuid4(), "root", mode="r"
        )
        self._root = self.create_root(
            entity_attributes=attrs, type_attributes=type_attrs
        )

        if attrs is not None:
            self._root.on_file = True
            self._root.entity_type.on_file = True
            self.fetch_children(self._root, recursively=True)

            return

        # Fetch all entities and build the family tree with RootGroup at the base
        for entity_type in ["group", "object"]:
            uuids = self._io_call(H5Reader.fetch_uuids, entity_type, mode="r")

            for uid in uuids:
                if isinstance(self.get_entity(uid)[0], Entity):
                    continue

                recovered_object = self.load_entity(uid, entity_type)

                if isinstance(recovered_object, (Group, ObjectBase)):
                    self.fetch_children(recovered_object, recursively=True)

    def remove_children(self, parent, children: list):
        """
        Remove a list of entities from a parent. The target entities remain
        present on file.
        """
        for child in children:
            if isinstance(child, PropertyGroup):
                self._io_call(
                    H5Writer.add_or_update_property_group, child, remove=True, mode="r+"
                )
            else:
                ref_type = str_from_type(child)
                self._io_call(
                    H5Writer.remove_child, child.uid, ref_type, parent, mode="r+"
                )

    def remove_entity(self, entity: Entity | PropertyGroup | EntityType, force=False):
        """
        Function to remove an entity and its children from the workspace.
        """
        if not getattr(entity, "allow_delete", True) and not force:
            raise UserWarning(
                f"The 'allow_delete' property of entity {entity} prevents it from "
                "being removed. Please revise."
            )

        if isinstance(entity, (Concatenated, ConcatenatedPropertyGroup)):
            entity.concatenator.remove_entity(entity)
            return

        if isinstance(entity, Entity | PropertyGroup):
            self.workspace.remove_recursively(entity)
            entity.parent.remove_children([entity])

        if not isinstance(entity, PropertyGroup):
            ref_type = str_from_type(entity)
            self._io_call(
                H5Writer.remove_entity,
                entity.uid,
                ref_type,
                mode="r+",
            )

        del entity
        collect()
        self.remove_none_referents(self._types, "Types")

    def remove_none_referents(
        self,
        referents: dict[uuid.UUID, ReferenceType],
        rtype: str,
    ):
        """
        Search and remove deleted entities
        """
        rem_list: list = []
        for key, value in referents.items():
            if value() is None:
                rem_list += [key]
                self._io_call(
                    H5Writer.remove_entity, key, rtype, parent=self, mode="r+"
                )

        for key in rem_list:
            del referents[key]

    def remove_recursively(self, entity: Entity | PropertyGroup):
        """Delete an entity and its children from the workspace and geoh5 recursively"""
        if hasattr(entity, "children"):
            for child in entity.children:
                self.remove_entity(child, force=True)

    def deactivate(self):
        """Deactivate this workspace if it was the active one, else does nothing."""
        if Workspace._active_ref() is self:
            Workspace._active_ref = type(None)

    @property
    def distance_unit(self) -> str:
        """
        :obj:`str` Distance unit used in the project.
        """
        return self._distance_unit

    @distance_unit.setter
    def distance_unit(self, value: str):
        self._distance_unit = value

    def fetch_array_attribute(
        self, entity: Entity | EntityType, key: str = "cells"
    ) -> np.ndarray:
        """
        Fetch attribute stored as structured array from the source geoh5.

        :param entity: Unique identifier of target entity.
        :param key: Field array name

        :return: Structured array.
        """
        if isinstance(entity, Concatenated):
            return entity.concatenator.fetch_values(entity, key)

        if isinstance(entity, EntityType):
            entity_type = str_from_subtype(entity)
        else:
            entity_type = str_from_type(entity)

        return self._io_call(
            H5Reader.fetch_array_attribute,
            entity.uid,
            entity_type,
            key,
            mode="r",
        )

    def fetch_children(
        self,
        entity: Entity | PropertyGroup | None,
        recursively: bool = False,
    ) -> list:
        """
        Recover and register children entities from the geoh5.

        :param entity: Parental entity.
        :param recursively: Recover all children down the project tree.
        :return list: List of children entities.
        """
        if entity is None or isinstance(entity, ConcatenatedData):
            return []

        entity_type = str_from_type(entity)

        if isinstance(entity, RootGroup) and not entity.on_file:
            children_list = {child.uid: "" for child in entity.children}

        else:
            children_list = self._io_call(
                H5Reader.fetch_children, entity.uid, entity_type, mode="r"
            )

            if isinstance(entity, Concatenator):
                if any(entity.children):
                    return entity.children

                cat_children = entity.fetch_concatenated_objects()
                children_list.update(
                    {
                        str2uuid(as_str_if_utf8_bytes(uid)): attr
                        for uid, attr in cat_children.items()
                    }
                )

        family_tree: list[Any] = []
        for uid, child_type in children_list.items():
            recovered_object = self.get_entity(uid)[0]
            if recovered_object is None and not isinstance(entity, PropertyGroup):
                recovered_object = self.load_entity(uid, child_type, parent=entity)

            if recovered_object is None or isinstance(recovered_object, PropertyGroup):
                continue

            recovered_object.on_file = True
            recovered_object.entity_type.on_file = True
<<<<<<< HEAD
            family_tree += [recovered_object]
            if recursively and isinstance(recovered_object, (Group, ObjectBase)):
                family_tree += self.fetch_children(recovered_object, recursively=True)
                if getattr(recovered_object, "property_groups", None) is not None:
                    family_tree += getattr(recovered_object, "property_groups")

        if getattr(entity, "property_groups", None) is not None:
            family_tree += getattr(entity, "property_groups")
=======
            family_tree.append(recovered_object)

            if recursively and isinstance(recovered_object, (Group, ObjectBase)):
                family_tree += self.fetch_children(recovered_object, recursively=True)
                if (
                    isinstance(recovered_object, ObjectBase)
                    and recovered_object.property_groups is not None
                ):
                    family_tree += recovered_object.property_groups

        if isinstance(entity, ObjectBase) and entity.property_groups is not None:
            family_tree += entity.property_groups
>>>>>>> f55f0ad4

        return family_tree

    def fetch_concatenated_attributes(
        self, entity: Concatenator | ConcatenatedObject
    ) -> dict | None:
        """
        Fetch attributes of Concatenated entity.
        :param entity: Concatenator group or ConcatenateObject.
        :return: Dictionary of attributes.
        """
        if isinstance(entity, Group):
            entity_type = "Group"
        else:
            raise NotImplementedError(
                "Method 'fetch_concatenated_attributes' currently only implemented "
                "for 'Group' entities."
            )

        return self._io_call(
            H5Reader.fetch_concatenated_attributes,
            entity.uid,
            entity_type,
            entity.concat_attr_str,
            mode="r",
        )

    def fetch_concatenated_list(
        self, entity: Group | ObjectBase, label: str
    ) -> list | None:
        """
        Fetch list of data or indices of ConcatenatedData entities.
        :param entity: Concatenator group.
        :param label: Label name of the h5py.Group.
        :return: List of concatenated Data names.
        """
        if isinstance(entity, Group):
            entity_type = "Group"
        else:
            raise NotImplementedError(
                "Method 'fetch_concatenated_list' currently only implemented "
                "for 'Group' entities."
            )

        return self._io_call(
            H5Reader.fetch_concatenated_attributes,
            entity.uid,
            entity_type,
            label,
            mode="r",
        )

    def fetch_concatenated_values(
        self, entity: Group | ObjectBase, label: str
    ) -> tuple | None:
        """
        Fetch data under the ConcatenatedData Data group of an entity.

        :param entity: Concatenator group.
        :param label: Name of the target data.

        :return: Index array and data values for the target label.
        """
        if isinstance(entity, Group):
            entity_type = "Group"
        else:
            raise NotImplementedError(
                "Method 'fetch_concatenated_values' currently only implemented "
                "for 'Group' entities."
            )

        return self._io_call(
            H5Reader.fetch_concatenated_values,
            entity.uid,
            entity_type,
            label,
            mode="r",
        )

    def fetch_metadata(self, entity: Entity, argument="Metadata") -> dict | None:
        """
        Fetch the metadata of an entity from the source geoh5.

        :param entity: Entity uid containing the metadata.
        :param argument: Optional argument for other json-like attributes.

        :return: Dictionary of values.
        """
        entity_type = str_from_type(entity)
        return self._io_call(
            H5Reader.fetch_metadata,
            entity.uid,
            argument=argument,
            entity_type=entity_type,
            mode="r",
        )

    def fetch_property_groups(self, entity: Entity) -> list[PropertyGroup]:
        """
        Fetch all property_groups on an object from the source geoh5

        :param entity: Target object

        :return: List of PropertyGroups
        """
        raise DeprecationWarning(
            f"Method 'fetch_property_groups' of {self} as been removed. "
            "Use `entity.property_groups` instead."
        )

    def fetch_type(self, uid: uuid.UUID, entity_type: str) -> dict:
        """
        Fetch attributes of a specific entity type.
        :param uid: Unique identifier of the entity type.
        :param entity_type: One of 'Data', 'Object' or 'Group'
        """
        return self._io_call(H5Reader.fetch_type, uid, entity_type)

    def fetch_values(self, entity: Entity) -> np.ndarray | str | float | None:
        """
        Fetch the data values from the source geoh5.

        :param entity: Entity with 'values'.

        :return: Array of values.
        """
        if isinstance(entity, (ConcatenatedObject | ConcatenatedData)):
            return entity.concatenator.fetch_values(entity, entity.name)

        return self._io_call(H5Reader.fetch_values, entity.uid)

    def fetch_file_object(self, uid: uuid.UUID, file_name: str) -> bytes | None:
        """
        Fetch an image from file name.
        :param uid: Unique identifier of target data object.
        :param file_name: Name of the file to fetch.
        :return: Array of values.
        """
        return self._io_call(H5Reader.fetch_file_object, uid, file_name)

    def finalize(self) -> None:
        """
        Deprecate method finalize.
        """
        warnings.warn(
            "The 'finalize' method will be deprecated in future versions of geoh5py in"
            " favor of `workspace.close()`. "
            "Please update your code to suppress this warning.",
            DeprecationWarning,
        )
        self.close()

    def find_data(self, data_uid: uuid.UUID) -> Entity | None:
        """
        Find an existing and active Data entity.
        """
        return weakref_utils.get_clean_ref(self._data, data_uid)

    def find_entity(self, entity_uid: uuid.UUID) -> Entity | PropertyGroup | None:
        """Get all active entities registered in the workspace."""
        return (
            self.find_group(entity_uid)
            or self.find_data(entity_uid)
            or self.find_object(entity_uid)
            or self.find_property_group(entity_uid)
        )

    def find_group(self, group_uid: uuid.UUID) -> Group | None:
        """
        Find an existing and active Group object.
        """
        return weakref_utils.get_clean_ref(self._groups, group_uid)

    def find_property_group(
        self, property_group_uid: uuid.UUID
    ) -> PropertyGroup | None:
        """
        Find an existing and active PropertyGroup object.
        """
        return weakref_utils.get_clean_ref(self._property_groups, property_group_uid)

    def find_object(self, object_uid: uuid.UUID) -> ObjectBase | None:
        """
        Find an existing and active Object.
        """
        return weakref_utils.get_clean_ref(self._objects, object_uid)

    def find_type(
        self, type_uid: uuid.UUID, type_class: type[EntityType]
    ) -> EntityType | None:
        """
        Find an existing and active EntityType.
        :param type_uid: Unique identifier of target type.
        :param type_class: The type of entity to find.
        """
        found_type = weakref_utils.get_clean_ref(self._types, type_uid)
        return found_type if isinstance(found_type, type_class) else None

    @property
    def ga_version(self) -> str:
        """
        :obj:`str` Version of Geoscience Analyst software.
        """
        return self._ga_version

    @ga_version.setter
    def ga_version(self, value: str):
        self._ga_version = value

    def get_entity(self, name: str | uuid.UUID) -> list[Entity | PropertyGroup | None]:
        """
        Retrieve an entity from one of its identifier, either by name or :obj:`uuid.UUID`.
        :param name: Object identifier, either name or uuid.
        :return: List of entities with the same given name.
        """
        if isinstance(name, uuid.UUID):
            list_entity_uid = [name]

        else:  # Extract all objects uuid with matching name
            list_entity_uid = [
                key for key, val in self.list_entities_name.items() if val == name
            ]

        if not list_entity_uid:
            return [None]

        entity_list: list[Entity | None | PropertyGroup] = []
        for uid in list_entity_uid:
            entity_list.append(self.find_entity(uid))

        return entity_list

    @property
    def groups(self) -> list[groups.Group]:
        """Get all active Group entities registered in the workspace."""
        return self._all_groups()

    @property
    def property_groups(self) -> list[PropertyGroup]:
        """Get all active PropertyGroup entities registered in the workspace."""
        return self._all_property_groups()

    @property
    def geoh5(self) -> h5py.File:
        """
        Instance of h5py.File.
        """
        if not self._geoh5:
            raise Geoh5FileClosedError

        return self._geoh5

    @property
    def h5file(self) -> str | Path | BytesIO | None:
        """
        Target *geoh5* file name with path or BytesIO object representation.

        On :func:`geoh5py.workspace.Workspace.save`, the BytesIO representation
        gets replaced by a Path to a file on disk.
        """
        return self._h5file

    @h5file.setter
    def h5file(self, file: str | Path | BytesIO | None):
        if self._h5file is not None:
            raise ValueError(
                "The 'h5file' attribute cannot be changed once it has been set."
            )

        if not isinstance(file, (str, Path, BytesIO, type(None))):
            raise ValueError(
                "The 'h5file' attribute must be a str, "
                "pathlib.Path to the target geoh5 file or BytesIO. "
                f"Provided {file} of type({type(file)})"
            )

        if isinstance(file, type(None)) or (
            isinstance(file, (str, Path)) and not Path(file).is_file()
        ):
            self._h5file = BytesIO()
            self._geoh5 = h5py.File(self.h5file, "a")

            with self._geoh5:
                self._root = self.create_root()
                H5Writer.init_geoh5(self.geoh5, self)

        elif isinstance(file, BytesIO):
            self._h5file = file

        if isinstance(file, (str, Path)):
            if Path(file).suffix != ".geoh5":
                raise ValueError("Input 'h5file' file must have a 'geoh5' extension.")

            if not Path(file).is_file():
                warnings.warn(
                    "From version 0.8.0, the 'h5file' attribute must be a string "
                    "or path to an existing file, or user must call the 'create' "
                    "method. We will attempt to `save` the file for you, but this "
                    "behaviour will be removed in future releases.",
                )
                self.save_as(file)
                self.close()
            else:
                self._h5file = Path(file)

    @property
    def list_data_name(self) -> dict[uuid.UUID, str]:
        """
        :obj:`dict` of :obj:`uuid.UUID` keys and name values for all registered Data.
        """
        data_name = {}
        for key, val in self._data.items():
            entity = val()
            if entity is not None:
                data_name[key] = entity.name
        return data_name

    @property
    def list_entities_name(self) -> dict[uuid.UUID, str]:
        """
        :return: :obj:`dict` of :obj:`uuid.UUID` keys and name values for all registered Entities.
        """
        entities_name = self.list_groups_name
        entities_name.update(self.list_objects_name)
        entities_name.update(self.list_data_name)
        entities_name.update(self.list_property_groups_name)

        return entities_name

    @property
    def list_groups_name(self) -> dict[uuid.UUID, str]:
        """
        :obj:`dict` of :obj:`uuid.UUID` keys and name values for all registered Groups.
        """
        groups_name = {}
        for key, val in self._groups.items():
            entity = val()
            if entity is not None:
                groups_name[key] = entity.name
        return groups_name

    @property
    def list_property_groups_name(self) -> dict[uuid.UUID, str]:
        """
        :obj:`dict` of :obj:`uuid.UUID` keys and name values for all registered Groups.
        """
        property_groups_name = {}
        for key, val in self._property_groups.items():
            entity = val()
            if entity is not None:
                property_groups_name[key] = entity.name
        return property_groups_name

    @property
    def list_objects_name(self) -> dict[uuid.UUID, str]:
        """
        :obj:`dict` of :obj:`uuid.UUID` keys and name values for all registered Objects.
        """
        objects_name = {}
        for key, val in self._objects.items():
            entity = val()
            if entity is not None:
                objects_name[key] = entity.name
                objects_name[key] = entity.name
        return objects_name

    def load_entity(
        self,
        uid: uuid.UUID,
        entity_type: str,
        parent: Entity | None = None,
    ) -> Entity | PropertyGroup | None:
        """
        Recover an entity from geoh5.
        :param uid: Unique identifier of entity
        :param entity_type: One of entity type 'group', 'object', 'data' or 'root'
        :param parent: Parent entity.
        :return entity: Entity loaded from geoh5
        """
        child = self.get_entity(uid)[0]
        if isinstance(child, (Entity, PropertyGroup)):
            return child

        base_classes = {
            "group": Group,
            "object": ObjectBase,
            "data": Data,
            "root": RootGroup,
        }

        entity_attrs, type_attrs, prop_groups = self._io_call(
            H5Reader.fetch_attributes, uid, entity_type, mode="r"
        )

        if entity_attrs is None:
            return None

        if parent is not None:
            entity_attrs["parent"] = parent
        try:
            entity = self.create_entity(
                base_classes[entity_type],
                save_on_creation=False,
                entity=entity_attrs,
                entity_type=type_attrs,
            )
        except TypeError:
            warnings.warn(
                f"Could not create an entity from the given attributes {type_attrs}. Skipping over."
            )
            return None

        if isinstance(entity, ObjectBase) and len(prop_groups) > 0:
            for kwargs in prop_groups.values():
                entity.create_property_group(on_file=True, **kwargs)

        if entity is not None:
            entity.on_file = True

        return entity

    @property
    def name(self) -> str:
        """
        :obj:`str` Name of the project.
        """
        return self._name

    @property
    def objects(self) -> list[objects.ObjectBase]:
        """Get all active Object entities registered in the workspace."""
        return self._all_objects()

    def open(self, mode: str | None = None) -> Workspace:
        """
        Open a geoh5 file and load the tree structure.

        :param mode: Optional mode of h5py.File. Defaults to 'r+'.
        :return: `self`
        """
        if isinstance(self._geoh5, h5py.File) and self._geoh5:
            warnings.warn(f"Workspace already opened in mode {self._geoh5.mode}.")
            return self

        if mode is None:
            mode = self._mode

        try:
            self._geoh5 = h5py.File(self.h5file, mode)
        except OSError:
            self._geoh5 = h5py.File(self.h5file, "r")

        self._data = {}
        self._objects = {}
        self._groups = {}
        self._types = {}
        self._property_groups = {}

        proj_attributes = self._io_call(H5Reader.fetch_project_attributes, mode="r")

        for key, attr in proj_attributes.items():
            setattr(self, self._attribute_map[key], attr)

        self.fetch_or_create_root()

        return self

    def register(self, entity: Entity | EntityType | PropertyGroup):
        """
        Register an entity to the workspace based on its type.

        :param entity: The entity to be registered.
        """
        if isinstance(entity, EntityType):
            weakref_utils.insert_once(self._types, entity.uid, entity)
        elif isinstance(entity, Group):
            weakref_utils.insert_once(self._groups, entity.uid, entity)
        elif isinstance(entity, Data):
            weakref_utils.insert_once(self._data, entity.uid, entity)
        elif isinstance(entity, ObjectBase):
            weakref_utils.insert_once(self._objects, entity.uid, entity)
        elif isinstance(entity, PropertyGroup):
            weakref_utils.insert_once(self._property_groups, entity.uid, entity)
            if not entity.on_file:
                self.add_or_update_property_group(entity)
        else:
            raise ValueError(f"Entity of type {type(entity)} is not supported.")

    @property
    def root(self) -> RootGroup:
        """
        :obj:`~geoh5py.groups.root_group.RootGroup` entity.
        """
        return self._root

    @property
    def repack(self) -> bool:
        """
        Flag to repack the file after data deletion.
        """
        return self._repack

    @repack.setter
    def repack(self, value: bool):
        """
        :type value: bool.
        """
        self._repack = value

    def save(self, filepath: str | Path) -> Workspace:
        warnings.warn(
            "Workspace.save is deprecated and will be remove in future versions,"
            "use Workspace.save_as instead.",
            DeprecationWarning,
        )

        return self.save_as(filepath)

    def save_as(self, filepath: str | Path) -> Workspace:
        """
        Save the workspace to disk.
        """
        if self._geoh5 is not None:
            self.close()

        filepath = Path(filepath)

        if filepath.suffix == "":
            filepath = filepath.with_suffix(".geoh5")

        if filepath.suffix != ".geoh5":
            raise ValueError("Input 'h5file' file must have a 'geoh5' extension.")

        if filepath.exists():
            raise FileExistsError(f"File {filepath} already exists.")

        if isinstance(self.h5file, BytesIO):
            with open(filepath, "wb") as file:
                file.write(self.h5file.getbuffer())
        elif self.h5file is None:
            raise ValueError("Input 'h5file' file must be specified.")
        else:
            shutil.copy(self.h5file, filepath)

        self._h5file = filepath

        self.open()

        return self

    def save_entity(
        self,
        entity: Entity,
        add_children: bool = True,
        compression: int = 5,
    ) -> None:
        """
        Save or update an entity to geoh5.
        :param entity: Entity to be written to geoh5.
        :param add_children: Add children entities to geoh5.
        :param compression: Compression level for data.
        """
        if isinstance(entity, Concatenated):
            active_parent = self.get_entity(entity.concatenator.uid)[0]
            if not isinstance(active_parent, Concatenator):
                raise ValueError(
                    f"DrillholeGroup {entity.concatenator.name} is not registered in the "
                    "workspace. Please add it first."
                )
            active_parent.add_save_concatenated(entity)

            if hasattr(entity, "entity_type"):
                self.save_entity_type(entity.entity_type)

        else:
            self._io_call(
                H5Writer.save_entity,
                entity,
                add_children=add_children,
                mode="r+",
                compression=compression,
            )

    def save_entity_type(self, entity_type: EntityType) -> None:
        """
        Save or update an entity_type to geoh5.

        :param entity_type: Entity to be written to geoh5.
        """
        self._io_call(H5Writer.write_entity_type, entity_type, mode="r+")

    @property
    def types(self) -> list[EntityType]:
        """Get all active entity types registered in the workspace."""
        return self._all_types()

    def update_attribute(
        self,
        entity: Entity | EntityType,
        attribute: str,
        channel: str | None = None,
        **kwargs,
    ) -> None:
        """
        Save or update an entity to geoh5.

        :param entity: Entity to be written to geoh5.
        :param attribute: Name of the attribute to get updated to geoh5.
        :param channel: Optional channel argument for concatenated data and index.
        """
        if entity.on_file:
            if isinstance(entity, (ConcatenatedObject | ConcatenatedData)):
                entity.concatenator.update_attributes(entity, attribute)
            elif channel is not None:
                self._io_call(
                    H5Writer.update_concatenated_field,
                    entity,
                    attribute,
                    channel,
                    mode="r+",
                )
            else:
                self._io_call(
                    H5Writer.update_field, entity, attribute, mode="r+", **kwargs
                )

            self._io_call(H5Writer.clear_stats_cache, entity, mode="r+")

    def validate_data_type(self, attributes: dict, values) -> DataType:
        """
        Find or create a data type from input dictionary.

        :param attributes: Dictionary of attributes.
        :param values: Values to be stored as data.
        """
        entity_type = attributes.pop("entity_type", {})
        if isinstance(entity_type, DataType):
            if (entity_type.uid not in self._types) or (entity_type.workspace != self):
                entity_type = entity_type.copy(workspace=self)
        else:
            primitive_type = attributes.pop(
                "type", attributes.pop("primitive_type", None)
            )

            if primitive_type is None:
                primitive_type = DataType.primitive_type_from_values(values)

            if isinstance(primitive_type, str):
                primitive_type = DataType.validate_primitive_type(primitive_type)

            # Generate a value map based on type of values
            if (
                primitive_type is PrimitiveTypeEnum.REFERENCED
                and "value_map" not in attributes
            ):
                attributes["value_map"] = values

            entity_type = DataType.find_or_create_type(
                self, primitive_type, **attributes
            )

        return entity_type

    @property
    def version(self) -> float:
        """
        :obj:`float` Version of the geoh5 file format.
        """
        return self._version

    @version.setter
    def version(self, value: float):
        self._version = value

    @property
    def workspace(self) -> Workspace:
        """
        This workspace instance itself.
        """
        return self

    def _io_call(self, fun, *args, mode="r", **kwargs):
        """
        Run a H5Writer or H5Reader function with validation of target geoh5
        """
        try:
            if self._geoh5 is None:
                return None

            if mode in ["r+", "a"] and self.geoh5.mode == "r":
                raise UserWarning(
                    f"Error performing {fun}. "
                    "Attempting to write to a geoh5 file in read-only mode. "
                    "Consider closing the workspace (Geoscience ANALYST) and "
                    "re-opening in mode='r+'."
                )

            return fun(self.geoh5, *args, **kwargs)

        except Geoh5FileClosedError as error:
            if not Path(str(self.h5file)).is_file() and not isinstance(
                self.h5file, BytesIO
            ):
                raise FileNotFoundError(
                    f"Error performing {fun}. "
                    "The geoh5 file does not exist."
                    r"Consider creating the geoh5 with Workspace().save('PATH\*.geoh5)'"
                ) from error

            raise Geoh5FileClosedError(
                f"Error executing {fun}. "
                + "Consider re-opening with `Workspace.open()' "
                "or used within a context manager."
            ) from error

    def __exit__(self, exc_type, exc_value, traceback):
        self.close()


@contextmanager
def active_workspace(workspace: Workspace):
    previous_active_ref = Workspace._active_ref  # pylint: disable=protected-access
    workspace.activate()
    yield workspace

    workspace.deactivate()
    # restore previous active workspace when leaving the context
    previous_active = previous_active_ref()
    if previous_active is not None:
        previous_active.activate()  # pylint: disable=no-member<|MERGE_RESOLUTION|>--- conflicted
+++ resolved
@@ -779,17 +779,7 @@
 
             recovered_object.on_file = True
             recovered_object.entity_type.on_file = True
-<<<<<<< HEAD
             family_tree += [recovered_object]
-            if recursively and isinstance(recovered_object, (Group, ObjectBase)):
-                family_tree += self.fetch_children(recovered_object, recursively=True)
-                if getattr(recovered_object, "property_groups", None) is not None:
-                    family_tree += getattr(recovered_object, "property_groups")
-
-        if getattr(entity, "property_groups", None) is not None:
-            family_tree += getattr(entity, "property_groups")
-=======
-            family_tree.append(recovered_object)
 
             if recursively and isinstance(recovered_object, (Group, ObjectBase)):
                 family_tree += self.fetch_children(recovered_object, recursively=True)
@@ -801,7 +791,6 @@
 
         if isinstance(entity, ObjectBase) and entity.property_groups is not None:
             family_tree += entity.property_groups
->>>>>>> f55f0ad4
 
         return family_tree
 
@@ -1400,7 +1389,7 @@
 
     def update_attribute(
         self,
-        entity: Entity | EntityType,
+        entity: Entity | EntityType | DataType,
         attribute: str,
         channel: str | None = None,
         **kwargs,
