#  Copyright (c) 2022 Mira Geoscience Ltd.
#
#  This file is part of geoh5py.
#
#  geoh5py is free software: you can redistribute it and/or modify
#  it under the terms of the GNU Lesser General Public License as published by
#  the Free Software Foundation, either version 3 of the License, or
#  (at your option) any later version.
#
#  geoh5py is distributed in the hope that it will be useful,
#  but WITHOUT ANY WARRANTY; without even the implied warranty of
#  MERCHANTABILITY or FITNESS FOR A PARTICULAR PURPOSE.  See the
#  GNU Lesser General Public License for more details.
#
#  You should have received a copy of the GNU Lesser General Public License
#  along with geoh5py.  If not, see <https://www.gnu.org/licenses/>.

# pylint: disable=R0904
# pylint: disable=C0302

from __future__ import annotations

import inspect
import uuid
import warnings
import weakref
from contextlib import AbstractContextManager, contextmanager
from gc import collect
from pathlib import Path
from typing import TYPE_CHECKING, ClassVar, cast
from weakref import ReferenceType

import h5py
import numpy as np

from .. import data, groups, objects
from ..data import CommentsData, Data, DataType
from ..groups import CustomGroup, Group, PropertyGroup, RootGroup
from ..io import H5Reader, H5Writer
from ..objects import ObjectBase
from ..shared import weakref_utils
from ..shared.entity import Entity

if TYPE_CHECKING:
    from ..groups import group
    from ..objects import object_base
    from ..shared import EntityType


class Workspace(AbstractContextManager):
    """
    The Workspace class manages all Entities created or imported from the *geoh5* structure.

    The basic requirements needed to create a Workspace are:

    :param geoh5: File name of the target *geoh5* file.
        A new project is created if the target file cannot by found on disk.
    """

    _active_ref: ClassVar[ReferenceType[Workspace]] = type(None)  # type: ignore

    _attribute_map = {
        "Contributors": "contributors",
        "Distance unit": "distance_unit",
        "GA Version": "ga_version",
        "Version": "version",
    }

    def __init__(self, h5file: str | Path = "Analyst.geoh5", mode="a", **kwargs):

        self._contributors = np.asarray(
            ["UserName"], dtype=h5py.special_dtype(vlen=str)
        )
        self._root: Entity | None = None
        self._mode = mode
        self._distance_unit = "meter"
        self._ga_version = "1"
        self._version = 2.0
        self._name = "GEOSCIENCE"
        self._types: dict[uuid.UUID, ReferenceType[EntityType]] = {}
        self._groups: dict[uuid.UUID, ReferenceType[group.Group]] = {}
        self._objects: dict[uuid.UUID, ReferenceType[object_base.ObjectBase]] = {}
        self._data: dict[uuid.UUID, ReferenceType[data.Data]] = {}
        self._geoh5: h5py.File | None = None
        self.h5file: str | Path = h5file

        for attr, item in kwargs.items():
            if attr in self._attribute_map:
                attr = self._attribute_map[attr]

            if getattr(self, attr, None) is None:
                warnings.warn(
                    f"Argument {attr} with value {item} is not a valid attribute of workspace. "
                    f"Argument ignored.",
                    UserWarning,
                )
            else:
                setattr(self, attr, item)

        self.open()

    def activate(self):
        """Makes this workspace the active one.

        In case the workspace gets deleted, Workspace.active() safely returns None.
        """
        if Workspace._active_ref() is not self:
            Workspace._active_ref = weakref.ref(self)

    @staticmethod
    def active() -> Workspace:
        """Get the active workspace."""
        active_one = Workspace._active_ref()
        if active_one is None:
            raise RuntimeError("No active workspace.")

        # so that type check does not complain of possible returned None
        return cast(Workspace, active_one)

    def _all_data(self) -> list[data.Data]:
        """Get all active Data entities registered in the workspace."""
        self.remove_none_referents(self._data, "Data")
        return [cast("data.Data", v()) for v in self._data.values()]

    def _all_groups(self) -> list[groups.Group]:
        """Get all active Group entities registered in the workspace."""
        self.remove_none_referents(self._groups, "Groups")
        return [cast("group.Group", v()) for v in self._groups.values()]

    def _all_objects(self) -> list[objects.ObjectBase]:
        """Get all active Object entities registered in the workspace."""
        self.remove_none_referents(self._objects, "Objects")
        return [cast("object_base.ObjectBase", v()) for v in self._objects.values()]

    def _all_types(self) -> list[EntityType]:
        """Get all active entity types registered in the workspace."""
        self.remove_none_referents(self._types, "Types")
        return [cast("EntityType", v()) for v in self._types.values()]

    @property
    def attribute_map(self) -> dict:
        """
        Mapping between names used in the geoh5 database.
        """
        return self._attribute_map

    def close(self):
        """
        Close the file and clear properties for future open.
        """
        if self.geoh5.mode in ["r+", "a"]:
            self._io_call(
                H5Writer.save_entity, self.root, add_children=False, mode="r+"
            )
        self.geoh5.close()
        self._data = {}
        self._geoh5 = None
        self._groups = {}
        self._objects = {}
        self._types = {}

    @property
    def contributors(self) -> np.ndarray:
        """
        :obj:`numpy.array` of :obj:`str` List of contributors name.
        """
        return self._contributors

    @contributors.setter
    def contributors(self, value: list[str]):
        self._contributors = np.asarray(value, dtype=h5py.special_dtype(vlen=str))

    def copy_to_parent(
        self, entity, parent, copy_children: bool = True, omit_list: tuple = ()
    ):
        """
        Copy an entity to a different parent with copies of children.

        :param entity: Entity to be copied.
        :param parent: Target parent to copy the entity under.
        :param copy_children: Copy all children of the entity.
        :param omit_list: List of property names to omit on copy

        :return: The Entity registered to the workspace.
        """

        entity_kwargs: dict = {"entity": {"uid": None, "parent": None}}
        for key in entity.__dict__:
            if key not in ["_uid", "_entity_type", "_on_file"] + list(omit_list):
                if key[0] == "_":
                    key = key[1:]

                entity_kwargs["entity"][key] = getattr(entity, key)

        entity_type_kwargs: dict = {"entity_type": {}}
        for key in entity.entity_type.__dict__:
            if key not in ["_workspace", "_on_file"] + list(omit_list):
                if key[0] == "_":
                    key = key[1:]

                entity_type_kwargs["entity_type"][key] = getattr(
                    entity.entity_type, key
                )

        if not isinstance(parent, (ObjectBase, Group, Workspace)):
            raise ValueError(
                "Input 'parent' should be of type (ObjectBase, Group, Workspace)"
            )

        if isinstance(parent, Workspace):
            parent = parent.root

        # Assign the same uid if possible
        if parent.workspace.get_entity(entity.uid)[0] is None:
            entity_kwargs["entity"]["uid"] = entity.uid

        entity_kwargs["entity"]["parent"] = parent

        entity_type = type(entity)
        if isinstance(entity, Data):
            entity_type = Data

        if not copy_children and "property_groups" in entity_kwargs["entity"]:
            del entity_kwargs["entity"]["property_groups"]

        new_object = parent.workspace.create_entity(
            entity_type, **{**entity_kwargs, **entity_type_kwargs}
        )

        if copy_children:
            for child in entity.children:
                new_object.add_children(
                    [self.copy_to_parent(child, new_object, copy_children=True)]
                )

        return new_object

    def create_data(
        self,
        entity_class,
        entity_kwargs: dict,
        entity_type_kwargs: dict | DataType,
    ) -> Entity | None:
        """
        Create a new Data entity with attributes.

        :param entity_class: :obj:`~geoh5py.data.data.Data` class.
        :param entity_kwargs: Properties of the entity.
        :param entity_type_kwargs: Properties of the entity_type.

        :return: The newly created entity.
        """
        if isinstance(entity_type_kwargs, DataType):
            data_type = entity_type_kwargs
        else:
            data_type = data.data_type.DataType.find_or_create(
                self, **entity_type_kwargs
            )

        for _, member in inspect.getmembers(data):
            if (
                inspect.isclass(member)
                and issubclass(member, entity_class)
                and member is not entity_class
                and hasattr(member, "primitive_type")
                and inspect.ismethod(member.primitive_type)
                and data_type.primitive_type is member.primitive_type()
            ):
                if (
                    member is CommentsData
                    and "UserComments" not in entity_kwargs.values()
                ):
                    continue

                created_entity = member(data_type, **entity_kwargs)

                return created_entity

        return None

    def create_entity(
        self,
        entity_class,
        save_on_creation: bool = True,
        **kwargs,
    ) -> Entity | None:
        """
        Function to create and register a new entity and its entity_type.

        :param entity_class: Type of entity to be created
        :param save_on_creation: Save the entity to geoh5 immediately

        :return entity: Newly created entity registered to the workspace
        """
        entity_kwargs: dict = kwargs.get("entity", {})
        entity_type_kwargs: dict = kwargs.get("entity_type", {})

        if entity_class is not RootGroup and (
            "parent" not in entity_kwargs or entity_kwargs["parent"] is None
        ):
            entity_kwargs["parent"] = self.root

        if entity_class is Data or entity_class is None:
            created_entity = self.create_data(Data, entity_kwargs, entity_type_kwargs)
        elif entity_class is RootGroup:
            created_entity = RootGroup(
                RootGroup.find_or_create_type(self, **entity_type_kwargs),
                **entity_kwargs,
            )
        else:
            created_entity = self.create_object_or_group(
                entity_class, entity_kwargs, entity_type_kwargs
            )

        if created_entity is not None and save_on_creation:
            self.save_entity(created_entity)

        return created_entity

    def create_object_or_group(
        self, entity_class, entity_kwargs: dict, entity_type_kwargs: dict
    ) -> Entity | None:
        """
        Create an object or a group with attributes.

        :param entity_class: :obj:`~geoh5py.objects.object_base.ObjectBase` or
            :obj:`~geoh5py.groups.group.Group` class.
        :param entity_kwargs: Attributes of the entity.
        :param entity_type_kwargs: Attributes of the entity_type.

        :return: A new Object or Group.
        """
        entity_type_uid = None
        for key, val in entity_type_kwargs.items():
            if key.lower() in ["id", "uid"]:
                entity_type_uid = uuid.UUID(str(val))

        if entity_type_uid is None:
            if hasattr(entity_class, "default_type_uid"):
                entity_type_uid = entity_class.default_type_uid()
            else:
                entity_type_uid = uuid.uuid4()

        entity_class = entity_class.__bases__
        for _, member in inspect.getmembers(groups) + inspect.getmembers(objects):
            if (
                inspect.isclass(member)
                and issubclass(member, entity_class)
                and member is not entity_class
                and hasattr(member, "default_type_uid")
                and not member == CustomGroup
                and member.default_type_uid() == entity_type_uid
            ):
                entity_type = member.find_or_create_type(self, **entity_type_kwargs)
                created_entity = member(entity_type, **entity_kwargs)

                return created_entity

        # Special case for CustomGroup without uuid
        if entity_class == Group:
            entity_type = groups.custom_group.CustomGroup.find_or_create_type(
                self, **entity_type_kwargs
            )
            created_entity = groups.custom_group.CustomGroup(
                entity_type, **entity_kwargs
            )

            return created_entity

        return None

    @property
    def data(self) -> list[data.Data]:
        """Get all active Data entities registered in the workspace."""
        return self._all_data()

    def fetch_or_create_root(self):
        try:
            self._root = self.load_entity(uuid.uuid4(), "root")
            self._root.on_file = True
            self._root.entity_type.on_file = True
            self.fetch_children(self._root, recursively=True)

        except KeyError:
            self._root = self.create_entity(RootGroup, save_on_creation=False)

            for entity_type in ["group", "object"]:
                uuids = self._io_call(H5Reader.fetch_uuids, entity_type, mode="r")

                for uid in uuids:
                    recovered_object = self.load_entity(uid, entity_type)

                    if isinstance(recovered_object, Entity):
                        self.fetch_children(recovered_object, recursively=True)
                        getattr(recovered_object, "parent", None)

    def remove_children(self, parent, children: list):
        """
        Remove a list of entities from a parent.
        """
        for child in children:
            if isinstance(child, Data):
                ref_type = "Data"
                parent.remove_data_from_group(child)
            elif isinstance(child, Group):
                ref_type = "Groups"
            elif isinstance(child, ObjectBase):
                ref_type = "Objects"

            self._io_call(H5Writer.remove_child, child.uid, ref_type, parent, mode="r+")

    def remove_entity(self, entity: Entity):
        """
        Function to remove an entity and its children from the workspace
        """
        parent = entity.parent

        self.workspace.remove_recursively(entity)

        parent.children.remove(entity)

        del entity

        collect()
        self.remove_none_referents(self._types, "Types")

    def remove_none_referents(
        self,
        referents: dict[uuid.UUID, ReferenceType],
        rtype: str,
    ):
        """
        Search and remove deleted entities
        """
        rem_list: list = []
        for key, value in referents.items():

            if value() is None:
                rem_list += [key]
                self._io_call(H5Writer.remove_entity, key, rtype, mode="r+")

        for key in rem_list:
            del referents[key]

    def remove_recursively(self, entity: Entity):
        """Delete an entity and its children from the workspace and geoh5 recursively"""
        parent = entity.parent
        for child in entity.children:
            self.remove_recursively(child)

        entity.remove_children(entity.children)  # Remove link to children

        if isinstance(entity, Data):
            ref_type = "Data"
            parent.remove_data_from_group(entity)
        elif isinstance(entity, Group):
            ref_type = "Groups"
        elif isinstance(entity, ObjectBase):
            ref_type = "Objects"

        self._io_call(
            H5Writer.remove_entity,
            entity.uid,
            ref_type,
            parent=parent,
            mode="r+",
        )

    def deactivate(self):
        """Deactivate this workspace if it was the active one, else does nothing."""
        if Workspace._active_ref() is self:
            Workspace._active_ref = type(None)

    @property
    def distance_unit(self) -> str:
        """
        :obj:`str` Distance unit used in the project.
        """
        return self._distance_unit

    @distance_unit.setter
    def distance_unit(self, value: str):
        self._distance_unit = value

    def fetch_array_attribute(self, uid: uuid.UUID, key: str = "cells") -> np.ndarray:
        """
        Fetch attribute stored as structured array from the source geoh5.

        :param uid: Unique identifier of target entity.
        :param file: :obj:`h5py.File` or name of the target geoh5 file
        :param key: Field array name

        :return: Structured array.
        """
        return self._io_call(H5Reader.fetch_array_attribute, uid, key, mode="r")

    def fetch_children(
        self,
        entity: Entity | None,
        recursively: bool = False,
    ) -> list:
        """
        Recover and register children entities from the geoh5

        :param entity: Parental entity
        :param recursively: Recover all children down the project tree
        :param file: :obj:`h5py.File` or name of the target geoh5 file
        """
        if entity is None:
            return []

        if isinstance(entity, Group):
            entity_type = "group"
        elif isinstance(entity, ObjectBase):
            entity_type = "object"
        else:
            entity_type = "data"

        children_list = self._io_call(
            H5Reader.fetch_children, entity.uid, entity_type, mode="r"
        )

        family_tree = []
        for uid, child_type in children_list.items():
            if self.get_entity(uid)[0] is not None:
                recovered_object = self.get_entity(uid)[0]
            else:
                recovered_object = self.load_entity(uid, child_type, parent=entity)

            if recovered_object is not None:

                # Assumes the object was pulled from h5
                recovered_object.on_file = True
                recovered_object.entity_type.on_file = True
                family_tree += [recovered_object]

                if recursively:
                    family_tree += self.fetch_children(
                        recovered_object, recursively=True
                    )
                    if hasattr(recovered_object, "property_groups"):
                        family_tree += getattr(recovered_object, "property_groups")

        if hasattr(entity, "property_groups"):
            family_tree += getattr(entity, "property_groups")

        return family_tree

    def fetch_metadata(self, uid: uuid.UUID, argument="Metadata"):
        """
<<<<<<< HEAD
        Fetch the delimiter attributes from the source h5file.

        :param uid: Unique identifier of target data object.
        :param file: :obj:`h5py.File` or name of the target geoh5 file

        :return: Arrays of delimiters along the u, v, and w axis
                 (u_delimiters, v_delimiters, z_delimiters).
        """
        return self._io_call(file, H5Reader.fetch_delimiters, uid)

    def fetch_metadata(
        self, uid: uuid.UUID, file: str | h5py.File | None = None, argument="Metadata"
    ):
        """
        Fetch the metadata of an entity from the source h5file.
=======
        Fetch the metadata of an entity from the source geoh5.
>>>>>>> f87424e9


        :return:
        """
        return self._io_call(
<<<<<<< HEAD
            file,
=======
>>>>>>> f87424e9
            H5Reader.fetch_metadata,
            uid,
            argument=argument,
            entity_type="Groups"
            if isinstance(self.get_entity(uid)[0], Group)
            else "Objects",
<<<<<<< HEAD
        )

    def fetch_octree_cells(
        self, uid: uuid.UUID, file: str | h5py.File | None = None
    ) -> np.ndarray:
        """
        Fetch the octree cells ordering from the source h5file

        :param uid: Unique identifier of target entity
        :param file: :obj:`h5py.File` or name of the target geoh5 file

        :return values: Array of [i, j, k, dimension] defining the octree mesh
        """
        return self._io_call(file, H5Reader.fetch_octree_cells, uid)
=======
            mode="r",
        )
>>>>>>> f87424e9

    def fetch_property_groups(self, entity: Entity) -> list[PropertyGroup]:
        """
        Fetch all property_groups on an object from the source geoh5

        :param entity: Target object
        """

        group_dict = self._io_call(H5Reader.fetch_property_groups, entity.uid)

        property_groups = []
        for pg_id, attrs in group_dict.items():

            group = PropertyGroup(uid=uuid.UUID(pg_id))

            for attr, val in attrs.items():

                try:
                    setattr(group, group.attribute_map[attr], val)
                except AttributeError:
                    continue

            property_groups.append(group)

        return property_groups

    def fetch_values(self, uid: uuid.UUID) -> float | None:
        """
        Fetch the data values from the source geoh5.

        :param uid: Unique identifier of target data object.

        :return: Array of values.
        """
        return self._io_call(H5Reader.fetch_values, uid)

    def fetch_file_object(self, uid: uuid.UUID, file_name: str) -> bytes | None:
        """
        Fetch an image from file name.

        :param uid: Unique identifier of target data object.

        :return: Array of values.
        """
        return self._io_call(H5Reader.fetch_file_object, uid, file_name)

    def finalize(self):
        """
        Deprecate method finalize

        :param file: :obj:`h5py.File` or name of the target geoh5 file
        """
        warnings.warn(
            "The 'finalize' method will be deprecated in future versions of geoh5py in"
            " favor of `workspace.close()`. "
            "Please update your code to suppress this warning."
        )
        self.close()

    def find_data(self, data_uid: uuid.UUID) -> Entity | None:
        """
        Find an existing and active Data entity.
        """
        return weakref_utils.get_clean_ref(self._data, data_uid)

    def find_entity(self, entity_uid: uuid.UUID) -> Entity | None:
        """Get all active entities registered in the workspace."""
        return (
            self.find_group(entity_uid)
            or self.find_data(entity_uid)
            or self.find_object(entity_uid)
        )

    def find_group(self, group_uid: uuid.UUID) -> group.Group | None:
        """
        Find an existing and active Group object.
        """
        return weakref_utils.get_clean_ref(self._groups, group_uid)

    def find_object(self, object_uid: uuid.UUID) -> object_base.ObjectBase | None:
        """
        Find an existing and active Object.
        """
        return weakref_utils.get_clean_ref(self._objects, object_uid)

    def find_type(
        self, type_uid: uuid.UUID, type_class: type[EntityType]
    ) -> EntityType | None:
        """
        Find an existing and active EntityType

        :param type_uid: Unique identifier of target type
        """
        found_type = weakref_utils.get_clean_ref(self._types, type_uid)
        return found_type if isinstance(found_type, type_class) else None

    @property
    def ga_version(self) -> str:
        """
        :obj:`str` Version of Geoscience Analyst software.
        """
        return self._ga_version

    @ga_version.setter
    def ga_version(self, value: str):
        self._ga_version = value

    def get_entity(self, name: str | uuid.UUID) -> list[Entity | None]:
        """
        Retrieve an entity from one of its identifier, either by name or :obj:`uuid.UUID`.

        :param name: Object identifier, either name or uuid.

        :return: List of entities with the same given name.
        """
        if isinstance(name, uuid.UUID):
            list_entity_uid = [name]

        else:  # Extract all objects uuid with matching name
            list_entity_uid = [
                key for key, val in self.list_entities_name.items() if val == name
            ]

        entity_list: list[Entity | None] = []
        for uid in list_entity_uid:
            entity_list.append(self.find_entity(uid))

        return entity_list

    @property
    def groups(self) -> list[groups.Group]:
        """Get all active Group entities registered in the workspace."""
        return self._all_groups()

    @property
    def geoh5(self) -> h5py.File:
        """
        Instance of h5py.File.
        """
        if self._geoh5 is None:
            self.open()

        return self._geoh5

    @property
    def h5file(self) -> str | Path:
        """
        :str: Target *geoh5* file name with path.
        """
        return self._h5file

    @h5file.setter
    def h5file(self, file: str | Path):

        if not isinstance(file, (str, Path)):
            raise ValueError(
                "The 'h5file' attribute must be a str or pathlib.Path to the target geoh5 file. "
                f"Provided {file} of type({type(file)})"
            )

        if not str(file).endswith("geoh5"):
            raise ValueError("Input 'h5file' file must have a 'geoh5' extension.")

        self._h5file = file

    @property
    def list_data_name(self) -> dict[uuid.UUID, str]:
        """
        :obj:`dict` of :obj:`uuid.UUID` keys and name values for all registered Data.
        """
        data_name = {}
        for key, val in self._data.items():
            entity = val.__call__()
            if entity is not None:
                data_name[key] = entity.name
        return data_name

    @property
    def list_entities_name(self) -> dict[uuid.UUID, str]:
        """
        :return: :obj:`dict` of :obj:`uuid.UUID` keys and name values for all registered Entities.
        """
        entities_name = self.list_groups_name
        entities_name.update(self.list_objects_name)
        entities_name.update(self.list_data_name)
        return entities_name

    @property
    def list_groups_name(self) -> dict[uuid.UUID, str]:
        """
        :obj:`dict` of :obj:`uuid.UUID` keys and name values for all registered Groups.
        """
        groups_name = {}
        for key, val in self._groups.items():
            entity = val.__call__()
            if entity is not None:
                groups_name[key] = entity.name
        return groups_name

    @property
    def list_objects_name(self) -> dict[uuid.UUID, str]:
        """
        :obj:`dict` of :obj:`uuid.UUID` keys and name values for all registered Objects.
        """
        objects_name = {}
        for key, val in self._objects.items():
            entity = val.__call__()
            if entity is not None:
                objects_name[key] = entity.name
        return objects_name

    def load_entity(
        self,
        uid: uuid.UUID,
        entity_type: str,
        parent: Entity = None,
    ) -> Entity | None:
        """
        Recover an entity from geoh5.

        :param uid: Unique identifier of entity
        :param entity_type: One of entity type 'group', 'object', 'data' or 'root'

        :return entity: Entity loaded from geoh5
        """
        base_classes = {
            "group": Group,
            "object": ObjectBase,
            "data": Data,
            "root": RootGroup,
        }
        (
            attributes,
            type_attributes,
            property_groups,
        ) = self._io_call(H5Reader.fetch_attributes, uid, entity_type, mode="r")

        if parent is not None:
            attributes["entity"]["parent"] = parent

        entity = self.create_entity(
            base_classes[entity_type],
            save_on_creation=False,
            **{**attributes, **type_attributes},
        )

        if isinstance(entity, ObjectBase) and len(property_groups) > 0:
            for kwargs in property_groups.values():
                entity.find_or_create_property_group(**kwargs)

        return entity

    @property
    def name(self) -> str:
        """
        :obj:`str` Name of the project.
        """
        return self._name

    @property
    def objects(self) -> list[objects.ObjectBase]:
        """Get all active Object entities registered in the workspace."""
        return self._all_objects()

    def open(self, mode: str | None = None):
        if mode is None:
            mode = self._mode

        try:
            self._geoh5 = h5py.File(self._h5file, mode)
        except OSError:
            mode = "r"
            self._geoh5 = h5py.File(self._h5file, mode)

        try:
            proj_attributes = self._io_call(H5Reader.fetch_project_attributes, mode="r")

            for key, attr in proj_attributes.items():
                setattr(self, self._attribute_map[key], attr)

        except FileNotFoundError:
            self._io_call(H5Writer.create_geoh5, self, mode="a")

        self.fetch_or_create_root()

    def _register_type(self, entity_type: EntityType):
        weakref_utils.insert_once(self._types, entity_type.uid, entity_type)

    def _register_group(self, group: group.Group):
        weakref_utils.insert_once(self._groups, group.uid, group)

    def _register_data(self, data_obj: Entity):
        weakref_utils.insert_once(self._data, data_obj.uid, data_obj)

    def _register_object(self, obj: object_base.ObjectBase):
        weakref_utils.insert_once(self._objects, obj.uid, obj)

    @property
    def root(self) -> Entity | None:
        """
        :obj:`~geoh5py.groups.root_group.RootGroup` entity.
        """
        return self._root

    def save_entity(
        self,
        entity: Entity,
        add_children: bool = True,
    ):
        """
        Save or update an entity to geoh5.

        :param entity: Entity to be written to geoh5.
        :param add_children: Add children entities to geoh5.
        :param file: :obj:`h5py.File` or name of the target geoh5
        """
        self._io_call(
            H5Writer.save_entity, entity, add_children=add_children, mode="r+"
        )

    @property
    def types(self) -> list[EntityType]:
        """Get all active entity types registered in the workspace."""
        return self._all_types()

    def update_attribute(
        self,
        entity: Entity | EntityType,
        attribute: str,
    ):
        """
        Save or update an entity to geoh5.

        :param entity: Entity to be written to geoh5.
        :param attribute: Name of the attribute to get updated to geoh5.
        """
        if entity.on_file:
            self._io_call(H5Writer.update_field, entity, attribute, mode="r+")

    @property
    def version(self) -> float:
        """
        :obj:`float` Version of the geoh5 file format.
        """
        return self._version

    @version.setter
    def version(self, value: float):
        self._version = value

    @property
    def workspace(self):
        """
        This workspace instance itself.
        """
        return self

    def _io_call(self, fun, *args, mode="r", **kwargs):
        """
        Run a H5Writer or H5Reader function with validation of target geoh5
        """
        if mode in ["r+", "a"] and self.geoh5.mode == "r":
            raise UserWarning(
                f"Error performing {fun}. "
                "Attempting to write to a geoh5 file in read-only mode. "
                "Consider closing the workspace (Geoscience ANALYST) and "
                "re-opening in mode='r+'."
            )
        return fun(self.geoh5, *args, **kwargs)

    def __exit__(self, exc_type, exc_value, traceback):
        self.close()


@contextmanager
def active_workspace(workspace: Workspace):
    previous_active_ref = Workspace._active_ref  # pylint: disable=protected-access
    workspace.activate()
    yield workspace

    workspace.deactivate()
    # restore previous active workspace when leaving the context
    previous_active = previous_active_ref()
    if previous_active is not None:
        previous_active.activate()  # pylint: disable=no-member<|MERGE_RESOLUTION|>--- conflicted
+++ resolved
@@ -548,59 +548,20 @@
 
     def fetch_metadata(self, uid: uuid.UUID, argument="Metadata"):
         """
-<<<<<<< HEAD
-        Fetch the delimiter attributes from the source h5file.
-
-        :param uid: Unique identifier of target data object.
-        :param file: :obj:`h5py.File` or name of the target geoh5 file
-
-        :return: Arrays of delimiters along the u, v, and w axis
-                 (u_delimiters, v_delimiters, z_delimiters).
-        """
-        return self._io_call(file, H5Reader.fetch_delimiters, uid)
-
-    def fetch_metadata(
-        self, uid: uuid.UUID, file: str | h5py.File | None = None, argument="Metadata"
-    ):
-        """
-        Fetch the metadata of an entity from the source h5file.
-=======
         Fetch the metadata of an entity from the source geoh5.
->>>>>>> f87424e9
 
 
         :return:
         """
         return self._io_call(
-<<<<<<< HEAD
-            file,
-=======
->>>>>>> f87424e9
             H5Reader.fetch_metadata,
             uid,
             argument=argument,
             entity_type="Groups"
             if isinstance(self.get_entity(uid)[0], Group)
             else "Objects",
-<<<<<<< HEAD
-        )
-
-    def fetch_octree_cells(
-        self, uid: uuid.UUID, file: str | h5py.File | None = None
-    ) -> np.ndarray:
-        """
-        Fetch the octree cells ordering from the source h5file
-
-        :param uid: Unique identifier of target entity
-        :param file: :obj:`h5py.File` or name of the target geoh5 file
-
-        :return values: Array of [i, j, k, dimension] defining the octree mesh
-        """
-        return self._io_call(file, H5Reader.fetch_octree_cells, uid)
-=======
             mode="r",
         )
->>>>>>> f87424e9
 
     def fetch_property_groups(self, entity: Entity) -> list[PropertyGroup]:
         """
