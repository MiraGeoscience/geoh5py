#  Copyright (c) 2024 Mira Geoscience Ltd.
#
#  This file is part of geoh5py.
#
#  geoh5py is free software: you can redistribute it and/or modify
#  it under the terms of the GNU Lesser General Public License as published by
#  the Free Software Foundation, either version 3 of the License, or
#  (at your option) any later version.
#
#  geoh5py is distributed in the hope that it will be useful,
#  but WITHOUT ANY WARRANTY; without even the implied warranty of
#  MERCHANTABILITY or FITNESS FOR A PARTICULAR PURPOSE.  See the
#  GNU Lesser General Public License for more details.
#
#  You should have received a copy of the GNU Lesser General Public License
#  along with geoh5py.  If not, see <https://www.gnu.org/licenses/>.

# pylint: disable=too-many-arguments, too-many-instance-attributes

from __future__ import annotations

from abc import ABC, abstractmethod
from typing import TYPE_CHECKING, Literal, get_args
from uuid import UUID

import numpy as np

from ..shared import EntityType, utils
from .color_map import ColorMap
from .primitive_type_enum import PrimitiveTypeEnum
from .reference_value_map import BOOLEAN_VALUE_MAP, ReferenceValueMap


if TYPE_CHECKING:
    from ..objects import ObjectBase
    from ..workspace import Workspace
    from .data import Data
<<<<<<< HEAD
    from .referenced_data import ReferencedData
=======
>>>>>>> f55f0ad4


ColorMapping = Literal[
    "linear",
    "equal_area",
    "logarithmic",
    "cdf",
    "missing",
    "cumulative_distribution_function",
]


class DataType(EntityType):
    """
    DataType class.

    Controls all the attributes of the data type for displays in Geoscience ANALYST.

    :param workspace: An active Workspace.
    :param primitive_type: The primitive type of the data.
    :param color_map: The colormap used for plotting.
    :param duplicate_type_on_copy: Force a copy on copy of the data entity.
    :param hidden: If the data are hidden or not.
    :param mapping: The type of color stretching to plot the colormap.
    :param number_of_bins: The number of bins used by the histogram.
    :param transparent_no_data: If the no data values are displayed as transparent or not.
    :param units: The type of the units of the data.
    :param kwargs: Additional keyword arguments to set as attributes
        (see :obj:`...shared.entity_type.EntityType`).
    """

    _attribute_map = EntityType._attribute_map.copy()
    _attribute_map.update(
        {
            "Hidden": "hidden",
            "Mapping": "mapping",
            "Number of bins": "number_of_bins",
            "Primitive type": "primitive_type",
            "Transparent no data": "transparent_no_data",
        }
    )

    def __init__(
        self,
        workspace: Workspace,
        primitive_type: (
            type[Data] | PrimitiveTypeEnum | str
        ) = PrimitiveTypeEnum.INVALID,
        color_map: ColorMap | None = None,
        duplicate_type_on_copy: bool = False,
        hidden: bool = False,
        mapping: ColorMapping = "equal_area",
        number_of_bins: int | None = None,
        transparent_no_data: bool = True,
        units: str | None = None,
        **kwargs,
    ):
        super().__init__(workspace, **kwargs)
        self.color_map = color_map
        self.duplicate_type_on_copy = duplicate_type_on_copy
        self.hidden = hidden
        self.mapping = mapping
        self.number_of_bins = number_of_bins
        self.primitive_type = self.validate_primitive_type(primitive_type)
        self.transparent_no_data = transparent_no_data
        self.units = units

    @property
    def color_map(self) -> ColorMap | None:
        r"""
        The Colormap used for plotting

        The colormap can be set from a dictionary of sorted values with
        corresponding RGBA color.
        Or from a numpy array containing the RGBA values.

        .. code-block:: python

            color_map = {
                val_1: [r_1, g_1, b_1, a_1],
                ...,
                val_i: [r_i, g_i, b_i, a_i]
            }

        It can be set to None if non-existing.
        """
        return self._color_map

    @color_map.setter
    def color_map(self, color_map: ColorMap | dict | np.ndarray | None):
        if isinstance(color_map, dict):
            color_map = ColorMap(**color_map)

        elif isinstance(color_map, np.ndarray):
            color_map = ColorMap(values=color_map)

        if not isinstance(color_map, (ColorMap, type(None))):
            raise TypeError(
                f"Attribute 'color_map' must be of type {ColorMap},"
                f"numpy.ndarray or dict with 'values'."
            )

        if isinstance(color_map, ColorMap):
            color_map.parent = self

        self._color_map: ColorMap | None = color_map

        self.workspace.update_attribute(self, "color_map")

    @property
    def duplicate_type_on_copy(self) -> bool:
        """
        If the data type should be duplicated on copy.
        """
        return self._duplicate_type_on_copy

    @duplicate_type_on_copy.setter
    def duplicate_type_on_copy(self, value: bool):
        if not isinstance(value, bool) and value != 1 and value != 0:
            raise TypeError(
                f"Attribute 'duplicate_type_on copy' must be a bool, not {type(value)}"
            )

        self._duplicate_type_on_copy = bool(value)
        self.workspace.update_attribute(self, "attributes")

    @classmethod
    def find_or_create_type(
        cls,
        workspace: Workspace,
        primitive_type: PrimitiveTypeEnum | str,
        dynamic_implementation_id: str | UUID | None = None,
        uid: UUID | None = None,
        **kwargs,
    ) -> DataType:
        """
        Get the data type for geometric data.

        :param workspace: An active Workspace class
        :param primitive_type: The primitive type of the data.
        :param uid: The unique identifier of the entity type.
        :param kwargs: The attributes of the entity type.

        :return: EntityType
        """
        if uid is not None:
            entity_type = DataType.find(workspace, uid)

            if entity_type is not None:
                return entity_type

        primitive_type = cls.validate_primitive_type(primitive_type)

        if primitive_type == PrimitiveTypeEnum.BOOLEAN:
            return ReferencedBooleanType(
                workspace, primitive_type=primitive_type, uid=uid, **kwargs
            )

        if (
            primitive_type == PrimitiveTypeEnum.GEOMETRIC
            and dynamic_implementation_id is not None
        ):
            data_type = DYNAMIC_CLASS_IDS.get(
                utils.str2uuid(dynamic_implementation_id), DataType
            )

            return data_type(
                workspace, primitive_type=primitive_type, uid=uid, **kwargs
            )

        if primitive_type == PrimitiveTypeEnum.REFERENCED:
            return ReferencedValueMapType(
                workspace, primitive_type=primitive_type, uid=uid, **kwargs
            )

        return cls(workspace, primitive_type=primitive_type, uid=uid, **kwargs)

    @property
    def hidden(self) -> bool:
        """
        If the data are hidden or not.
        """
        return self._hidden

    @hidden.setter
    def hidden(self, value: bool):
        if not isinstance(value, bool) and value != 1 and value != 0:
            raise TypeError(f"Attribute 'hidden' must be a bool, not {type(value)}")

        self._hidden: bool = bool(value)

        self.workspace.update_attribute(self, "attributes")

    @property
    def mapping(self) -> str:
        """
        The type of color stretching to plot the colormap.
        It chan be one of the following:
        'linear', 'equal_area', 'logarithmic', 'cdf', 'missing'
        """
        return self._mapping

    @mapping.setter
    def mapping(self, value: ColorMapping):
        if value not in get_args(ColorMapping):
            raise ValueError(
                f"Attribute 'mapping' should be one of {get_args(ColorMapping)}. "
                f"Value '{value}' was provided."
            )
        self._mapping: str = value

        self.workspace.update_attribute(self, "attributes")

    @property
    def number_of_bins(self) -> int | None:
        """
        The number of bins used by the histogram.
        It can be None if no histogram is used.
        """
        return self._number_of_bins

    @number_of_bins.setter
    def number_of_bins(self, n_bins: int | None):
        if n_bins is None:
            pass
        elif not isinstance(n_bins, (int, np.integer)) or n_bins < 1:
            raise ValueError(
                "Attribute 'number_of_bins' should be an integer greater than 0 "
                f"or None, not {n_bins}"
            )

        self._number_of_bins: int | None = n_bins

        self.workspace.update_attribute(self, "attributes")

    @property
    def primitive_type(self) -> PrimitiveTypeEnum:
        """
        The primitive type of the data.
        """
        return self._primitive_type

    @primitive_type.setter
<<<<<<< HEAD
    def primitive_type(self, value: PrimitiveTypeEnum):
        if not isinstance(value, PrimitiveTypeEnum):
=======
    def primitive_type(self, value: str | type[Data] | PrimitiveTypeEnum | None):
        if isinstance(value, str):
            value = getattr(PrimitiveTypeEnum, value.replace("-", "_").upper())
        elif not isinstance(value, (PrimitiveTypeEnum | type(None))):
            value = value.primitive_type()

        if not isinstance(value, (PrimitiveTypeEnum, type(None))):
>>>>>>> f55f0ad4
            raise ValueError(
                "Attribute 'primitive_type' value must be of type "
                f"{PrimitiveTypeEnum}, find {type(value)}"
            )

        self._primitive_type = value

    @property
    def transparent_no_data(self) -> bool:
        """
        If the no data values are displayed as transparent or not.
        """
        return self._transparent_no_data

    @transparent_no_data.setter
    def transparent_no_data(self, value: bool):
        if not isinstance(value, bool) and value != 1 and value != 0:
            raise TypeError(
                f"Attribute 'transparent_no_data' must be a bool, not {type(value)}"
            )
        self._transparent_no_data = bool(value)

        self.workspace.update_attribute(self, "attributes")

    @property
    def units(self) -> str | None:
        """
        The type of the units of the data.
        """
        return self._units

    @units.setter
    def units(self, unit: str | None):
        if not isinstance(unit, (str, type(None))):
            raise TypeError(f"Attribute 'units' must be a string, not {type(unit)}")
        self._units = unit

        self.workspace.update_attribute(self, "attributes")

    @staticmethod
<<<<<<< HEAD
    def primitive_type_from_values(values: np.ndarray | None) -> PrimitiveTypeEnum:
        """
        Validate the primitive type of the data.

        :param values: The values to validate.

        :return: The equivalent primitive type of the data.
        """
        if values is None or (
            isinstance(values, np.ndarray) and np.issubdtype(values.dtype, np.floating)
=======
    def validate_data_type(workspace: Workspace, attribute_dict: dict):
        """
        Get a dictionary of attributes and validate the type of data.

        :param workspace: An active Workspace.
        :param attribute_dict: A dictionary of attributes of the new Datatype to create.

        :return: A new instance of DataType.
        """

        entity_type = attribute_dict.get("entity_type")
        if entity_type is None:
            primitive_type = attribute_dict.get("type")
            if primitive_type is not None:
                assert (
                    primitive_type.upper() in PrimitiveTypeEnum.__members__
                ), f"Data 'type' should be one of {PrimitiveTypeEnum.__members__}"
                entity_type = {"primitive_type": primitive_type.upper()}
            else:
                values = attribute_dict.get("values")
                if values is None or (
                    isinstance(values, np.ndarray)
                    and np.issubdtype(values.dtype, np.floating)
                ):
                    entity_type = {"primitive_type": "FLOAT"}

                elif isinstance(values, np.ndarray) and (
                    np.issubdtype(values.dtype, np.integer)
                ):
                    entity_type = {"primitive_type": "INTEGER"}
                elif isinstance(values, str) or (
                    isinstance(values, np.ndarray) and values.dtype.kind in ["U", "S"]
                ):
                    entity_type = {"primitive_type": "TEXT"}
                elif isinstance(values, np.ndarray) and (values.dtype == bool):
                    entity_type = {"primitive_type": "BOOLEAN"}
                else:
                    raise NotImplementedError(
                        "Only add_data values of type FLOAT, INTEGER,"
                        "BOOLEAN and TEXT have been implemented"
                    )
        elif isinstance(entity_type, EntityType) and (
            (entity_type.uid not in workspace._types)  # pylint: disable=protected-access
            or (entity_type.workspace != workspace)
>>>>>>> f55f0ad4
        ):
            primitive_type = PrimitiveTypeEnum.FLOAT

        elif isinstance(values, np.ndarray) and (
            np.issubdtype(values.dtype, np.integer)
        ):
            primitive_type = PrimitiveTypeEnum.INTEGER
        elif isinstance(values, str) or (
            isinstance(values, np.ndarray) and values.dtype.kind in ["U", "S"]
        ):
            primitive_type = PrimitiveTypeEnum.TEXT
        elif isinstance(values, np.ndarray) and (values.dtype == bool):
            primitive_type = PrimitiveTypeEnum.BOOLEAN
        else:
            raise NotImplementedError(
                "Only add_data values of type FLOAT, INTEGER,"
                "BOOLEAN and TEXT have been implemented"
            )
        return primitive_type

    @staticmethod
    def validate_primitive_type(
        primitive_type: PrimitiveTypeEnum | str | type[Data],
    ) -> PrimitiveTypeEnum:
        """
        Validate the primitive type of the data.

        :param primitive_type: Some reference to the primitive type of the data.

        :return: A known primitive type.
        """
        if isinstance(primitive_type, str):
            primitive_type = getattr(PrimitiveTypeEnum, primitive_type.upper())

        if isinstance(primitive_type, type) and hasattr(
            primitive_type, "primitive_type"
        ):
            primitive_type = primitive_type.primitive_type()

        if not isinstance(primitive_type, PrimitiveTypeEnum):
            raise ValueError(
                f"Attribute 'primitive_type' should be one of {PrimitiveTypeEnum.__members__}"
            )
        return primitive_type


class ReferenceDataType(DataType):
    """
    DataType class.

    Controls all the attributes of reference data.

    :param value_map: Reference value to map index with description.
    """

    def __init__(
        self,
        workspace: Workspace,
        value_map: dict[int, str] | np.ndarray | tuple | ReferenceValueMap = (
            (0, "Unknown"),
        ),
        **kwargs,
    ):
        super().__init__(workspace, **kwargs)
        self.value_map = self.validate_value_map(value_map)

    @staticmethod
    @abstractmethod
    def validate_keys(value_map: ReferenceValueMap) -> ReferenceValueMap:
        """
        Validate the keys of the value map.
        """

    def validate_value_map(
        self,
        value_map: dict[int, str] | np.ndarray | tuple | ReferenceValueMap,
    ) -> ReferenceValueMap | None:
        """
        Validate the attribute of ReferencedDataType
        """

        if value_map is None:
            return None

        if isinstance(value_map, dict | np.ndarray | tuple):
            value_map = ReferenceValueMap(value_map)

        if not isinstance(value_map, ReferenceValueMap):
            raise TypeError(
                "Attribute 'value_map' must be provided as a dict, tuple[dict], "
                f"numpy.ndarray or {ReferenceValueMap}."
            )

        self.validate_keys(value_map)

        return value_map

    @property
    def value_map(self) -> ReferenceValueMap | None:
        r"""
        Reference value map for to map index with description.

        The value_map can be set from a dictionary of sorted values int
        values with text description.

        .. code-block:: python

            value_map = {
                val_1: str_1,
                ...,
                val_i: str_i
            }

        """
        return self._value_map

    @value_map.setter
    def value_map(
        self, value_map: dict[int, str] | np.ndarray | tuple | ReferenceValueMap
    ):

        self._value_map = self.validate_value_map(value_map)

        if self.on_file:
            self.workspace.update_attribute(self, "value_map")


class ReferencedValueMapType(ReferenceDataType):
    """
    Data container for referenced value map.
    """

    _TYPE_UID = UUID(fields=(0x2D5D6C1E, 0x4D8C, 0x4F3A, 0x9B, 0x3F, 0x2E5A0D8E1C1F))

    def __init__(
        self,
        workspace: Workspace,
        **kwargs,
    ):
        super().__init__(workspace, **kwargs)

    @staticmethod
    def validate_keys(value_map: ReferenceValueMap):
        """
        Validate the keys of the value map.
        """
        if 0 not in value_map.map["Key"]:
            value_map.map.resize(len(value_map) + 1, refcheck=False)
            value_map.map[-1] = (0, "Unknown")

        if dict(value_map.map)[0] != "Unknown":
            raise ValueError("Value for key 0 must be 'Unknown'")


class ReferencedBooleanType(ReferenceDataType):
    """
    Data container for referenced boolean data.
    """

    def __init__(
        self,
        workspace: Workspace,
        value_map: (
            dict[int, str] | np.ndarray | tuple | ReferenceValueMap
        ) = BOOLEAN_VALUE_MAP,
        **kwargs,
    ):
        super().__init__(workspace, value_map=value_map, **kwargs)

    @staticmethod
    def validate_keys(value_map: ReferenceValueMap):
        """
        Validate the keys of the value map.
        """
        if not np.all(value_map.map == BOOLEAN_VALUE_MAP):
            raise ValueError("Boolean value map must be (0: 'False', 1: 'True'")


class GeometricDynamicDataType(DataType, ABC):
    """
    Data container for dynamic geometric data.
    """

    _attribute_map = DataType._attribute_map.copy()
    _attribute_map.update(
        {
            "Dynamic implementation ID": "dynamic_implementation_id",
        }
    )
    _TYPE_UID: UUID | None
    _DYNAMIC_IMPLEMENTATION_ID: UUID

    def __init__(
        self,
        workspace: Workspace,
        uid: UUID | None = None,
        **kwargs,
    ):
        if uid is None:
            uid = self._TYPE_UID

        super().__init__(workspace, uid=uid, **kwargs)

    @classmethod
    def default_type_uid(cls) -> UUID | None:
        """
        Default uuid for the entity type.
        """
        return cls._TYPE_UID

    @property
    def dynamic_implementation_id(self) -> UUID:
        """
        The dynamic implementation id.
        """
        return self._DYNAMIC_IMPLEMENTATION_ID


class GeometricDataValueMapType(ReferenceDataType, GeometricDynamicDataType):
    """
    Data container for value map
    """

    _DYNAMIC_IMPLEMENTATION_ID = UUID("{4b6ecb37-0623-4ea0-95f1-4873008890a8}")
    _TYPE_UID = None

    def __init__(
        self,
        workspace: Workspace,
        value_map: dict[int, str] | tuple | ReferenceValueMap | None = None,
        parent: ObjectBase | None = None,
        description: str = "Dynamic referenced data",
        primitive_type: PrimitiveTypeEnum | str = PrimitiveTypeEnum.GEOMETRIC,
        **kwargs,
    ):
        self._referenced_data = None

        super().__init__(
            workspace,
            value_map=value_map,
            description=description,
            primitive_type=primitive_type,
            **kwargs,
        )
        self._parent = parent

    def get_parent_reference(self, parent: ObjectBase):
        """
        Recover the parent ReferencedData by name.
        """
        ref_data_name = self.name.rsplit(":")[0]
        ref_data = parent.get_data(ref_data_name)

        if len(ref_data) == 0:
            raise ValueError(f"Parent data {ref_data_name} not found.")

        return ref_data[0]

    @property
    def referenced_data(self) -> ReferencedData | None:
        """
        Reference data type holding the value map.
        """
        if self._referenced_data is None and self._parent is not None:
            self._referenced_data = self.get_parent_reference(self._parent)

        return self._referenced_data

    @staticmethod
    def validate_keys(value_map: ReferenceValueMap):
        """
        Validate the keys of the value map.
        """

    def validate_value_map(
        self,
        value_map: dict[int, str] | np.ndarray | tuple | ReferenceValueMap,
    ) -> ReferenceValueMap | None:
        """
        Validate the attribute of ReferencedDataType
        """

        if value_map is None:
            return None

        if isinstance(value_map, dict | np.ndarray | tuple):
            value_map = ReferenceValueMap(value_map, name=self.name.rsplit(": ")[1])

        if not isinstance(value_map, ReferenceValueMap):
            raise TypeError(
                "Attribute 'value_map' must be provided as a dict, tuple[dict] "
                f"or {ReferenceValueMap}."
            )

        return value_map

    @property
    def value_map(self) -> ReferenceValueMap | None:
        r"""
        Reference value to map index with description.

        The value_map can be set from a dictionary of sorted integer
        values with text description.

        .. code-block:: python

            value_map = {
                val_1: str_1,
                ...,
                val_i: str_i
            }

        """
        if self._value_map is None and self.referenced_data is not None:
            if self.referenced_data.data_maps is None:
                raise ValueError("Referenced data has no data maps.")

            value_map = None
            for count, data_map in enumerate(self.referenced_data.data_maps.values()):
                if data_map.entity_type == self:
                    value_map = self.workspace.fetch_array_attribute(
                        self.referenced_data.entity_type, f"Value map {count + 1}"
                    )

            if value_map is not None:
                self._value_map = self.validate_value_map(
                    value_map.astype(ReferenceValueMap.MAP_DTYPE)
                )

        return self._value_map

    @value_map.setter
    def value_map(self, value_map: dict | tuple | ReferenceValueMap | None):

        self._value_map = self.validate_value_map(value_map)

        if self.on_file and self.referenced_data is not None:
            self.workspace.update_attribute(self.referenced_data, "data_map")


class GeometricDataXType(GeometricDynamicDataType):
    """
    Data container for X values
    """

    _DYNAMIC_IMPLEMENTATION_ID = UUID("{2dbf303e-05d6-44ba-9692-39474e88d516}")
    _TYPE_UID = UUID(fields=(0xE9E6B408, 0x4109, 0x4E42, 0xB6, 0xA8, 0x685C37A802EE))


class GeometricDataYType(GeometricDynamicDataType):
    """
    Data container for Y values
    """

    _DYNAMIC_IMPLEMENTATION_ID = UUID("{d56406dc-5eeb-418d-add4-a1282a6ef668}")
    _TYPE_UID = UUID(fields=(0xF55B07BD, 0xD8A0, 0x4DFF, 0xBA, 0xE5, 0xC975D490D71C))


class GeometricDataZType(GeometricDynamicDataType):
    """
    Data container for Z values
    """

    _DYNAMIC_IMPLEMENTATION_ID = UUID("{9dacdc3b-6878-408d-93ae-e9a95e640f0c}")
    _TYPE_UID = UUID(fields=(0xDBAFB885, 0x1531, 0x410C, 0xB1, 0x8E, 0x6AC9A40B4466))


DYNAMIC_CLASS_IDS = {
    cls._DYNAMIC_IMPLEMENTATION_ID: cls  # pylint: disable=protected-access
    for cls in GeometricDynamicDataType.__subclasses__()
}<|MERGE_RESOLUTION|>--- conflicted
+++ resolved
@@ -35,10 +35,7 @@
     from ..objects import ObjectBase
     from ..workspace import Workspace
     from .data import Data
-<<<<<<< HEAD
     from .referenced_data import ReferencedData
-=======
->>>>>>> f55f0ad4
 
 
 ColorMapping = Literal[
@@ -282,18 +279,8 @@
         return self._primitive_type
 
     @primitive_type.setter
-<<<<<<< HEAD
     def primitive_type(self, value: PrimitiveTypeEnum):
         if not isinstance(value, PrimitiveTypeEnum):
-=======
-    def primitive_type(self, value: str | type[Data] | PrimitiveTypeEnum | None):
-        if isinstance(value, str):
-            value = getattr(PrimitiveTypeEnum, value.replace("-", "_").upper())
-        elif not isinstance(value, (PrimitiveTypeEnum | type(None))):
-            value = value.primitive_type()
-
-        if not isinstance(value, (PrimitiveTypeEnum, type(None))):
->>>>>>> f55f0ad4
             raise ValueError(
                 "Attribute 'primitive_type' value must be of type "
                 f"{PrimitiveTypeEnum}, find {type(value)}"
@@ -334,7 +321,6 @@
         self.workspace.update_attribute(self, "attributes")
 
     @staticmethod
-<<<<<<< HEAD
     def primitive_type_from_values(values: np.ndarray | None) -> PrimitiveTypeEnum:
         """
         Validate the primitive type of the data.
@@ -345,52 +331,6 @@
         """
         if values is None or (
             isinstance(values, np.ndarray) and np.issubdtype(values.dtype, np.floating)
-=======
-    def validate_data_type(workspace: Workspace, attribute_dict: dict):
-        """
-        Get a dictionary of attributes and validate the type of data.
-
-        :param workspace: An active Workspace.
-        :param attribute_dict: A dictionary of attributes of the new Datatype to create.
-
-        :return: A new instance of DataType.
-        """
-
-        entity_type = attribute_dict.get("entity_type")
-        if entity_type is None:
-            primitive_type = attribute_dict.get("type")
-            if primitive_type is not None:
-                assert (
-                    primitive_type.upper() in PrimitiveTypeEnum.__members__
-                ), f"Data 'type' should be one of {PrimitiveTypeEnum.__members__}"
-                entity_type = {"primitive_type": primitive_type.upper()}
-            else:
-                values = attribute_dict.get("values")
-                if values is None or (
-                    isinstance(values, np.ndarray)
-                    and np.issubdtype(values.dtype, np.floating)
-                ):
-                    entity_type = {"primitive_type": "FLOAT"}
-
-                elif isinstance(values, np.ndarray) and (
-                    np.issubdtype(values.dtype, np.integer)
-                ):
-                    entity_type = {"primitive_type": "INTEGER"}
-                elif isinstance(values, str) or (
-                    isinstance(values, np.ndarray) and values.dtype.kind in ["U", "S"]
-                ):
-                    entity_type = {"primitive_type": "TEXT"}
-                elif isinstance(values, np.ndarray) and (values.dtype == bool):
-                    entity_type = {"primitive_type": "BOOLEAN"}
-                else:
-                    raise NotImplementedError(
-                        "Only add_data values of type FLOAT, INTEGER,"
-                        "BOOLEAN and TEXT have been implemented"
-                    )
-        elif isinstance(entity_type, EntityType) and (
-            (entity_type.uid not in workspace._types)  # pylint: disable=protected-access
-            or (entity_type.workspace != workspace)
->>>>>>> f55f0ad4
         ):
             primitive_type = PrimitiveTypeEnum.FLOAT
 
@@ -511,7 +451,6 @@
     def value_map(
         self, value_map: dict[int, str] | np.ndarray | tuple | ReferenceValueMap
     ):
-
         self._value_map = self.validate_value_map(value_map)
 
         if self.on_file:
@@ -724,7 +663,6 @@
 
     @value_map.setter
     def value_map(self, value_map: dict | tuple | ReferenceValueMap | None):
-
         self._value_map = self.validate_value_map(value_map)
 
         if self.on_file and self.referenced_data is not None:
