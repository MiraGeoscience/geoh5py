#  Copyright (c) 2024 Mira Geoscience Ltd.
#
#  This file is part of geoh5py.
#
#  geoh5py is free software: you can redistribute it and/or modify
#  it under the terms of the GNU Lesser General Public License as published by
#  the Free Software Foundation, either version 3 of the License, or
#  (at your option) any later version.
#
#  geoh5py is distributed in the hope that it will be useful,
#  but WITHOUT ANY WARRANTY; without even the implied warranty of
#  MERCHANTABILITY or FITNESS FOR A PARTICULAR PURPOSE.  See the
#  GNU Lesser General Public License for more details.
#
#  You should have received a copy of the GNU Lesser General Public License
#  along with geoh5py.  If not, see <https://www.gnu.org/licenses/>.

# pylint: disable=too-many-arguments, too-many-instance-attributes

from __future__ import annotations

from abc import ABC, abstractmethod
from typing import TYPE_CHECKING, Literal, get_args
from uuid import UUID

import numpy as np

from ..shared import EntityType, utils
from .color_map import ColorMap
from .primitive_type_enum import PrimitiveTypeEnum
from .reference_value_map import BOOLEAN_VALUE_MAP, ReferenceValueMap


if TYPE_CHECKING:  # pragma: no cover
    from ..objects import ObjectBase
    from ..workspace import Workspace
    from .data import Data
    from .referenced_data import ReferencedData

ColorMapping = Literal[
    "linear",
    "equal_area",
    "logarithmic",
    "cdf",
<<<<<<< HEAD
    "missing",
    "cumulative_distribution_function",
=======
    "cumulative_distribution_function",
    "missing",
>>>>>>> e26c7760
]


class DataType(EntityType):
    """
    DataType class.

    Controls all the attributes of the data type for displays in Geoscience ANALYST.

    :param workspace: An active Workspace.
    :param primitive_type: The primitive type of the data.
    :param color_map: The colormap used for plotting.
    :param duplicate_on_copy: Force a copy on copy of the data entity.
    :param duplicate_type_on_copy: Force a copy on copy of the data entity.
    :param hidden: If the data are hidden or not.
    :param mapping: The type of color stretching to plot the colormap.
    :param number_of_bins: The number of bins used by the histogram.
    :param precision: The decimals precision of the data to display.
    :param scale: The type of scale of the data.
    :param scientific_notation: If the data should be displayed in scientific notation.
    :param transparent_no_data: If the no data values are displayed as transparent or not.
    :param units: The type of the units of the data.
    :param kwargs: Additional keyword arguments to set as attributes
        (see :obj:`...shared.entity_type.EntityType`).
    """

    _attribute_map = EntityType._attribute_map.copy()
    _attribute_map.update(
        {
            "Hidden": "hidden",
            "Mapping": "mapping",
            "Number of bins": "number_of_bins",
            "Precision": "precision",
            "Primitive type": "primitive_type",
            "Transparent no data": "transparent_no_data",
            "Scale": "scale",
            "Scientific notation": "scientific_notation",
        }
    )

    def __init__(
        self,
        workspace: Workspace,
        primitive_type: (
            type[Data] | PrimitiveTypeEnum | str
        ) = PrimitiveTypeEnum.INVALID,
        color_map: ColorMap | None = None,
        duplicate_on_copy: bool = False,
        duplicate_type_on_copy: bool = False,
        hidden: bool = False,
        mapping: ColorMapping = "equal_area",
        number_of_bins: int | None = None,
        precision: int = 2,
        scale: str | None = None,
        scientific_notation: bool = False,
        transparent_no_data: bool = True,
        units: str | None = None,
        **kwargs,
    ):
        super().__init__(workspace, **kwargs)

        self.color_map = color_map
        self.duplicate_on_copy = duplicate_on_copy
        self.duplicate_type_on_copy = duplicate_type_on_copy
        self.hidden = hidden
        self.mapping = mapping
        self.number_of_bins = number_of_bins
        self.precision = precision
        self.primitive_type = self.validate_primitive_type(primitive_type)
        self.scale = scale
        self.scientific_notation = scientific_notation
        self.transparent_no_data = transparent_no_data
        self.units = units

    @property
    def color_map(self) -> ColorMap | None:
        r"""
        The Colormap used for plotting

        The colormap can be set from a dictionary of sorted values with
        corresponding RGBA color.
        Or from a numpy array containing the RGBA values.

        .. code-block:: python

            color_map = {
                val_1: [r_1, g_1, b_1, a_1],
                ...,
                val_i: [r_i, g_i, b_i, a_i]
            }

        It can be set to None if non-existing.
        """
        return self._color_map

    @color_map.setter
    def color_map(self, color_map: ColorMap | dict | np.ndarray | None):
        if isinstance(color_map, dict):
            color_map = ColorMap(**color_map)

        elif isinstance(color_map, np.ndarray):
            color_map = ColorMap(values=color_map)

        if not isinstance(color_map, (ColorMap, type(None))):
            raise TypeError(
                f"Attribute 'color_map' must be of type {ColorMap},"
                f"numpy.ndarray or dict with 'values'."
            )

        if isinstance(color_map, ColorMap):
            color_map.parent = self

        self._color_map: ColorMap | None = color_map

        self.workspace.update_attribute(self, "color_map")

    @property
    def duplicate_on_copy(self) -> bool:
        """
        If the data type should be duplicated on copy.
        """
        return self._duplicate_on_copy

    @duplicate_on_copy.setter
    def duplicate_on_copy(self, value: bool):
        if not isinstance(value, bool) and value not in [1, 0]:
            raise TypeError(
                f"Attribute 'duplicate_on_copy' must be a bool, not {type(value)}"
            )

        self._duplicate_on_copy = bool(value)
        if self.on_file:
            self.workspace.update_attribute(self, "attributes")

    @property
    def duplicate_type_on_copy(self) -> bool:
        """
        If the data type should be duplicated on copy.
        """
        return self._duplicate_type_on_copy

    @duplicate_type_on_copy.setter
    def duplicate_type_on_copy(self, value: bool):
        if not isinstance(value, bool) and value != 1 and value != 0:
            raise TypeError(
                f"Attribute 'duplicate_type_on copy' must be a bool, not {type(value)}"
            )

        self._duplicate_type_on_copy = bool(value)
        self.workspace.update_attribute(self, "attributes")

    @classmethod
    def find_or_create_type(
        cls,
        workspace: Workspace,
        primitive_type: PrimitiveTypeEnum | str,
        dynamic_implementation_id: str | UUID | None = None,
        uid: UUID | None = None,
        **kwargs,
    ) -> DataType:
        """
        Get the data type for geometric data.

        :param workspace: An active Workspace class
        :param primitive_type: The primitive type of the data.
        :param uid: The unique identifier of the entity type.
        :param kwargs: The attributes of the entity type.

        :return: EntityType
        """
        if uid is not None:
            entity_type = DataType.find(workspace, uid)

            if entity_type is not None:
                return entity_type

        primitive_type = cls.validate_primitive_type(primitive_type)

        if primitive_type == PrimitiveTypeEnum.BOOLEAN:
            return ReferencedBooleanType(
                workspace, primitive_type=primitive_type, uid=uid, **kwargs
            )

        if (
            primitive_type == PrimitiveTypeEnum.GEOMETRIC
            and dynamic_implementation_id is not None
        ):
            data_type = DYNAMIC_CLASS_IDS.get(
                utils.str2uuid(dynamic_implementation_id), DataType
            )

            return data_type(
                workspace, primitive_type=primitive_type, uid=uid, **kwargs
            )

        if primitive_type == PrimitiveTypeEnum.REFERENCED:
            return ReferencedValueMapType(
                workspace, primitive_type=primitive_type, uid=uid, **kwargs
            )

        return cls(workspace, primitive_type=primitive_type, uid=uid, **kwargs)

    @property
    def hidden(self) -> bool:
        """
        If the data are hidden or not.
        """
        return self._hidden

    @hidden.setter
    def hidden(self, value: bool):
        if not isinstance(value, bool) and value != 1 and value != 0:
            raise TypeError(f"Attribute 'hidden' must be a bool, not {type(value)}")

        self._hidden: bool = bool(value)

        self.workspace.update_attribute(self, "attributes")

    @property
    def mapping(self) -> str:
        """
        The type of color stretching to plot the colormap.
        It chan be one of the following:
        'linear', 'equal_area', 'logarithmic', 'cdf', 'missing'
        """
        return self._mapping

    @mapping.setter
    def mapping(self, value: ColorMapping):
        if value not in get_args(ColorMapping):
            raise ValueError(
                f"Attribute 'mapping' should be one of {get_args(ColorMapping)}. "
                f"Value '{value}' was provided."
            )
        self._mapping: str = value

        self.workspace.update_attribute(self, "attributes")

    @property
    def number_of_bins(self) -> int | None:
        """
        The number of bins used by the histogram.
        It can be None if no histogram is used.
        """
        return self._number_of_bins

    @number_of_bins.setter
    def number_of_bins(self, n_bins: int | None):
        if n_bins is None:
            pass
        elif not isinstance(n_bins, (int, np.integer)) or n_bins < 1:
            raise ValueError(
                "Attribute 'number_of_bins' should be an integer greater than 0 "
                f"or None, not {n_bins}"
            )

        self._number_of_bins: int | None = n_bins

        self.workspace.update_attribute(self, "attributes")

    @property
    def precision(self) -> int:
        """
        The decimals precision of the data to display.
        """
        return self._precision

    @precision.setter
    def precision(self, value: int):
        if (
            not isinstance(value, (int, float, np.integer, np.floating))
            or (isinstance(value, (float, np.floating)) and not value.is_integer())
            or value < 0
        ):
            raise TypeError(
                f"Attribute 'precision' must be an integer greater than 0, not {value}"
            )

        self._precision = int(value)

        self.workspace.update_attribute(self, "attributes")

    @property
    def primitive_type(self) -> PrimitiveTypeEnum:
        """
        The primitive type of the data.
        """
        return self._primitive_type

    @primitive_type.setter
    def primitive_type(self, value: PrimitiveTypeEnum):
        if not isinstance(value, PrimitiveTypeEnum):
            raise ValueError(
                "Attribute 'primitive_type' value must be of type "
                f"{PrimitiveTypeEnum}, find {type(value)}"
            )

        self._primitive_type = value

    @property
    def transparent_no_data(self) -> bool:
        """
        If the no data values are displayed as transparent or not.
        """
        return self._transparent_no_data

    @transparent_no_data.setter
    def transparent_no_data(self, value: bool):
        if not isinstance(value, bool) and value != 1 and value != 0:
            raise TypeError(
                f"Attribute 'transparent_no_data' must be a bool, not {type(value)}"
            )
        self._transparent_no_data = bool(value)

        self.workspace.update_attribute(self, "attributes")

    @property
    def units(self) -> str | None:
        """
        The type of the units of the data.
        """
        return self._units

    @units.setter
    def units(self, unit: str | None):
        if not isinstance(unit, (str, type(None))):
            raise TypeError(f"Attribute 'units' must be a string, not {type(unit)}")
        self._units = unit

        self.workspace.update_attribute(self, "attributes")

    @staticmethod
    def primitive_type_from_values(values: np.ndarray | None) -> PrimitiveTypeEnum:
        """
        Validate the primitive type of the data.

        :param values: The values to validate.

        :return: The equivalent primitive type of the data.
        """
        if values is None or (
            isinstance(values, np.ndarray) and np.issubdtype(values.dtype, np.floating)
        ):
            primitive_type = PrimitiveTypeEnum.FLOAT

        elif isinstance(values, np.ndarray) and (
            np.issubdtype(values.dtype, np.integer)
        ):
            primitive_type = PrimitiveTypeEnum.INTEGER
        elif isinstance(values, str) or (
            isinstance(values, np.ndarray) and values.dtype.kind in ["U", "S"]
        ):
            primitive_type = PrimitiveTypeEnum.TEXT
        elif isinstance(values, np.ndarray) and (values.dtype == bool):
            primitive_type = PrimitiveTypeEnum.BOOLEAN
        else:
            raise NotImplementedError(
                "Only add_data values of type FLOAT, INTEGER,"
                "BOOLEAN and TEXT have been implemented"
            )
        return primitive_type

    @property
    def scale(self) -> str | None:
        """
        The type of scale of the data.
        """
        return self._scale

    @scale.setter
    def scale(self, value: str | None):
        if value not in ["Linear", "Log", None]:
            raise ValueError(
                f"Attribute 'scale' must be one of 'Linear', 'Log', NoneType, not {value}"
            )
        self._scale = value
        self.workspace.update_attribute(self, "attributes")

    @property
    def scientific_notation(self) -> bool:
        """
        If the data should be displayed in scientific notation.
        """
        return self._scientific_notation

    @scientific_notation.setter
    def scientific_notation(self, value: bool):
        if value not in [True, False, 1, 0]:
            raise TypeError(
                f"Attribute 'scientific_notation' must be a bool, not {type(value)}"
            )

        self._scientific_notation = bool(value)
        self.workspace.update_attribute(self, "attributes")

    @staticmethod
    def validate_primitive_type(
        primitive_type: PrimitiveTypeEnum | str | type[Data],
    ) -> PrimitiveTypeEnum:
        """
        Validate the primitive type of the data.

        :param primitive_type: Some reference to the primitive type of the data.

        :return: A known primitive type.
        """
        if isinstance(primitive_type, str):
            primitive_type = getattr(
                PrimitiveTypeEnum, utils.INV_KEY_MAP.get(primitive_type, primitive_type)
            )

        if isinstance(primitive_type, type) and hasattr(
            primitive_type, "primitive_type"
        ):
            primitive_type = primitive_type.primitive_type()

        if not isinstance(primitive_type, PrimitiveTypeEnum):
            raise ValueError(
                f"Attribute 'primitive_type' should be one of {PrimitiveTypeEnum.__members__}"
            )
        return primitive_type


class ReferenceDataType(DataType):
    """
    DataType class.

    Controls all the attributes of reference data.

    :param value_map: Reference value to map index with description.
    """

    def __init__(
        self,
        workspace: Workspace,
        value_map: dict[int, str] | np.ndarray | tuple | ReferenceValueMap = (
            (0, "Unknown"),
        ),
        **kwargs,
    ):
        super().__init__(workspace, **kwargs)
        self.value_map = self.validate_value_map(value_map)

    @staticmethod
    @abstractmethod
    def validate_keys(value_map: ReferenceValueMap) -> ReferenceValueMap:
        """
        Validate the keys of the value map.
        """

    def validate_value_map(
        self,
        value_map: dict[int, str] | np.ndarray | tuple | ReferenceValueMap,
    ) -> ReferenceValueMap | None:
        """
        Validate the attribute of ReferencedDataType
        """

        if value_map is None:
            return None

        if isinstance(value_map, dict | np.ndarray | tuple):
            value_map = ReferenceValueMap(value_map)

        if not isinstance(value_map, ReferenceValueMap):
            raise TypeError(
                "Attribute 'value_map' must be provided as a dict, tuple[dict], "
                f"numpy.ndarray or {ReferenceValueMap}."
            )

        self.validate_keys(value_map)

        return value_map

    @property
    def value_map(self) -> ReferenceValueMap | None:
        r"""
        Reference value map for to map index with description.

        The value_map can be set from a dictionary of sorted values int
        values with text description.

        .. code-block:: python

            value_map = {
                val_1: str_1,
                ...,
                val_i: str_i
            }

        """
        return self._value_map

    @value_map.setter
    def value_map(
        self, value_map: dict[int, str] | np.ndarray | tuple | ReferenceValueMap
    ):
        self._value_map = self.validate_value_map(value_map)

        if self.on_file:
            self.workspace.update_attribute(self, "value_map")


class ReferencedValueMapType(ReferenceDataType):
    """
    Data container for referenced value map.
    """

    _TYPE_UID = UUID(fields=(0x2D5D6C1E, 0x4D8C, 0x4F3A, 0x9B, 0x3F, 0x2E5A0D8E1C1F))

    def __init__(
        self,
        workspace: Workspace,
        **kwargs,
    ):
        super().__init__(workspace, **kwargs)

    @staticmethod
    def validate_keys(value_map: ReferenceValueMap):
        """
        Validate the keys of the value map.
        """
        if 0 not in value_map.map["Key"]:
            value_map.map.resize(len(value_map) + 1, refcheck=False)
            value_map.map[-1] = (0, b"Unknown")

        if dict(value_map.map)[0] not in ["Unknown", b"Unknown"]:
            raise ValueError("Value for key 0 must be b'Unknown'")


class ReferencedBooleanType(ReferenceDataType):
    """
    Data container for referenced boolean data.
    """

    def __init__(
        self,
        workspace: Workspace,
        value_map: (
            dict[int, str] | np.ndarray | tuple | ReferenceValueMap
        ) = BOOLEAN_VALUE_MAP,
        **kwargs,
    ):
        super().__init__(workspace, value_map=value_map, **kwargs)

    @staticmethod
    def validate_keys(value_map: ReferenceValueMap):
        """
        Validate the keys of the value map.
        """
        if not np.all(value_map.map == BOOLEAN_VALUE_MAP):
            raise ValueError("Boolean value map must be (0: 'False', 1: 'True'")


class GeometricDynamicDataType(DataType, ABC):
    """
    Data container for dynamic geometric data.
    """

    _attribute_map = DataType._attribute_map.copy()
    _attribute_map.update(
        {
            "Dynamic implementation ID": "dynamic_implementation_id",
        }
    )
    _TYPE_UID: UUID | None
    _DYNAMIC_IMPLEMENTATION_ID: UUID

    def __init__(
        self,
        workspace: Workspace,
        uid: UUID | None = None,
        **kwargs,
    ):
        if uid is None:
            uid = self._TYPE_UID

        super().__init__(workspace, uid=uid, **kwargs)

    @classmethod
    def default_type_uid(cls) -> UUID | None:
        """
        Default uuid for the entity type.
        """
        return cls._TYPE_UID

    @property
    def dynamic_implementation_id(self) -> UUID:
        """
        The dynamic implementation id.
        """
        return self._DYNAMIC_IMPLEMENTATION_ID


class GeometricDataValueMapType(ReferenceDataType, GeometricDynamicDataType):
    """
    Data container for value map
    """

    _DYNAMIC_IMPLEMENTATION_ID = UUID("{4b6ecb37-0623-4ea0-95f1-4873008890a8}")
    _TYPE_UID = None

    def __init__(
        self,
        workspace: Workspace,
        value_map: dict[int, str] | tuple | ReferenceValueMap | None = None,
        parent: ObjectBase | None = None,
        description: str = "Dynamic referenced data",
        primitive_type: PrimitiveTypeEnum | str = PrimitiveTypeEnum.GEOMETRIC,
        **kwargs,
    ):
        self._referenced_data = None

        super().__init__(
            workspace,
            value_map=value_map,
            description=description,
            primitive_type=primitive_type,
            **kwargs,
        )
        self._parent = parent

    def get_parent_reference(self, parent: ObjectBase):
        """
        Recover the parent ReferencedData by name.
        """
        ref_data_name = self.name.rsplit(":")[0]

        ref_data = []
        for child in parent.children:
            if (
                isinstance(child.entity_type, ReferencedValueMapType)
                and child.entity_type.name == ref_data_name
            ):
                ref_data.append(child)

        if len(ref_data) == 0:
            raise ValueError(f"Parent data '{ref_data_name}' not found.")

        return ref_data[0]

    @property
    def referenced_data(self) -> ReferencedData | None:
        """
        Reference data type holding the value map.
        """
        if self._referenced_data is None and self._parent is not None:
            self._referenced_data = self.get_parent_reference(self._parent)

        return self._referenced_data

    @staticmethod
    def validate_keys(value_map: ReferenceValueMap):
        """
        Validate the keys of the value map.
        """

    def validate_value_map(
        self,
        value_map: dict[int, str] | np.ndarray | tuple | ReferenceValueMap,
    ) -> ReferenceValueMap | None:
        """
        Validate the attribute of ReferencedDataType
        """

        if value_map is None:
            return None

        if isinstance(value_map, dict | np.ndarray | tuple):
            value_map = ReferenceValueMap(value_map, name=self.name.rsplit(": ")[1])

        if not isinstance(value_map, ReferenceValueMap):
            raise TypeError(
                "Attribute 'value_map' must be provided as a dict, tuple[dict] "
                f"or {ReferenceValueMap}."
            )

        return value_map

    @property
    def value_map(self) -> ReferenceValueMap | None:
        r"""
        Reference value to map index with description.

        The value_map can be set from a dictionary of sorted integer
        values with text description.

        .. code-block:: python

            value_map = {
                val_1: str_1,
                ...,
                val_i: str_i
            }

        """
        if self._value_map is None and self.referenced_data is not None:
            if (
                self.referenced_data.data_maps is None
                or self.referenced_data.metadata is None
            ):
                raise ValueError("Referenced data has no data maps.")

            value_map = None
            for count, name in enumerate(self.referenced_data.metadata):
                if name == self.name.rsplit(": ")[1]:
                    value_map = self.workspace.fetch_array_attribute(
                        self.referenced_data.entity_type, f"Value map {count + 1}"
                    )

            if value_map is not None:
                self._value_map = self.validate_value_map(
                    value_map.astype(ReferenceValueMap.MAP_DTYPE)
                )

        return self._value_map

    @value_map.setter
    def value_map(self, value_map: dict | tuple | ReferenceValueMap | None):
        self._value_map = self.validate_value_map(value_map)

        if self.on_file and self.referenced_data is not None:
            self.workspace.update_attribute(self.referenced_data, "data_map")


class GeometricDataXType(GeometricDynamicDataType):
    """
    Data container for X values
    """

    _DYNAMIC_IMPLEMENTATION_ID = UUID("{2dbf303e-05d6-44ba-9692-39474e88d516}")
    _TYPE_UID = UUID(fields=(0xE9E6B408, 0x4109, 0x4E42, 0xB6, 0xA8, 0x685C37A802EE))


class GeometricDataYType(GeometricDynamicDataType):
    """
    Data container for Y values
    """

    _DYNAMIC_IMPLEMENTATION_ID = UUID("{d56406dc-5eeb-418d-add4-a1282a6ef668}")
    _TYPE_UID = UUID(fields=(0xF55B07BD, 0xD8A0, 0x4DFF, 0xBA, 0xE5, 0xC975D490D71C))


class GeometricDataZType(GeometricDynamicDataType):
    """
    Data container for Z values
    """

    _DYNAMIC_IMPLEMENTATION_ID = UUID("{9dacdc3b-6878-408d-93ae-e9a95e640f0c}")
    _TYPE_UID = UUID(fields=(0xDBAFB885, 0x1531, 0x410C, 0xB1, 0x8E, 0x6AC9A40B4466))


DYNAMIC_CLASS_IDS = {
    cls._DYNAMIC_IMPLEMENTATION_ID: cls  # pylint: disable=protected-access
    for cls in GeometricDynamicDataType.__subclasses__()
}<|MERGE_RESOLUTION|>--- conflicted
+++ resolved
@@ -42,13 +42,8 @@
     "equal_area",
     "logarithmic",
     "cdf",
-<<<<<<< HEAD
-    "missing",
-    "cumulative_distribution_function",
-=======
     "cumulative_distribution_function",
     "missing",
->>>>>>> e26c7760
 ]
 
 
