#  Copyright (c) 2024 Mira Geoscience Ltd.
#
#  This file is part of geoh5py.
#
#  geoh5py is free software: you can redistribute it and/or modify
#  it under the terms of the GNU Lesser General Public License as published by
#  the Free Software Foundation, either version 3 of the License, or
#  (at your option) any later version.
#
#  geoh5py is distributed in the hope that it will be useful,
#  but WITHOUT ANY WARRANTY; without even the implied warranty of
#  MERCHANTABILITY or FITNESS FOR A PARTICULAR PURPOSE.  See the
#  GNU Lesser General Public License for more details.
#
#  You should have received a copy of the GNU Lesser General Public License
#  along with geoh5py.  If not, see <https://www.gnu.org/licenses/>.

from __future__ import annotations

import uuid
from typing import TYPE_CHECKING, Literal, cast, get_args

import numpy as np

from ..shared import EntityType
from .color_map import ColorMap
from .geometric_data_constants import GeometricDataConstants
from .primitive_type_enum import PrimitiveTypeEnum
from .reference_value_map import ReferenceValueMap

if TYPE_CHECKING:
    from ..workspace import Workspace
    from .data import Data  # noqa: F401


ColorMapping = Literal["linear", "equal_area", "logarithmic", "cdf", "missing"]


class DataType(EntityType):
    # pylint: disable=too-many-arguments
    """
    DataType class.

    Controls all the attributes of the data type for displays in Geoscience ANALYST.

    :param workspace: An active Workspace.
    :param primitive_type: The primitive type of the data.
    :param color_map: The colormap used for plotting.
    :param hidden: If the data are hidden or not.
    :param mapping: The type of color stretching to plot the colormap.
    :param number_of_bins: The number of bins used by the histogram.
    :param transparent_no_data: If the no data values are displayed as transparent or not.
    :param units: The type of the units of the data.
    :param value_map: Reference value map for to map index with description.
    :param kwargs: Additional keyword arguments to set as attributes
        (see :obj:`...shared.entity_type.EntityType`).
    """

    _attribute_map = EntityType._attribute_map.copy()
    _attribute_map.update(
        {
            "Hidden": "hidden",
            "Mapping": "mapping",
            "Number of bins": "number_of_bins",
            "Primitive type": "primitive_type",
            "Transparent no data": "transparent_no_data",
        }
    )

    def __init__(
        self,
        workspace: Workspace,
        primitive_type: type[Data] | PrimitiveTypeEnum | str | None = None,
        color_map: ColorMap | None = None,
        hidden: bool = False,
        mapping: ColorMapping = "equal_area",
        number_of_bins: int | None = None,
        transparent_no_data: bool = True,
        units: str | None = None,
        value_map: dict[int, str] | ReferenceValueMap | None = None,
        **kwargs,
    ):
        super().__init__(workspace, **kwargs)
        self.color_map = color_map
        self.hidden = hidden
        self.mapping = mapping
        self.number_of_bins = number_of_bins
        self.primitive_type = primitive_type  # type: ignore
        self.transparent_no_data = transparent_no_data
        self.units = units
        self.value_map = value_map  # type: ignore

    @classmethod
    def _for_geometric_data(cls, workspace: Workspace, uid: uuid.UUID) -> DataType:
        """
        Get the data type for geometric data.

        :param workspace: An active Workspace.
        :param uid: The uid of the existing data type to get.

        :return: A new instance of DataType.
        """
        geom_primitive_type = GeometricDataConstants.primitive_type()
        data_type = cast(DataType, workspace.find_type(uid, DataType))
        if data_type is not None:
            if not data_type.primitive_type == geom_primitive_type:
                raise ValueError(
                    f"Data type with uid {uid} is not of type {geom_primitive_type}"
                )
            return data_type
        return cls(workspace, uid=uid, primitive_type=geom_primitive_type)

    @property
    def color_map(self) -> ColorMap | None:
        r"""
        The Colormap used for plotting

        The colormap can be set from a dictionary of sorted values with
        corresponding RGBA color.
        Or from a numpy array containing the RGBA values.

        .. code-block:: python

            color_map = {
                val_1: [r_1, g_1, b_1, a_1],
                ...,
                val_i: [r_i, g_i, b_i, a_i]
            }

        It can be set to None if non-existing.
        """
        return self._color_map

    @color_map.setter
    def color_map(self, color_map: ColorMap | dict | np.ndarray | None):
        if isinstance(color_map, dict):
            color_map = ColorMap(**color_map)

        elif isinstance(color_map, np.ndarray):
            color_map = ColorMap(values=color_map)

        if not isinstance(color_map, (ColorMap, type(None))):
            raise TypeError(
                f"Input value for 'color_map' must be of type {ColorMap},"
                f"numpy.ndarray or dict with 'values'."
            )

        if isinstance(color_map, ColorMap):
            color_map.parent = self

        self._color_map: ColorMap | None = color_map

        self.workspace.update_attribute(self, "color_map")

    @classmethod
    def for_x_data(cls, workspace: Workspace) -> DataType:
        """
        Get the data type for x data.

        :param workspace: An active Workspace.

        :return: A new instance of DataType.
        """
        return cls._for_geometric_data(
            workspace, GeometricDataConstants.x_datatype_uid()
        )

    @classmethod
    def for_y_data(cls, workspace: Workspace) -> DataType:
        """
        Get the data type for y data.

        :param workspace: An active Workspace.

        :return: A new instance of DataType.
        """
        return cls._for_geometric_data(
            workspace, GeometricDataConstants.y_datatype_uid()
        )

    @classmethod
    def for_z_data(cls, workspace: Workspace) -> DataType:
        """
        Get the data type for z data.

        :param workspace: An active Workspace.

        :return: A new instance of DataType.
        """
        return cls._for_geometric_data(
            workspace, GeometricDataConstants.z_datatype_uid()
        )

    @property
    def hidden(self) -> bool:
        """
        If the data are hidden or not.
        """
        return self._hidden

    @hidden.setter
    def hidden(self, value: bool):
        if not isinstance(value, bool) and value != 1 and value != 0:
            raise TypeError(f"hidden must be a bool, not {type(value)}")

        self._hidden: bool = bool(value)

        self.workspace.update_attribute(self, "attributes")

    @property
    def mapping(self) -> str:
        """
        The type of color stretching to plot the colormap.
        It chan be one of the following:
        'linear', 'equal_area', 'logarithmic', 'cdf', 'missing'
        """
        return self._mapping

    @mapping.setter
    def mapping(self, value: ColorMapping):
        if value not in get_args(ColorMapping):
            raise ValueError(
                f"Mapping {value} was provided but should be one of {get_args(ColorMapping)}"
            )
        self._mapping: str = value

        self.workspace.update_attribute(self, "attributes")

    @property
    def number_of_bins(self) -> int | None:
        """
        The number of bins used by the histogram.
        It can be None if no histogram is used.
        """
        return self._number_of_bins

    @number_of_bins.setter
    def number_of_bins(self, n_bins: int | None):
        if n_bins is None:
            pass
        elif not isinstance(n_bins, (int, np.integer)) or n_bins < 1:
            raise ValueError(
                f"Number of bins should be an integer greater than 0 or None, not {n_bins}"
            )

        self._number_of_bins: int | None = n_bins

        self.workspace.update_attribute(self, "attributes")

    @property
    def primitive_type(self) -> PrimitiveTypeEnum | None:
        """
        The primitive type of the data.
        """
        return self._primitive_type

    @primitive_type.setter
    def primitive_type(self, value: str | type[Data] | PrimitiveTypeEnum | None):
        if isinstance(value, str):
            value = getattr(PrimitiveTypeEnum, value.replace("-", "_").upper())
        elif hasattr(value, "primitive_type"):
            value = getattr(value, "primitive_type")()
        if not isinstance(value, (PrimitiveTypeEnum, type(None))):
            raise ValueError(
                f"Primitive type value must be of type {PrimitiveTypeEnum}, find {type(value)}"
            )

        self._primitive_type = value

    @property
    def transparent_no_data(self) -> bool:
        """
        If the no data values are displayed as transparent or not.
        """
        return self._transparent_no_data

    @transparent_no_data.setter
    def transparent_no_data(self, value: bool):
        if not isinstance(value, bool) and value != 1 and value != 0:
            raise TypeError(f"transparent_no_data must be a bool, not {type(value)}")
        self._transparent_no_data = bool(value)

        self.workspace.update_attribute(self, "attributes")

    @property
    def units(self) -> str | None:
        """
        The type of the units of the data.
        """
        return self._units

    @units.setter
    def units(self, unit: str | None):
        if not isinstance(unit, (str, type(None))):
            raise TypeError(f"units must be a string, not {type(unit)}")
        self._units = unit

        self.workspace.update_attribute(self, "attributes")

    @staticmethod
    def validate_data_type(workspace: Workspace, attribute_dict: dict):
        """
        Get a dictionary of attributes and validate the type of data.

        :param workspace: An active Workspace.
        :param attribute_dict: A dictionary of attributes of the new Datatype to create.

        :return: A new instance of DataType.
        """

        entity_type = attribute_dict.get("entity_type")
        if entity_type is None:
            primitive_type = attribute_dict.get("type")
            if primitive_type is not None:
                assert (
                    primitive_type.upper() in PrimitiveTypeEnum.__members__
                ), f"Data 'type' should be one of {PrimitiveTypeEnum.__members__}"
                entity_type = {"primitive_type": primitive_type.upper()}
            else:
                values = attribute_dict.get("values")
                if values is None or (
                    isinstance(values, np.ndarray) and (values.dtype in [np.floating])
                ):
                    entity_type = {"primitive_type": "FLOAT"}
<<<<<<< HEAD
                elif isinstance(values, np.ndarray) and (values.dtype in [np.integer]):
=======
                elif isinstance(values, np.ndarray) and (
                    np.issubdtype(values.dtype, np.integer)
                ):
>>>>>>> e93b98a3
                    entity_type = {"primitive_type": "INTEGER"}
                elif isinstance(values, str) or (
                    isinstance(values, np.ndarray) and values.dtype.kind in ["U", "S"]
                ):
                    entity_type = {"primitive_type": "TEXT"}
                elif isinstance(values, np.ndarray) and (values.dtype == bool):
                    entity_type = {"primitive_type": "BOOLEAN"}
                else:
                    raise NotImplementedError(
                        "Only add_data values of type FLOAT, INTEGER,"
                        "BOOLEAN and TEXT have been implemented"
                    )
        elif isinstance(entity_type, EntityType) and (
            (entity_type.uid not in getattr(workspace, "_types"))
            or (entity_type.workspace != workspace)
        ):
            return entity_type.copy(workspace=workspace)

        return entity_type

    @property
    def value_map(self) -> ReferenceValueMap | None:
        r"""
        Reference value map for to map index with description.

        The value_map can be set from a dictionary of sorted values int
        values with text description.

        .. code-block:: python

            value_map = {
                val_1: str_1,
                ...,
                val_i: str_i
            }

        """
        return self._value_map

    @value_map.setter
    def value_map(self, value_map: dict[int, str] | ReferenceValueMap | None):
        if isinstance(value_map, dict):
            value_map = ReferenceValueMap(value_map)
        if not isinstance(value_map, (ReferenceValueMap, type(None))):
            raise TypeError(
                f"'value_map' must be a {dict} or {ReferenceValueMap} or {type(None)}."
            )

        self._value_map: ReferenceValueMap | None = value_map

        self.workspace.update_attribute(self, "value_map")<|MERGE_RESOLUTION|>--- conflicted
+++ resolved
@@ -322,13 +322,11 @@
                     isinstance(values, np.ndarray) and (values.dtype in [np.floating])
                 ):
                     entity_type = {"primitive_type": "FLOAT"}
-<<<<<<< HEAD
-                elif isinstance(values, np.ndarray) and (values.dtype in [np.integer]):
-=======
+
                 elif isinstance(values, np.ndarray) and (
                     np.issubdtype(values.dtype, np.integer)
                 ):
->>>>>>> e93b98a3
+
                     entity_type = {"primitive_type": "INTEGER"}
                 elif isinstance(values, str) or (
                     isinstance(values, np.ndarray) and values.dtype.kind in ["U", "S"]
