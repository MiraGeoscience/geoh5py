<<<<<<< HEAD
#  Copyright (c) 2023 Mira Geoscience Ltd..
=======
#  Copyright (c) 2023 Mira Geoscience Ltd.
>>>>>>> 93eeb9f1
#
#  This file is part of geoh5py.
#
#  geoh5py is free software: you can redistribute it and/or modify
#  it under the terms of the GNU Lesser General Public License as published by
#  the Free Software Foundation, either version 3 of the License, or
#  (at your option) any later version.
#
#  geoh5py is distributed in the hope that it will be useful,
#  but WITHOUT ANY WARRANTY; without even the implied warranty of
#  MERCHANTABILITY or FITNESS FOR A PARTICULAR PURPOSE.  See the
#  GNU Lesser General Public License for more details.
#
#  You should have received a copy of the GNU Lesser General Public License
#  along with geoh5py.  If not, see <https://www.gnu.org/licenses/>.

from __future__ import annotations


class DataUnit:
    """
    Data unit
    """

    # TODO Use for data_type
    # Currently replaced by a string value

    def __init__(self, unit_name: str | None = None):
        self._rep = unit_name

    @property
    def name(self) -> str | None:
        return self._rep

    def __str__(self):
        return str(self._rep)<|MERGE_RESOLUTION|>--- conflicted
+++ resolved
@@ -1,8 +1,4 @@
-<<<<<<< HEAD
-#  Copyright (c) 2023 Mira Geoscience Ltd..
-=======
 #  Copyright (c) 2023 Mira Geoscience Ltd.
->>>>>>> 93eeb9f1
 #
 #  This file is part of geoh5py.
 #
