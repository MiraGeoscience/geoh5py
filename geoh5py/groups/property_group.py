#  Copyright (c) 2023 Mira Geoscience Ltd.
#
#  This file is part of geoh5py.
#
#  geoh5py is free software: you can redistribute it and/or modify
#  it under the terms of the GNU Lesser General Public License as published by
#  the Free Software Foundation, either version 3 of the License, or
#  (at your option) any later version.
#
#  geoh5py is distributed in the hope that it will be useful,
#  but WITHOUT ANY WARRANTY; without even the implied warranty of
#  MERCHANTABILITY or FITNESS FOR A PARTICULAR PURPOSE.  See the
#  GNU Lesser General Public License for more details.
#
#  You should have received a copy of the GNU Lesser General Public License
#  along with geoh5py.  If not, see <https://www.gnu.org/licenses/>.

from __future__ import annotations

import uuid
from abc import ABC
from typing import TYPE_CHECKING

from geoh5py.data import Data, DataAssociationEnum

if TYPE_CHECKING:
    from geoh5py.objects import ObjectBase
    from geoh5py.shared import Entity


class PropertyGroup(ABC):
    """
    Property group listing data children of an object.
    This group is not registered to the workspace and only visible to the parent object.
    """

    _attribute_map = {
        "Association": "association",
        "Group Name": "name",
        "ID": "uid",
        "Properties": "properties",
        "Property Group Type": "property_group_type",
    }

<<<<<<< HEAD
    def __init__(self, parent: ObjectBase, on_file=False, **kwargs):
=======
    def __init__(self, parent: ObjectBase, **kwargs):
        self._parent: Entity | None = None
>>>>>>> eb2246ca
        self._name = "prop_group"
        self._uid = uuid.uuid4()
        self._allow_delete = True
        self.on_file = on_file
        self._association: DataAssociationEnum = DataAssociationEnum.VERTEX
        self._properties: list[uuid.UUID] | None = None
        self._property_group_type = "Multi-element"
<<<<<<< HEAD

        if not hasattr(parent, "_property_groups"):
            raise AttributeError(
                f"Parent {parent} must have a 'property_groups' attribute"
            )

        parent.add_children([self])
        self._parent = parent
=======
        self.parent: ObjectBase = parent
>>>>>>> eb2246ca

        for attr, item in kwargs.items():
            try:
                if attr in self._attribute_map:
                    attr = self._attribute_map[attr]
                setattr(self, attr, item)
            except AttributeError:
                continue

        self.parent.workspace.register_property_group(self)

    def add_properties(self, data: Data | list[Data]):
        """
        Remove data from the properties.
        """
        if isinstance(data, Data):
            data = [data]

        properties = self._properties or []
        for entity in data:
            if entity.uid not in properties and entity in self.parent.children:
                properties.append(entity.uid)

        if properties:
            self._properties = properties
            self.parent.workspace.add_or_update_property_group(self)

    @property
    def allow_delete(self) -> bool:
        """
        :obj:`bool` Allow deleting the group
        """
        return self._allow_delete

    @allow_delete.setter
    def allow_delete(self, value: bool):
        if not isinstance(value, bool):
            raise TypeError("allow_delete must be a boolean")
        self._allow_delete = value

    @property
    def association(self) -> DataAssociationEnum:
        """
        :obj:`~geoh5py.data.data_association_enum.DataAssociationEnum` Data association
        """
        return self._association

    @association.setter
    def association(self, value: str | DataAssociationEnum):
        if isinstance(value, str):
            value = getattr(DataAssociationEnum, value.upper())

        if not isinstance(value, DataAssociationEnum):
            raise TypeError(
                f"Association must be 'VERTEX', 'CELL' or class of type {DataAssociationEnum}"
            )

        self._association = value

    @property
    def attribute_map(self) -> dict:
        """
        :obj:`dict` Attribute names mapping between geoh5 and geoh5py
        """
        return self._attribute_map

    @property
    def name(self) -> str:
        """
        :obj:`str` Name of the group
        """
        return self._name

    @name.setter
    def name(self, new_name: str):
        self._name = new_name

    @property
<<<<<<< HEAD
    def on_file(self):
        """
        Property group is on geoh5 file.
        """
        return self._on_file

    @on_file.setter
    def on_file(self, value: bool):
        if not isinstance(value, bool):
            raise TypeError("Attribute 'on_file' must be a boolean.")

        self._on_file = value

    @property
    def parent(self) -> Entity:
=======
    def parent(self) -> Entity | None:
>>>>>>> eb2246ca
        """
        The parent :obj:`~geoh5py.objects.object_base.ObjectBase`
        """
        return self._parent

<<<<<<< HEAD
=======
    @parent.setter
    def parent(self, parent: Entity):
        if self._parent is not None:
            raise AttributeError("Cannot change parent of a property group.")

        if not hasattr(parent, "_property_groups"):
            raise AttributeError(
                f"Parent {parent} must have a 'property_groups' attribute"
            )

        parent.add_children([self])
        parent.workspace.create_property_group(self)
        self._parent = parent

>>>>>>> eb2246ca
    @property
    def properties(self) -> list[uuid.UUID] | None:
        """
        List of unique identifiers for the :obj:`~geoh5py.data.data.Data`
        contained in the property group.
        """
        return self._properties

    @properties.setter
    def properties(self, uids: list[str | uuid.UUID]):
        if self._properties is not None:
            raise UserWarning(
                "Cannot modify properties of an existing property group. "
                "Consider using 'add_properties'."
            )

        properties = []
        for uid in uids:
            if isinstance(uid, str):
                uid = uuid.UUID(uid)
            properties.append(uid)

        if not all(isinstance(uid, uuid.UUID) for uid in properties):
            raise TypeError("All uids must be of type uuid.UUID")

        self._properties = properties

    @property
    def property_group_type(self) -> str:
        return self._property_group_type

    @property_group_type.setter
    def property_group_type(self, group_type: str):
        self._property_group_type = group_type

    def remove_properties(self, data: Data | list[Data]):
        """
        Remove data from the properties.
        """
        if isinstance(data, Data):
            data = [data]

        if self._properties is None:
            return

        for entity in data:
            if entity.uid in self._properties:
                self._properties.remove(entity.uid)

        self.parent.workspace.add_or_update_property_group(self)

    @property
    def uid(self) -> uuid.UUID:
        """
        :obj:`uuid.UUID` Unique identifier
        """
        return self._uid

    @uid.setter
    def uid(self, uid: str | uuid.UUID):
        if isinstance(uid, str):
            uid = uuid.UUID(uid)

        assert isinstance(
            uid, uuid.UUID
        ), f"Could not convert input uid {uid} to type uuid.UUID"
        self._uid = uid<|MERGE_RESOLUTION|>--- conflicted
+++ resolved
@@ -42,12 +42,9 @@
         "Property Group Type": "property_group_type",
     }
 
-<<<<<<< HEAD
+
     def __init__(self, parent: ObjectBase, on_file=False, **kwargs):
-=======
-    def __init__(self, parent: ObjectBase, **kwargs):
-        self._parent: Entity | None = None
->>>>>>> eb2246ca
+
         self._name = "prop_group"
         self._uid = uuid.uuid4()
         self._allow_delete = True
@@ -55,7 +52,6 @@
         self._association: DataAssociationEnum = DataAssociationEnum.VERTEX
         self._properties: list[uuid.UUID] | None = None
         self._property_group_type = "Multi-element"
-<<<<<<< HEAD
 
         if not hasattr(parent, "_property_groups"):
             raise AttributeError(
@@ -64,9 +60,7 @@
 
         parent.add_children([self])
         self._parent = parent
-=======
-        self.parent: ObjectBase = parent
->>>>>>> eb2246ca
+
 
         for attr, item in kwargs.items():
             try:
@@ -145,7 +139,6 @@
         self._name = new_name
 
     @property
-<<<<<<< HEAD
     def on_file(self):
         """
         Property group is on geoh5 file.
@@ -161,31 +154,11 @@
 
     @property
     def parent(self) -> Entity:
-=======
-    def parent(self) -> Entity | None:
->>>>>>> eb2246ca
         """
         The parent :obj:`~geoh5py.objects.object_base.ObjectBase`
         """
         return self._parent
 
-<<<<<<< HEAD
-=======
-    @parent.setter
-    def parent(self, parent: Entity):
-        if self._parent is not None:
-            raise AttributeError("Cannot change parent of a property group.")
-
-        if not hasattr(parent, "_property_groups"):
-            raise AttributeError(
-                f"Parent {parent} must have a 'property_groups' attribute"
-            )
-
-        parent.add_children([self])
-        parent.workspace.create_property_group(self)
-        self._parent = parent
-
->>>>>>> eb2246ca
     @property
     def properties(self) -> list[uuid.UUID] | None:
         """
