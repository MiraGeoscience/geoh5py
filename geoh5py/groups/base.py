#  Copyright (c) 2024 Mira Geoscience Ltd.
#
#  This file is part of geoh5py.
#
#  geoh5py is free software: you can redistribute it and/or modify
#  it under the terms of the GNU Lesser General Public License as published by
#  the Free Software Foundation, either version 3 of the License, or
#  (at your option) any later version.
#
#  geoh5py is distributed in the hope that it will be useful,
#  but WITHOUT ANY WARRANTY; without even the implied warranty of
#  MERCHANTABILITY or FITNESS FOR A PARTICULAR PURPOSE.  See the
#  GNU Lesser General Public License for more details.
#
#  You should have received a copy of the GNU Lesser General Public License
#  along with geoh5py.  If not, see <https://www.gnu.org/licenses/>.

from __future__ import annotations

from typing import TYPE_CHECKING

import numpy as np

from ..shared.entity_container import EntityContainer
from .group_type import GroupType


if TYPE_CHECKING:
    from ..workspace import Workspace


class Group(EntityContainer):
    """Base Group class"""

    _default_name = "Group"

<<<<<<< HEAD
=======
    def __init__(self, group_type: GroupType, **kwargs):
        if not isinstance(group_type, GroupType):
            raise TypeError(
                f"Input 'group_type' must be of type {GroupType}, not {type(group_type)}"
            )

        if group_type.name == "Entity":
            group_type.name = self._default_name

        self._entity_type = group_type

        super().__init__(**kwargs)

    @classmethod
    @abstractmethod
    def default_type_uid(cls) -> uuid.UUID | None:
        """Abstract method to return the default type uid for the class."""

    def add_children(self, children: list[Entity]):
        """
        :param children: Add a list of entities as
            :obj:`~geoh5py.shared.entity.Entity.children`
        """
        if not isinstance(children, list):
            children = [children]

        for child in children:
            if child in self._children:
                continue

            if not isinstance(child, Entity):
                raise TypeError(
                    f"Child must be an instance of Entity, not {type(child)}"
                )

            self._children.append(child)

    def add_comment(self, comment: str, author: str | None = None):
        """
        Add text comment to an object.

        :param comment: Text to be added as comment.
        :param author: Author's name or :obj:`~geoh5py.workspace.workspace.Workspace.contributors`.
        """

        date = datetime.now().strftime("%Y-%m-%dT%H:%M:%S")
        if author is None:
            author = ",".join(self.workspace.contributors)

        comment_dict = {"Author": author, "Date": date, "Text": comment}

        if self.comments is None:
            self.workspace.create_entity(
                Data,
                entity={
                    "name": "UserComments",
                    "association": "OBJECT",
                    "values": [comment_dict],
                    "parent": self,
                },
                entity_type={"primitive_type": "TEXT"},
            )

        else:
            self.comments.values = self.comments.values + [comment_dict]

>>>>>>> f55f0ad4
    def mask_by_extent(self, extent: np.ndarray, inverse: bool = False) -> None:
        """
        Sub-class extension of :func:`~geoh5py.shared.entity.Entity.mask_by_extent`.
        """
        return None

    def copy(
        self,
        parent=None,
        copy_children: bool = True,
        clear_cache: bool = False,
        mask: np.ndarray | None = None,
        **kwargs,
    ):
        """
        Function to copy a group to a different parent entity.

        :param parent: Target parent to copy the entity under. Copied to current
            :obj:`~geoh5py.shared.entity.Entity.parent` if None.
        :param copy_children: (Optional) Create copies of all children entities along with it.
        :param clear_cache: Clear array attributes after copy.
        :param mask: Array of bool defining the values to keep.
        :param kwargs: Additional keyword arguments to pass to the copy constructor.

        :return entity: Registered Entity to the workspace.
        """
        if parent is None:
            parent = self.parent

        new_entity = parent.workspace.copy_to_parent(
            self, parent, copy_children=False, **kwargs
        )

        if new_entity is None:
            return None

        if copy_children:
            for child in self.children:
                child.copy(
                    parent=new_entity,
                    copy_children=True,
                    clear_cache=clear_cache,
                    mask=mask,
                )

        return new_entity

    def copy_from_extent(
        self,
        extent: np.ndarray,
        parent=None,
        copy_children: bool = True,
        clear_cache: bool = False,
        inverse: bool = False,
        **kwargs,
    ) -> Group | None:
        """
        Sub-class extension of :func:`~geoh5py.shared.entity.Entity.copy_from_extent`.
        """
        copy_group = self.copy(
            parent=parent,
            clear_cache=clear_cache,
            copy_children=False,
            **kwargs,
        )

        if copy_group is None:
            return None

        if copy_children:
            for child in self.children:
                child.copy_from_extent(
                    extent,
                    parent=copy_group,
                    copy_children=True,
                    clear_cache=clear_cache,
                    inverse=inverse,
                )

            if len(copy_group.children) == 0:
                copy_group.workspace.remove_entity(copy_group)
                return None

        return copy_group

    @property
    def entity_type(self) -> GroupType:
        return self._entity_type

    @property
    def extent(self) -> np.ndarray | None:
        """
        Geography bounding box of the object.

        :return: shape(2, 3) Bounding box defined by the bottom South-West and
            top North-East coordinates.
        """
        extents = []
        for child in self.children:
            if child.extent is not None:
                extents.append(child.extent)

        if len(extents) > 0:
            extents = np.vstack(extents)
            return np.vstack(
                [
                    np.min(extents, axis=0),
                    np.max(extents, axis=0),
                ]
            )

        return None

    @classmethod
    def find_or_create_type(cls, workspace: Workspace, **kwargs) -> GroupType:
        kwargs["entity_class"] = cls
        return GroupType.find_or_create(workspace, **kwargs)

    def validate_entity_type(self, entity_type: GroupType | None) -> GroupType:
        """
        Validate the entity type.
        """
        if not isinstance(entity_type, GroupType):
            raise TypeError(
                f"Input 'entity_type' must be of type {GroupType}, not {type(entity_type)}"
            )

        if entity_type.name == "Entity":
            entity_type.name = self.name

        return entity_type<|MERGE_RESOLUTION|>--- conflicted
+++ resolved
@@ -34,75 +34,6 @@
 
     _default_name = "Group"
 
-<<<<<<< HEAD
-=======
-    def __init__(self, group_type: GroupType, **kwargs):
-        if not isinstance(group_type, GroupType):
-            raise TypeError(
-                f"Input 'group_type' must be of type {GroupType}, not {type(group_type)}"
-            )
-
-        if group_type.name == "Entity":
-            group_type.name = self._default_name
-
-        self._entity_type = group_type
-
-        super().__init__(**kwargs)
-
-    @classmethod
-    @abstractmethod
-    def default_type_uid(cls) -> uuid.UUID | None:
-        """Abstract method to return the default type uid for the class."""
-
-    def add_children(self, children: list[Entity]):
-        """
-        :param children: Add a list of entities as
-            :obj:`~geoh5py.shared.entity.Entity.children`
-        """
-        if not isinstance(children, list):
-            children = [children]
-
-        for child in children:
-            if child in self._children:
-                continue
-
-            if not isinstance(child, Entity):
-                raise TypeError(
-                    f"Child must be an instance of Entity, not {type(child)}"
-                )
-
-            self._children.append(child)
-
-    def add_comment(self, comment: str, author: str | None = None):
-        """
-        Add text comment to an object.
-
-        :param comment: Text to be added as comment.
-        :param author: Author's name or :obj:`~geoh5py.workspace.workspace.Workspace.contributors`.
-        """
-
-        date = datetime.now().strftime("%Y-%m-%dT%H:%M:%S")
-        if author is None:
-            author = ",".join(self.workspace.contributors)
-
-        comment_dict = {"Author": author, "Date": date, "Text": comment}
-
-        if self.comments is None:
-            self.workspace.create_entity(
-                Data,
-                entity={
-                    "name": "UserComments",
-                    "association": "OBJECT",
-                    "values": [comment_dict],
-                    "parent": self,
-                },
-                entity_type={"primitive_type": "TEXT"},
-            )
-
-        else:
-            self.comments.values = self.comments.values + [comment_dict]
-
->>>>>>> f55f0ad4
     def mask_by_extent(self, extent: np.ndarray, inverse: bool = False) -> None:
         """
         Sub-class extension of :func:`~geoh5py.shared.entity.Entity.mask_by_extent`.
