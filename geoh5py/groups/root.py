--- conflicted
+++ resolved
@@ -19,18 +19,10 @@
 
 from . import NoTypeGroup
 
-<<<<<<< HEAD
-=======
-
-if TYPE_CHECKING:
-    from ..groups import GroupType
-
->>>>>>> f55f0ad4
 
 class RootGroup(NoTypeGroup):
     """The Root group of a workspace."""
 
-<<<<<<< HEAD
     _default_name = "Workspace"
 
     def __init__(
@@ -40,13 +32,6 @@
         allow_rename=False,
         **kwargs,
     ):
-=======
-    __ROOT_NAME = "Workspace"
-
-    def __init__(self, group_type: GroupType, **kwargs):
-        super().__init__(group_type, **kwargs)
->>>>>>> f55f0ad4
-
         super().__init__(
             allow_move=allow_move,
             allow_delete=allow_delete,
