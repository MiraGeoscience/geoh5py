--- conflicted
+++ resolved
@@ -391,7 +391,6 @@
 
     @metadata.setter
     def metadata(self, values: dict | np.ndarray | bytes | None):
-
         self._metadata = self.validate_em_metadata(values)
 
         if self.on_file:
@@ -399,15 +398,12 @@
 
         for elem in ["receivers", "transmitters", "base_stations"]:
             dependent = getattr(self, elem, None)
-            if dependent is not None and dependent is not self:
-<<<<<<< HEAD
-                setattr(dependent, "_metadata", self._metadata)
-                if self.on_file:
-                    self.workspace.update_attribute(dependent, "metadata")
-=======
-                setattr(dependent, "_metadata", values)  # noqa: B010
-                self.workspace.update_attribute(dependent, "metadata")
->>>>>>> f55f0ad4
+            if (
+                dependent is not None
+                and dependent is not self
+                and dependent.metadata != self._metadata
+            ):
+                dependent.metadata = self._metadata
 
     @property
     def receivers(self) -> BaseEMSurvey | None:
@@ -778,7 +774,6 @@
             value = self.get_data(value)[0]
 
         if isinstance(value, np.ndarray):
-
             attributes = {
                 "values": value.astype(np.int32),
                 "type": "referenced",
@@ -793,25 +788,10 @@
                     ind: f"Loop {ind}" for ind in np.unique(value.astype(np.int32))
                 }
                 value_map[0] = "Unknown"
-<<<<<<< HEAD
                 attributes.update(
                     {  # type: ignore
                         "primitive_type": "REFERENCED",
                         "value_map": value_map,
-=======
-                entity_type = {  # type: ignore
-                    "primitive_type": "REFERENCED",
-                    "value_map": value_map,
-                }
-
-            value = self.add_data(
-                {
-                    "Transmitter ID": {
-                        "values": value.astype(np.int32),
-                        "entity_type": entity_type,
-                        "type": "referenced",
-                        "association": "VERTEX",
->>>>>>> f55f0ad4
                     }
                 )
 
