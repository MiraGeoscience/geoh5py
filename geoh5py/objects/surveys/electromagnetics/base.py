#  Copyright (c) 2023 Mira Geoscience Ltd.
#
#  This file is part of geoh5py.
#
#  geoh5py is free software: you can redistribute it and/or modify
#  it under the terms of the GNU Lesser General Public License as published by
#  the Free Software Foundation, either version 3 of the License, or
#  (at your option) any later version.
#
#  geoh5py is distributed in the hope that it will be useful,
#  but WITHOUT ANY WARRANTY; without even the implied warranty of
#  MERCHANTABILITY or FITNESS FOR A PARTICULAR PURPOSE.  See the
#  GNU Lesser General Public License for more details.
#
#  You should have received a copy of the GNU Lesser General Public License
#  along with geoh5py.  If not, see <https://www.gnu.org/licenses/>.

from __future__ import annotations

import uuid
from abc import ABC, abstractmethod
from typing import Any

import numpy as np

from geoh5py.data.float_data import FloatData
from geoh5py.groups.property_group import PropertyGroup
from geoh5py.objects.object_base import ObjectBase


class BaseEMSurvey(ObjectBase, ABC):
    """
    A base electromagnetics survey object.
    """

    __INPUT_TYPE = None
    __TYPE = None
    __UNITS = None

    _receivers: BaseEMSurvey | None = None
    _transmitters: BaseEMSurvey | None = None

    def add_components_data(self, data: dict) -> list[PropertyGroup]:
        """
        Add lists of data components to an EM survey. The name of each component is
        appended to the metadata 'Property groups'.

        Data channels must be provided for every frequency or time
        in order specified by
        :attr:`~geoh5py.objects.surveys.electromagnetics.BaseEMSurvey.channels`.
        The data channels can be supplied as either a list of
        :obj:`geoh5py.data.float_data.FloatData` entities or :obj:`uuid.UUID`

        .. code-block:: python

            data = {
                "Component A": [
                    data_entity_1,
                    data_entity_2,
                ],
                "Component B": [...],
            },

        or a nested dictionary of arguments defining new Data entities as defined by the
        :func:`~geoh5py.objects.object_base.ObjectBase.add_data` method.

        .. code-block:: python

            data = {
                "Component A": {
                    time_1: {
                        'values': [v_11, v_12, ...],
                        "entity_type": entity_type_A,
                        ...,
                    },
                    time_2: {...},
                    ...,
                },
                "Component B": {...},
            }

        :param data: Dictionary of data components to be added to the survey.

        :return: List of property groups for all components added.
        """
        prop_groups = []
        if self.channels is None or not self.channels:
            raise AttributeError(
                "The 'channels' attribute of an EMSurvey class must be set before the "
                "'add_components_data' method can be used."
            )

        if not isinstance(data, dict):
            raise TypeError(
                "Input data must be nested dictionaries of components and channels."
            )

        for name, data_block in data.items():
            prop_group = self.add_validate_component_data(name, data_block)
            prop_groups.append(prop_group)

        return prop_groups

    def add_validate_component_data(self, name: str, data_block: list | dict):
        """
        Append a property group to the entity and its metadata after validations.
        """
        if self.property_groups is not None and name in [
            pg.name for pg in self.property_groups
        ]:
            raise ValueError(
                f"PropertyGroup named '{name}' already exists on the survey entity. "
                f"Consider using the 'edit_metadata' method with "
                "'Property groups' argument instead."
            )

        if not isinstance(data_block, (dict, list)) or (
            isinstance(data_block, list)
            and not all(isinstance(entry, FloatData) for entry in data_block)
        ):
            raise TypeError(
                f"List of values provided for component '{name}' must be a list "
                f"of {FloatData} or {dict} of attributes. "
                f"Values of type {type(data_block)} provided."
            )

        if len(data_block) != len(self.channels):
            raise ValueError(
                f"The number of channel values provided must be of len({len(self.channels)}) "
                "corresponding to the 'channels' attribute. "
                f"Value of {type(data_block)} and len({len(data_block)}) provided."
            )

        if isinstance(data_block, list):
            assert np.all([entry.parent == self for entry in data_block]), (
                f"The list of values provided for the component '{name}' "
                f"must contain {FloatData} belonging to the target survey."
            )

            data_list = data_block

        else:
            data_list = []
            for channel, attr in data_block.items():
                if not isinstance(attr, dict):
                    raise TypeError(
                        f"Given value to data {channel} should of type {dict} or attributes. "
                        f"Type {type(attr)} given instead."
                    )
                data_list.append(self.add_data({channel: attr}))

        prop_group = self.add_data_to_group(data_list, name)
        self.edit_metadata({"Property groups": prop_group})

        return prop_group

    @property
    def channels(self):
        """
        List of measured channels.
        """
        channels = self.metadata["EM Dataset"]["Channels"]
        return channels

    @channels.setter
    def channels(self, values: list | np.ndarray):
        if isinstance(values, np.ndarray):
            values = values.tolist()

        if not isinstance(values, list) or not np.all(
            [isinstance(x, float) for x in values]
        ):
            raise TypeError(
                f"Values provided as 'channels' must be a list of {float}. {type(values)} provided"
            )

        self.edit_metadata({"Channels": values})

    @property
    def components(self) -> dict | None:
        """
        Rapid access to the list of data entities for all components.
        """
        if "Property groups" in self.metadata["EM Dataset"]:
            components = {}
            for name in self.metadata["EM Dataset"]["Property groups"]:
                prop_group = self.find_or_create_property_group(name=name)
                components[name] = [
                    self.workspace.get_entity(uid)[0] for uid in prop_group.properties
                ]
            return components

        return None

    def copy(self, parent=None, copy_children: bool = True) -> BaseEMSurvey:
        """
        Function to copy a AirborneTEMReceivers to a different parent entity.

        :param parent: Target parent to copy the entity under. Copied to current
            :obj:`~geoh5py.shared.entity.Entity.parent` if None.
        :param copy_children: Create copies of AirborneTEMReceivers along with it.

        :return entity: Registered AirborneTEMReceivers to the workspace.
        """
        if parent is None:
            parent = self.parent

        omit_list = ["_metadata", "_receivers", "_transmitters"]
        metadata = self.metadata.copy()
        new_entity = parent.workspace.copy_to_parent(
            self, parent, copy_children=copy_children, omit_list=omit_list
        )
        metadata["EM Dataset"][new_entity.type] = new_entity.uid
        for associate in ["transmitters", "receivers", "base_stations"]:
            if getattr(self, associate, None) is not None and not isinstance(
                getattr(self, associate), type(self)
            ):
                complement = parent.workspace.copy_to_parent(
                    getattr(self, associate),
                    parent,
                    copy_children=copy_children,
                    omit_list=omit_list,
                )
                setattr(new_entity, associate, complement)
                metadata["EM Dataset"][complement.type] = complement.uid
                complement.metadata = self.metadata

        new_entity.metadata = metadata

        return new_entity

    @property
    @abstractmethod
    def default_input_types(self) -> list[str] | None:
        """Input types. Must be one of 'Rx', 'Tx', 'Tx and Rx'."""

    @property
    def default_metadata(self):
        """Default metadata structure. Implemented on the child class."""
        return {"EM Dataset": {}}

    @classmethod
    @abstractmethod
    def default_type_uid(cls) -> uuid.UUID:
        """Default unique identifier. Implemented on the child class."""

    @property
    @abstractmethod
<<<<<<< HEAD
    def default_units(self) -> list[str]:
        """Accepted time units. Must be one of "Seconds (s)",
        "Milliseconds (ms)", "Microseconds (us)" or "Nanoseconds (ns)"
        """

    @property
=======
>>>>>>> da89d4bf
    def default_transmitter_type(self) -> type:
        """
        :return: Transmitters implemented on the child class.
        """

    @property
    @abstractmethod
    def default_receiver_type(self) -> type:
        """
        :return: Receivers implemented on the child class.
        """

    def edit_metadata(self, entries: dict[str, Any]):
        """
        Utility function to edit or add metadata fields and trigger an update
        on the receiver and transmitter entities.

        :param entries: Metadata key value pairs.
        """
        for key, value in entries.items():
            if key == "Property groups":
                self._edit_validate_property_groups(value)

            elif value is None:
                if key in self.metadata["EM Dataset"]:
                    del self.metadata["EM Dataset"][key]

            else:
                self.metadata["EM Dataset"][key] = value

        if getattr(self, "receivers", None) is not None:
            getattr(self, "receivers").metadata = self.metadata

        if getattr(self, "transmitters", None) is not None:
            getattr(self, "transmitters").metadata = self.metadata

        if getattr(self, "base_stations", None) is not None:
            getattr(self, "base_stations").metadata = self.metadata

        self.workspace.update_attribute(self, "metadata")

    def _edit_validate_property_groups(
        self, values: PropertyGroup | list[PropertyGroup] | None
    ):
        """
        Add or append property groups to the metadata.

        :param value:
        """
        if not isinstance(values, (PropertyGroup, type(None))):
            raise TypeError(
                "Input value for 'Property groups' must be a PropertyGroup, "
                "list of PropertyGroup or None."
            )

        if values is None:
            self.metadata["EM Dataset"]["Property groups"] = []
            return

        if not isinstance(values, list):
            values = [values]

        for value in values:
            if self.property_groups is not None and value not in self.property_groups:
                raise ValueError("Property group must be an existing PropertyGroup.")

            if len(value.properties) != len(self.channels):
                raise ValueError(
                    f"Number of properties in group '{value.name}' "
                    + "differ from the number of 'channels'."
                )

            if value.name not in self.metadata["EM Dataset"]["Property groups"]:
                self.metadata["EM Dataset"]["Property groups"].append(value.name)

    @property
    def input_type(self) -> str | None:
        """Data input type. Must be one of 'Rx', 'Tx' or 'Tx and Rx'"""
        if "Input type" in self.metadata["EM Dataset"]:
            return self.metadata["EM Dataset"]["Input type"]

        return None

    @input_type.setter
    def input_type(self, value: str):
        if self.default_input_types is None:
            return

        if value not in self.default_input_types:
            raise ValueError(
                "Input 'input_type' must be one of "
                f"{self.default_input_types}. {value} provided."
            )
        self.edit_metadata({"Input type": value})

    @property
    def metadata(self):
        """Metadata attached to the entity."""
        if getattr(self, "_metadata", None) is None:
            metadata = self.workspace.fetch_metadata(self.uid)

            if metadata is None:
                metadata = self.default_metadata
                if self.type is not None:
                    metadata["EM Dataset"][self.type] = self.uid
                self.metadata = metadata
            else:
                self._metadata = metadata

        return self._metadata

    @metadata.setter
    def metadata(self, values: dict):
        if not isinstance(values, dict):
            raise TypeError("'metadata' must be of type 'dict'")

        if "EM Dataset" not in values:
            values = {"EM Dataset": values}

        missing_keys = []
        for key in self.default_metadata["EM Dataset"]:
            if key not in values["EM Dataset"]:
                missing_keys += [key]

        if missing_keys:
            raise KeyError(
                f"'{missing_keys}' argument(s) missing from the input metadata."
            )

        for key, value in values["EM Dataset"].items():
            if isinstance(value, str):
                try:
                    values["EM Dataset"][key] = uuid.UUID(value)
                except ValueError:
                    continue

        self._metadata = values
        self.workspace.update_attribute(self, "metadata")

    @property
    def receivers(self) -> BaseEMSurvey | None:
        """
        The associated TEM receivers.
        """
        if getattr(self, "_receivers", None) is None:
            if self.metadata is not None and "Receivers" in self.metadata["EM Dataset"]:
                receiver = self.metadata["EM Dataset"]["Receivers"]
                receiver_entity = self.workspace.get_entity(receiver)[0]

                if isinstance(receiver_entity, BaseEMSurvey):
                    self._receivers = receiver_entity
                else:
                    print("Associated receivers entity not found in Workspace.")

        return self._receivers

    @receivers.setter
    def receivers(self, receivers: BaseEMSurvey):
        if not isinstance(receivers, self.default_receiver_type):
            raise TypeError(
                f"Provided receivers must be of type {self.default_receiver_type}. "
                f"{type(receivers)} provided."
            )
        self._receivers = receivers
        self.edit_metadata({"Receivers": receivers.uid})

    @property
    def survey_type(self) -> str | None:
        """Data input type. Must be one of 'Rx', 'Tx' or 'Tx and Rx'"""
        if "Survey type" in self.metadata["EM Dataset"]:
            return self.metadata["EM Dataset"]["Survey type"]

        return None

    @property
    def transmitters(self):
        """
        The associated TEM transmitters (sources).
        """
        if getattr(self, "_transmitters", None) is None:
            if (
                self.metadata is not None
                and "Transmitters" in self.metadata["EM Dataset"]
            ):
                transmitter = self.metadata["EM Dataset"]["Transmitters"]
                transmitter_entity = self.workspace.get_entity(transmitter)[0]

                if isinstance(transmitter_entity, BaseEMSurvey):
                    self._transmitters = transmitter_entity
                else:
                    print("Associated transmitters entity not found in Workspace.")

        return self._transmitters

    @transmitters.setter
    def transmitters(self, transmitters: BaseEMSurvey):
        if isinstance(None, self.default_transmitter_type):
            raise AttributeError(
                f"The 'transmitters' attribute cannot be set on class {type(self)}."
            )

        if not isinstance(transmitters, self.default_transmitter_type):
            raise TypeError(
                f"Provided transmitters must be of type {self.default_transmitter_type}. "
                f"{type(transmitters)} provided."
            )
        self._transmitters = transmitters
        self.edit_metadata({"Transmitters": transmitters.uid})

    @property
    @abstractmethod
    def type(self):
        """Survey element type"""

    @property
    def unit(self) -> float | None:
        """
        Default channel units for time or frequency defined on the child class.
        """
        return self.metadata["EM Dataset"].get("Unit")

    @unit.setter
    def unit(self, value: str):
        if self.default_units is not None:
            if value not in self.default_units:
                raise ValueError(f"Input 'unit' must be one of {self.default_units}")
            self.edit_metadata({"Unit": value})


class BaseTEMSurvey(BaseEMSurvey):

    __UNITS = [
        "Seconds (s)",
        "Milliseconds (ms)",
        "Microseconds (us)",
        "Nanoseconds (ns)",
    ]

    __INPUT_TYPE = ["Rx", "Tx", "Tx and Rx"]

    @property
    def default_input_types(self) -> list[str]:
        """Input types. Must be 'Rx only'"""
        return self.__INPUT_TYPE

    @property
    def default_units(self) -> list[str]:
        """Accepted time units. Must be one of "Seconds (s)",
        "Milliseconds (ms)", "Microseconds (us)" or "Nanoseconds (ns)"
        """
        return self.__UNITS

    @property
    def timing_mark(self) -> float | None:
        """
        Timing mark from the beginning of the discrete :attr:`waveform`.
        Generally used as the reference (time=0.0) for the provided
        (-) on-time an (+) off-time :attr:`channels`.
        """
        if (
            "Waveform" in self.metadata["EM Dataset"]
            and "Timing mark" in self.metadata["EM Dataset"]["Waveform"]
        ):
            timing_mark = self.metadata["EM Dataset"]["Waveform"]["Timing mark"]
            return timing_mark

        return None

    @timing_mark.setter
    def timing_mark(self, timing_mark: float | None):
        if not isinstance(timing_mark, (float, type(None))):
            raise ValueError("Input timing_mark must be a float or None.")

        if self.waveform is not None:
            value = self.metadata["EM Dataset"]["Waveform"]
        else:
            value = {}

        if timing_mark is None and "Timing mark" in value:
            del value["Timing mark"]
        else:
            value["Timing mark"] = timing_mark

        self.edit_metadata({"Waveform": value})

    @property
    def waveform(self) -> np.ndarray | None:
        """
        Discrete waveform of the TEM source provided as
        :obj:`numpy.array` of type :obj:`float`, shape(n, 2)

        .. code-block:: python

            waveform = [
                [time_1, current_1],
                [time_2, current_2],
                ...
            ]

        """
        if (
            "Waveform" in self.metadata["EM Dataset"]
            and "Discretization" in self.metadata["EM Dataset"]["Waveform"]
        ):
            waveform = np.vstack(
                [
                    [row["time"], row["current"]]
                    for row in self.metadata["EM Dataset"]["Waveform"]["Discretization"]
                ]
            )
            return waveform
        return None

    @waveform.setter
    def waveform(self, waveform: np.ndarray | None):
        if not isinstance(waveform, (np.ndarray, type(None))):
            raise TypeError("Input waveform must be a numpy.ndarray or None.")

        if self.timing_mark is not None:
            value = self.metadata["EM Dataset"]["Waveform"]
        else:
            value = {"Timing mark": 0.0}

        if isinstance(waveform, np.ndarray):
            if waveform.ndim != 2 or waveform.shape[1] != 2:
                raise ValueError(
                    "Input waveform must be a numpy.ndarray of shape (*, 2)."
                )

            value["Discretization"] = [
                {"current": row[1], "time": row[0]} for row in waveform
            ]

        self.edit_metadata({"Waveform": value})<|MERGE_RESOLUTION|>--- conflicted
+++ resolved
@@ -246,15 +246,6 @@
 
     @property
     @abstractmethod
-<<<<<<< HEAD
-    def default_units(self) -> list[str]:
-        """Accepted time units. Must be one of "Seconds (s)",
-        "Milliseconds (ms)", "Microseconds (us)" or "Nanoseconds (ns)"
-        """
-
-    @property
-=======
->>>>>>> da89d4bf
     def default_transmitter_type(self) -> type:
         """
         :return: Transmitters implemented on the child class.
@@ -265,6 +256,13 @@
     def default_receiver_type(self) -> type:
         """
         :return: Receivers implemented on the child class.
+        """
+
+    @property
+    @abstractmethod
+    def default_units(self) -> list[str]:
+        """
+        List of accepted units.
         """
 
     def edit_metadata(self, entries: dict[str, Any]):
