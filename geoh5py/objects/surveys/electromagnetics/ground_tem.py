#  Copyright (c) 2023 Mira Geoscience Ltd.
#
#  This file is part of geoh5py.
#
#  geoh5py is free software: you can redistribute it and/or modify
#  it under the terms of the GNU Lesser General Public License as published by
#  the Free Software Foundation, either version 3 of the License, or
#  (at your option) any later version.
#
#  geoh5py is distributed in the hope that it will be useful,
#  but WITHOUT ANY WARRANTY; without even the implied warranty of
#  MERCHANTABILITY or FITNESS FOR A PARTICULAR PURPOSE.  See the
#  GNU Lesser General Public License for more details.
#
#  You should have received a copy of the GNU Lesser General Public License
#  along with geoh5py.  If not, see <https://www.gnu.org/licenses/>.

# pylint: disable=too-many-locals, too-many-branches

from __future__ import annotations

import uuid

import numpy as np

from geoh5py.data import ReferencedData
from geoh5py.objects import Curve
from geoh5py.objects.object_base import ObjectType

from .base import TEMSurvey


class GroundTEMSurvey(TEMSurvey, Curve):  # pylint: disable=too-many-ancestors
    __INPUT_TYPE = ["Tx and Rx"]
    _tx_id_property: ReferencedData | None = None

    def copy(
        self,
        parent=None,
        copy_children: bool = True,
        clear_cache: bool = False,
        mask: np.ndarray | None = None,
        cell_mask: np.ndarray | None = None,
        **kwargs,
    ):
        """
        Sub-class extension of :func:`~geoh5py.objects.cell_object.CellObject.copy`.
        """
        if parent is None:
            parent = self.parent

        omit_list = [
            "_metadata",
            "_receivers",
            "_transmitters",
            "_base_stations",
            "_tx_id_property",
        ]
        kwargs["omit_list"] = omit_list
        metadata = self.metadata.copy()
        new_entity = super().copy(
            parent=parent,
            clear_cache=clear_cache,
            copy_children=copy_children,
            mask=mask,
            cell_mask=cell_mask,
            apply_to_complement=False,
            **kwargs,
        )

        if (
            self.cells is not None
            and new_entity.tx_id_property is None
            and self.tx_id_property is not None
            and self.tx_id_property.values is not None
        ):
            if mask is not None:
                if isinstance(self, GroundTEMReceiversLargeLoop):
                    cell_mask = mask
                else:
                    cell_mask = np.all(mask[self.cells], axis=1)
            else:
                cell_mask = np.ones(self.tx_id_property.values.shape[0], dtype=bool)

            new_entity.tx_id_property = self.tx_id_property.values[cell_mask]
        metadata["EM Dataset"][new_entity.type] = new_entity.uid

        if (
            new_entity.tx_id_property is not None
            and self.complement is not None  # pylint: disable=no-member
            and self.complement.tx_id_property is not None  # pylint: disable=no-member
            and self.complement.tx_id_property.values is not None  # pylint: disable=no-member
            and self.complement.vertices is not None  # pylint: disable=no-member
            and self.complement.cells is not None  # pylint: disable=no-member
        ):
            intersect = np.intersect1d(
                new_entity.tx_id_property.values,
                self.complement.tx_id_property.values,  # pylint: disable=no-member
            )

            # Convert cell indices to vertex indices
            if isinstance(
                self.complement, GroundTEMReceiversLargeLoop  # pylint: disable=no-member
            ):
                mask = np.r_[
<<<<<<< HEAD
                    [(val in intersect) for val in self.complement.tx_id_property.values]  # pylint: disable=no-member
=======
                    [
                        (val in intersect)
                        for val in self.complement.tx_id_property.values
                    ]
>>>>>>> 99058b85
                ]
                tx_ids = self.complement.tx_id_property.values[mask]
            else:
                cell_mask = np.r_[
<<<<<<< HEAD
                    [(val in intersect) for val in self.complement.tx_id_property.values]  # pylint: disable=no-member
=======
                    [
                        (val in intersect)
                        for val in self.complement.tx_id_property.values
                    ]
>>>>>>> 99058b85
                ]
                mask = np.zeros(self.complement.vertices.shape[0], dtype=bool)  # pylint: disable=no-member
                mask[self.complement.cells[cell_mask, :]] = True  # pylint: disable=no-member
                tx_ids = self.complement.tx_id_property.values[cell_mask]  # pylint: disable=no-member

            new_complement = super(Curve, self.complement).copy(  # pylint: disable=no-member
                parent=parent,
                omit_list=omit_list,
                copy_children=copy_children,
                clear_cache=clear_cache,
                mask=mask,
            )

            if isinstance(self, GroundTEMReceiversLargeLoop):
                new_entity.transmitters = new_complement
            else:
                new_entity.receivers = new_complement

            if (
                new_complement.tx_id_property is None
                and self.complement.tx_id_property is not None  # pylint: disable=no-member
            ):
                new_complement.tx_id_property = tx_ids

                # Re-number the tx_id_property
                value_map = {
                    val: ind
                    for ind, val in enumerate(
                        np.r_[
                            0, np.unique(new_entity.transmitters.tx_id_property.values)
                        ]
                    )
                }
                new_map = {
                    val: new_entity.transmitters.tx_id_property.value_map.map[val]
                    for val in value_map.values()
                }
                new_complement.tx_id_property.values = np.asarray(
                    [value_map[val] for val in new_complement.tx_id_property.values]
                )
                new_entity.tx_id_property.values = np.asarray(
                    [value_map[val] for val in new_entity.tx_id_property.values]
                )
                new_entity.tx_id_property.value_map.map = new_map

        return new_entity

    @property
    def default_metadata(self) -> dict:
        """
        Default dictionary of metadata for AirborneTEM entities.
        """
        return {
            "EM Dataset": {
                "Channels": [],
                "Input type": "Tx and Rx",
                "Property groups": [],
                "Receivers": None,
                "Survey type": "Ground TEM (large-loop)",
                "Transmitters": None,
                "Tx ID property": None,
                "Unit": "Milliseconds (ms)",
                "Waveform": {"Timing mark": 0.0},
            }
        }

    @property
    def default_input_types(self) -> list[str]:
        """Choice of survey creation types."""
        return self.__INPUT_TYPE

    @property
    def default_receiver_type(self):
        """
        :return: Transmitter class
        """
        return GroundTEMReceiversLargeLoop

    @property
    def default_transmitter_type(self):
        """
        :return: Transmitter class
        """
        return GroundTEMTransmittersLargeLoop

    @property
    def base_receiver_type(self):
        return Curve

    @property
    def base_transmitter_type(self):
        return Curve

    @property
    def tx_id_property(self) -> ReferencedData | None:
        """
        Default channel units for time or frequency defined on the child class.
        """
        if self._tx_id_property is None:
            if "Tx ID property" in self.metadata["EM Dataset"]:
                data = self.get_data(self.metadata["EM Dataset"]["Tx ID property"])

                if any(data) and isinstance(data[0], ReferencedData):
                    self._tx_id_property = data[0]

        return self._tx_id_property

    @tx_id_property.setter
    def tx_id_property(self, value: uuid.UUID | ReferencedData | np.ndarray | None):
        if isinstance(value, uuid.UUID):
            value = self.get_data(value)[0]

        if isinstance(value, np.ndarray):
            complement: GroundTEMTransmittersLargeLoop | GroundTEMReceiversLargeLoop = (
                self.transmitters  # type: ignore
                if isinstance(self, GroundTEMReceiversLargeLoop)
                else self.receivers
            )

            if complement is not None and complement.tx_id_property is not None:
                entity_type = complement.tx_id_property.entity_type
            else:
                value_map = {
                    ind: f"Loop {ind}" for ind in np.unique(value.astype(np.int32))
                }
                value_map[0] = "Unknown"
                entity_type = {  # type: ignore
                    "primitive_type": "REFERENCED",
                    "value_map": value_map,
                }

            value = self.add_data(
                {
                    "Transmitter ID": {
                        "values": value,
                        "entity_type": entity_type,
                        "type": "referenced",
                    }
                }
            )

        if not isinstance(value, (ReferencedData, type(None))):
            raise TypeError(
                "Input value for 'tx_id_property' should be of type uuid.UUID, "
                "ReferencedData, np.ndarray or None.)"
            )

        self._tx_id_property = value
        self.edit_metadata({"Tx ID property": getattr(value, "uid", None)})


class GroundTEMReceiversLargeLoop(
    GroundTEMSurvey
):  # pylint: disable=too-many-ancestors
    """
    Ground time-domain electromagnetic receivers class.
    """

    __TYPE_UID = uuid.UUID("{deebe11a-b57b-4a03-99d6-8f27b25eb2a8}")
    __TYPE = "Receivers"

    _transmitters: GroundTEMTransmittersLargeLoop | None = None

    def __init__(self, object_type: ObjectType, name="Ground TEM Rx", **kwargs):
        super().__init__(object_type, name=name, **kwargs)

    @property
    def complement(self):
        return self.transmitters

    @classmethod
    def default_type_uid(cls) -> uuid.UUID:
        """
        :return: Default unique identifier
        """
        return cls.__TYPE_UID

    @property
    def default_transmitter_type(self):
        """
        :return: Transmitter class
        """
        return GroundTEMTransmittersLargeLoop

    @property
    def type(self):
        """Survey element type"""
        return self.__TYPE


class GroundTEMTransmittersLargeLoop(
    GroundTEMSurvey
):  # pylint: disable=too-many-ancestors
    """
    Ground time-domain electromagnetic transmitters class.
    """

    __TYPE_UID = uuid.UUID("{17dbbfbb-3ee4-461c-9f1d-1755144aac90}")
    __TYPE = "Transmitters"

    _receivers: GroundTEMReceiversLargeLoop | None = None

    def __init__(self, object_type: ObjectType, name="Ground TEM Tx", **kwargs):
        super().__init__(object_type, name=name, **kwargs)

    @property
    def complement(self):
        return self.receivers

    @classmethod
    def default_type_uid(cls) -> uuid.UUID:
        """
        :return: Default unique identifier
        """
        return cls.__TYPE_UID

    @property
    def default_receiver_type(self):
        """
        :return: Transmitter class
        """
        return GroundTEMReceiversLargeLoop

    @property
    def type(self):
        """Survey element type"""
        return self.__TYPE<|MERGE_RESOLUTION|>--- conflicted
+++ resolved
@@ -29,18 +29,22 @@
 
 from .base import TEMSurvey
 
-
-class GroundTEMSurvey(TEMSurvey, Curve):  # pylint: disable=too-many-ancestors
+# pylint: disable=too-many-ancestors, no-member
+# mypy: disable-error-code="attr-defined"
+
+
+class GroundTEMSurvey(TEMSurvey, Curve):
     __INPUT_TYPE = ["Tx and Rx"]
     _tx_id_property: ReferencedData | None = None
 
-    def copy(
+    def copy(  # pylint: disable=too-many-arguments
         self,
         parent=None,
         copy_children: bool = True,
         clear_cache: bool = False,
         mask: np.ndarray | None = None,
         cell_mask: np.ndarray | None = None,
+        apply_to_complement: bool = True,
         **kwargs,
     ):
         """
@@ -87,48 +91,41 @@
 
         if (
             new_entity.tx_id_property is not None
-            and self.complement is not None  # pylint: disable=no-member
-            and self.complement.tx_id_property is not None  # pylint: disable=no-member
-            and self.complement.tx_id_property.values is not None  # pylint: disable=no-member
-            and self.complement.vertices is not None  # pylint: disable=no-member
-            and self.complement.cells is not None  # pylint: disable=no-member
+            and self.complement is not None
+            and self.complement.tx_id_property is not None
+            and self.complement.tx_id_property.values is not None
+            and self.complement.vertices is not None
+            and self.complement.cells is not None
         ):
             intersect = np.intersect1d(
                 new_entity.tx_id_property.values,
-                self.complement.tx_id_property.values,  # pylint: disable=no-member
+                self.complement.tx_id_property.values,
             )
 
             # Convert cell indices to vertex indices
             if isinstance(
-                self.complement, GroundTEMReceiversLargeLoop  # pylint: disable=no-member
+                self.complement,
+                GroundTEMReceiversLargeLoop,
             ):
                 mask = np.r_[
-<<<<<<< HEAD
-                    [(val in intersect) for val in self.complement.tx_id_property.values]  # pylint: disable=no-member
-=======
                     [
                         (val in intersect)
                         for val in self.complement.tx_id_property.values
                     ]
->>>>>>> 99058b85
                 ]
                 tx_ids = self.complement.tx_id_property.values[mask]
             else:
                 cell_mask = np.r_[
-<<<<<<< HEAD
-                    [(val in intersect) for val in self.complement.tx_id_property.values]  # pylint: disable=no-member
-=======
                     [
                         (val in intersect)
                         for val in self.complement.tx_id_property.values
                     ]
->>>>>>> 99058b85
                 ]
-                mask = np.zeros(self.complement.vertices.shape[0], dtype=bool)  # pylint: disable=no-member
-                mask[self.complement.cells[cell_mask, :]] = True  # pylint: disable=no-member
-                tx_ids = self.complement.tx_id_property.values[cell_mask]  # pylint: disable=no-member
-
-            new_complement = super(Curve, self.complement).copy(  # pylint: disable=no-member
+                mask = np.zeros(self.complement.vertices.shape[0], dtype=bool)
+                mask[self.complement.cells[cell_mask, :]] = True
+                tx_ids = self.complement.tx_id_property.values[cell_mask]
+
+            new_complement = super(Curve, self.complement).copy(
                 parent=parent,
                 omit_list=omit_list,
                 copy_children=copy_children,
@@ -143,7 +140,7 @@
 
             if (
                 new_complement.tx_id_property is None
-                and self.complement.tx_id_property is not None  # pylint: disable=no-member
+                and self.complement.tx_id_property is not None
             ):
                 new_complement.tx_id_property = tx_ids
 
@@ -274,9 +271,7 @@
         self.edit_metadata({"Tx ID property": getattr(value, "uid", None)})
 
 
-class GroundTEMReceiversLargeLoop(
-    GroundTEMSurvey
-):  # pylint: disable=too-many-ancestors
+class GroundTEMReceiversLargeLoop(GroundTEMSurvey):
     """
     Ground time-domain electromagnetic receivers class.
     """
@@ -313,9 +308,7 @@
         return self.__TYPE
 
 
-class GroundTEMTransmittersLargeLoop(
-    GroundTEMSurvey
-):  # pylint: disable=too-many-ancestors
+class GroundTEMTransmittersLargeLoop(GroundTEMSurvey):
     """
     Ground time-domain electromagnetic transmitters class.
     """
