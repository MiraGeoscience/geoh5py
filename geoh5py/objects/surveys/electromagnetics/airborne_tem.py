--- conflicted
+++ resolved
@@ -34,15 +34,6 @@
         "vertical_offset": "Vertical offset",
         "yaw": "Yaw",
     }
-<<<<<<< HEAD
-=======
-    __UNITS = [
-        "Seconds (s)",
-        "Milliseconds (ms)",
-        "Microseconds (us)",
-        "Nanoseconds (ns)",
-    ]
-    __INPUT_TYPE = ["Rx", "Tx", "Tx and Rx"]
 
     @property
     def crossline_offset(self) -> float | uuid.UUID | None:
@@ -54,12 +45,6 @@
     @crossline_offset.setter
     def crossline_offset(self, value: float | uuid.UUID | None):
         self.set_metadata("crossline_offset", value)
-
-    @property
-    def default_input_types(self) -> list[str]:
-        """Input types. Must be one of 'Rx', 'Tx', 'Tx and Rx'."""
-        return self.__INPUT_TYPE
->>>>>>> da89d4bf
 
     @property
     def default_metadata(self) -> dict:
@@ -79,15 +64,6 @@
             }
         }
 
-<<<<<<< HEAD
-=======
-    @property
-    def default_units(self) -> list[str]:
-        """Accepted time units. Must be one of "Seconds (s)",
-        "Milliseconds (ms)", "Microseconds (us)" or "Nanoseconds (ns)"
-        """
-        return self.__UNITS
-
     @property
     def default_receiver_type(self):
         """
@@ -102,7 +78,6 @@
         """
         return AirborneTEMTransmitters
 
->>>>>>> da89d4bf
     def fetch_metadata(self, key: str) -> float | uuid.UUID | None:
         """
         Fetch entry from the metadata.
