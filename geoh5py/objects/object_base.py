#  Copyright (c) 2024 Mira Geoscience Ltd.
#
#  This file is part of geoh5py.
#
#  geoh5py is free software: you can redistribute it and/or modify
#  it under the terms of the GNU Lesser General Public License as published by
#  the Free Software Foundation, either version 3 of the License, or
#  (at your option) any later version.
#
#  geoh5py is distributed in the hope that it will be useful,
#  but WITHOUT ANY WARRANTY; without even the implied warranty of
#  MERCHANTABILITY or FITNESS FOR A PARTICULAR PURPOSE.  See the
#  GNU Lesser General Public License for more details.
#
#  You should have received a copy of the GNU Lesser General Public License
#  along with geoh5py.  If not, see <https://www.gnu.org/licenses/>.

# pylint: disable=R0904

from __future__ import annotations

import uuid
import warnings
from abc import abstractmethod
from datetime import datetime
from typing import TYPE_CHECKING

import numpy as np

from ..data import CommentsData, Data, DataAssociationEnum, DataType, VisualParameters
from ..groups import PropertyGroup
from ..shared import Entity
from ..shared.conversion import BaseConversion
from ..shared.entity_container import EntityContainer
from ..shared.utils import clear_array_attributes
from .object_type import ObjectType

if TYPE_CHECKING:
    from ..workspace import Workspace


class ObjectBase(EntityContainer):
    """
    Object base class.
    """

    _attribute_map: dict = getattr(EntityContainer, "_attribute_map").copy()
    _attribute_map.update(
        {"Last focus": "last_focus", "PropertyGroups": "property_groups"}
    )
    _converter: type[BaseConversion] | None = None

    def __init__(self, object_type: ObjectType, **kwargs):
        assert object_type is not None
        self._comments = None
        self._entity_type = object_type
        self._last_focus = "None"
        self._property_groups: list[PropertyGroup] | None = None
        self._visual_parameters: VisualParameters | None = None

        if not any(key for key in kwargs if key in ["name", "Name"]):
            kwargs["name"] = type(self).__name__

        super().__init__(**kwargs)

        if self.entity_type.name == "Entity":
            self.entity_type.name = type(self).__name__

    def add_children(self, children: list[Entity | PropertyGroup]):
        """
        :param children: Add a list of entities as
            :obj:`~geoh5py.shared.entity.Entity.children`
        """
        property_groups = self._property_groups or []

        prop_group_uids = {prop_group.uid: prop_group for prop_group in property_groups}
        children_uids = {child.uid: child for child in self._children}

        for child in children:
            if child.uid not in children_uids and isinstance(
                child, (Data, PropertyGroup)
            ):
                self._children.append(child)
                if isinstance(child, PropertyGroup) and child not in property_groups:
                    property_groups.append(child)
            else:
                warnings.warn(f"Child {child} is not valid or already exists.")

<<<<<<< HEAD
            if isinstance(child, PropertyGroup) and child.uid not in prop_group_uids:
                property_groups.append(child)

            if property_groups:
                self._property_groups = property_groups
=======
        if property_groups:
            self._property_groups = property_groups
>>>>>>> bfc51d29

    def add_comment(self, comment: str, author: str | None = None):
        """
        Add text comment to an object.

        :param comment: Text to be added as comment.
        :param author: Name of author or defaults to
            :obj:`~geoh5py.workspace.workspace.Workspace.contributors`.
        """

        date = datetime.now().strftime("%Y-%m-%dT%H:%M:%S")
        if author is None:
            author = ",".join(self.workspace.contributors)

        comment_dict = {"Author": author, "Date": date, "Text": comment}

        if self.comments is None:
            self.add_data(
                {
                    "UserComments": {
                        "values": [comment_dict],
                        "association": "OBJECT",
                        "entity_type": {"primitive_type": "TEXT"},
                    }
                }
            )
        else:
            self.comments.values = self.comments.values + [comment_dict]

    def add_data(
        self,
        data: dict,
        property_group: str | PropertyGroup | None = None,
        compression: int = 5,
    ) -> Data | list[Data]:
        """
        Create :obj:`~geoh5py.data.data.Data` from dictionary of name and arguments.
        The provided arguments can be any property of the target Data class.

        :param data: Dictionary of data to be added to the object, e.g.
        :param property_group: Name or :obj:`~geoh5py.groups.property_group.PropertyGroup`.
        :param compression: Compression level for data.

        .. code-block:: python

            data = {
                "data_A": {
                    'values': [v_1, v_2, ...],
                    'association': 'VERTEX'
                    },
                "data_B": {
                    'values': [v_1, v_2, ...],
                    'association': 'CELLS'
                    },
            }

        :return: List of new Data objects.
        """
        data_objects = []
        for name, attr in data.items():
            assert isinstance(attr, dict), (
                f"Given value to data {name} should of type {dict}. "
                f"Type {type(attr)} given instead."
            )
            attr["name"] = name
            self.validate_data_association(attr)
            entity_type = DataType.validate_data_type(self.workspace, attr)
            kwargs = {"parent": self, "association": attr["association"]}
            for key, val in attr.items():
                if key in ["parent", "association", "entity_type", "type"]:
                    continue
                kwargs[key] = val

            data_object = self.workspace.create_entity(
                Data, entity=kwargs, entity_type=entity_type, compression=compression
            )

            if not isinstance(data_object, Data):
                continue

            if property_group is not None:
                self.add_data_to_group(data_object, property_group)

            data_objects.append(data_object)

        if len(data_objects) == 1:
            return data_objects[0]

        return data_objects

    def add_data_to_group(
        self,
        data: list[Data | uuid.UUID] | Data | uuid.UUID,
        property_group: str | PropertyGroup,
    ) -> PropertyGroup:
        """
        Append data children to a :obj:`~geoh5py.groups.property_group.PropertyGroup`
        All given data must be children of the parent object.

        :param data: :obj:`~geoh5py.data.data.Data` object,
            :obj:`~geoh5py.shared.entity.Entity.uid` or
            :obj:`~geoh5py.shared.entity.Entity.name` of data.
        :param property_group: Name or :obj:`~geoh5py.groups.property_group.PropertyGroup`.
            A new group is created if none exist with the given name.

        :return: The target property group.
        """
        if isinstance(data, (Data, uuid.UUID)):
            data = [data]

        if isinstance(property_group, str):
            associations = []
            for elem in data:
                if isinstance(elem, uuid.UUID):
                    entity = self.get_entity(elem)[0]
                elif elem in self.children:
                    entity = elem
                else:
                    continue

                if isinstance(entity, Data):
                    associations.append(entity.association)

            associations = list(set(associations))
            if not associations:
                raise ValueError(
                    "No children data found on the parent object. "
                    "Verify that the list of data or uuid provided are children entities."
                )

            if len(associations) != 1:
                raise ValueError("All input 'data' must have the same association.")

            property_group = self.find_or_create_property_group(
                name=property_group, association=associations[0]
            )

        property_group.add_properties(data)

        return property_group

    @property
    def cells(self) -> np.ndarray:
        """
        :obj:`numpy.array` of :obj:`int`: Array of indices
        defining the connection between
        :obj:`~geoh5py.objects.object_base.ObjectBase.vertices`.
        """

    @property
    def comments(self):
        """
        Fetch a :obj:`~geoh5py.data.text_data.CommentsData` entity from children.
        """
        for child in self.children:
            if isinstance(child, CommentsData):
                return child

        return None

    def copy(
        self,
        parent=None,
        copy_children: bool = True,
        clear_cache: bool = False,
        mask: np.ndarray | None = None,
        **kwargs,
    ):
        """
        Function to copy an entity to a different parent entity.

        :param parent: New parent for the copied object.
        :param copy_children: Copy children entities.
        :param clear_cache: Clear cache of data values.
        :param mask: Array of indices to sub-sample the input entity.
        :param kwargs: Additional keyword arguments.

        :return: New copy of the input entity.
        """

        if parent is None:
            parent = self.parent

        new_object = self.workspace.copy_to_parent(
            self,
            parent,
            clear_cache=clear_cache,
            **kwargs,
        )

        if copy_children:
            children_map = {}
            for child in self.children:
                if isinstance(child, PropertyGroup):
                    continue
                if isinstance(child, Data) and child.association in (
                    DataAssociationEnum.VERTEX,
                    DataAssociationEnum.CELL,
                ):
                    child_copy = child.copy(
                        parent=new_object,
                        clear_cache=clear_cache,
                        mask=mask,
                    )
                else:
                    child_copy = self.workspace.copy_to_parent(
                        child, new_object, clear_cache=clear_cache
                    )
                children_map[child.uid] = child_copy.uid

            if self.property_groups:
                self.workspace.copy_property_groups(
                    new_object, self.property_groups, children_map
                )
                new_object.workspace.update_attribute(new_object, "property_groups")

        return new_object

    @classmethod
    @abstractmethod
    def default_type_uid(cls) -> uuid.UUID:
        """
        Default entity type unique identifier
        """

    @abstractmethod
    def mask_by_extent(
        self, extent: np.ndarray, inverse: bool = False
    ) -> np.ndarray | None:
        """
        Sub-class extension of :func:`~geoh5py.shared.entity.Entity.mask_by_extent`.
        """

    @property
    def entity_type(self) -> ObjectType:
        """
        :obj:`~geoh5py.shared.entity_type.EntityType`: Object type.
        """
        return self._entity_type

    @property
    @abstractmethod
    def extent(self):
        """
        Geography bounding box of the object.

        :return: shape(2, 3) Bounding box defined by the bottom South-West and
            top North-East coordinates.
        """

    @property
    def faces(self) -> np.ndarray:
        """Object faces."""

    @classmethod
    def find_or_create_type(cls, workspace: Workspace, **kwargs) -> ObjectType:
        """
        Find or create a type instance for a given object class.

        :param workspace: Target :obj:`~geoh5py.workspace.workspace.Workspace`.

        :return: The ObjectType instance for the given object class.
        """
        kwargs["entity_class"] = cls
        return ObjectType.find_or_create(workspace, **kwargs)

    def get_property_group(self, name: uuid.UUID | str) -> list:
        """
        Get a child :obj:`~geoh5py.groups.property_group.PropertyGroup` by name.
        :param name: the reference of the property group to get.
        :return: A list of children Data objects
        """
        if self._property_groups is None:
            return [None]

        entities = []

        for child in self._property_groups:
            if (
                isinstance(name, uuid.UUID) and child.uid == name
            ) or child.name == name:
                entities.append(child)

        if len(entities) == 0:
            return [None]

        return entities

    def create_property_group(
        self, name=None, on_file=False, uid=None, **kwargs
    ) -> PropertyGroup:
        """
        Create a new :obj:`~geoh5py.groups.property_group.PropertyGroup`.

        :param name: Name of the new property group.
        :param on_file: If True, the property group is saved to file.
        :param uid: Unique identifier for the new property group.
        :param kwargs: Any arguments taken by the
            :obj:`~geoh5py.groups.property_group.PropertyGroup` class.

        :return: A new :obj:`~geoh5py.groups.property_group.PropertyGroup`
        """
        if self._property_groups is not None and name in [
            pg.name for pg in self._property_groups
        ]:
            raise KeyError(f"A Property Group with name '{name}' already exists.")

        if "property_group_type" not in kwargs and "Property Group Type" not in kwargs:
            kwargs["property_group_type"] = "Multi-element"

        prop_group = PropertyGroup(self, name=name, on_file=on_file, uid=uid, **kwargs)

        return prop_group

    def find_or_create_property_group(
        self, name=None, uid=None, **kwargs
    ) -> PropertyGroup:
        """
        Find or create :obj:`~geoh5py.groups.property_group.PropertyGroup`
        from given name and properties.

        :param name: Name of the property group.
        :param uid: Unique identifier for the property group.
        :param kwargs: Any arguments taken by the
            :obj:`~geoh5py.groups.property_group.PropertyGroup` class.

        :return: A new or existing :obj:`~geoh5py.groups.property_group.PropertyGroup`
        """

        prop_group = None
        if name is not None or uid is not None:
            prop_group = self.get_property_group(uid or name)[0]

        if prop_group is None:
            prop_group = self.create_property_group(name=name, uid=uid, **kwargs)

        return prop_group

    def get_data(self, name: str | uuid.UUID) -> list[Data]:
        """
        Get a child :obj:`~geoh5py.data.data.Data` by name.

        :param name: Name of the target child data

        :return: A list of children Data objects
        """
        entity_list = []

        for child in self.children:
            if isinstance(child, Data):
                if (
                    isinstance(name, uuid.UUID) and child.uid == name
                ) or child.name == name:
                    entity_list.append(child)

        return entity_list

    def get_data_list(self, attribute="name") -> list[str]:
        """
        Get a list of names of all children :obj:`~geoh5py.data.data.Data`.

        :return: List of names of data associated with the object.
        """
        name_list = []
        for child in self.children:
            if isinstance(child, Data):
                name_list.append(getattr(child, attribute))
        return sorted(name_list)

    @property
    def last_focus(self) -> str:
        """
        :obj:`bool`: Object visible in camera on start.
        """
        return self._last_focus

    @last_focus.setter
    def last_focus(self, value: str):
        self._last_focus = value

    @property
    def n_cells(self) -> int | None:
        """
        :obj:`int`: Number of cells.
        """
        if self.cells is not None:
            return self.cells.shape[0]
        return None

    @property
    def n_vertices(self) -> int | None:
        """
        :obj:`int`: Number of vertices.
        """
        if self.vertices is not None:
            return self.vertices.shape[0]
        return None

    @property
    def property_groups(self) -> list[PropertyGroup] | None:
        """
        List of :obj:`~geoh5py.groups.property_group.PropertyGroup`.
        """
        return self._property_groups

    def remove_children(self, children: list[Entity] | list[PropertyGroup]):
        """
        Remove children from the list of children entities.

        :param children: List of entities

        .. warning::
            Removing a child entity without re-assigning it to a different
            parent may cause it to become inactive. Inactive entities are removed
            from the workspace by
            :func:`~geoh5py.shared.weakref_utils.remove_none_referents`.
        """
        if not isinstance(children, list):
            children = [children]

        for child in children:
            if child not in self._children:
                continue

            if isinstance(child, PropertyGroup) and self._property_groups:
                self._property_groups.remove(child)
            elif isinstance(child, Data):
                self.remove_data_from_groups(child)

            self._children.remove(child)

        self.workspace.remove_children(self, children)

    def remove_children_values(
        self,
        indices: list[int] | np.ndarray,
        association: str,
        clear_cache: bool = False,
    ):
        if isinstance(indices, list):
            indices = np.array(indices)

        if not isinstance(indices, np.ndarray):
            raise TypeError("Indices must be a list or numpy array.")

        for child in self.children:
            if (
                getattr(child, "values", None) is not None
                and isinstance(child.association, DataAssociationEnum)
                and child.association.name == association
            ):
                child.values = np.delete(child.values, indices, axis=0)
                if clear_cache:
                    clear_array_attributes(child)

    @property
    def vertices(self) -> np.ndarray:
        r"""
        :obj:`numpy.array` of :obj:`float`, shape (\*, 3): Array of x, y, z coordinates
        defining the position of points in 3D space.
        """

    @property
    def converter(self):
        """
        :return: The converter for the object.
        """
        return self._converter

    def validate_data_association(self, attribute_dict):
        """
        Get a dictionary of attributes and validate the data 'association' keyword.
        """
        if attribute_dict.get("association") is not None:
            return

        if (
            getattr(self, "n_cells", None) is not None
            and attribute_dict["values"].ravel().shape[0] == self.n_cells
        ):
            attribute_dict["association"] = "CELL"
        elif (
            getattr(self, "n_vertices", None) is not None
            and attribute_dict["values"].ravel().shape[0] == self.n_vertices
        ):
            attribute_dict["association"] = "VERTEX"
        else:
            attribute_dict["association"] = "OBJECT"

    def add_default_visual_parameters(self):
        """
        Add default visual parameters to the object.
        """
        if self.visual_parameters is not None:
            raise UserWarning("Visual parameters already exist.")

        self.workspace.create_entity(  # type: ignore
            Data,
            save_on_creation=True,
            **{  # type: ignore
                "entity": {
                    "name": "Visual Parameters",
                    "parent": self,
                    "association": "OBJECT",
                },
                "entity_type": {"name": "XmlData", "primitive_type": "TEXT"},
            },
        )

        return self._visual_parameters

    def remove_data_from_groups(
        self, data: list[Data | uuid.UUID] | Data | uuid.UUID
    ) -> None:
        """
        Remove data children to all
        :obj:`~geoh5py.groups.property_group.PropertyGroup` of the object.

        :param data: :obj:`~geoh5py.data.data.Data` object,
            :obj:`~geoh5py.shared.entity.Entity.uid` or
            :obj:`~geoh5py.shared.entity.Entity.name` of data.
        """
        if not isinstance(data, list):
            data = [data]

        if not self._property_groups:
            return

        for property_group in self._property_groups:
            property_group.remove_properties(data)

    @property
    def visual_parameters(self) -> VisualParameters | None:
        """
        Access the visual parameters of the object.
        """
        if self._visual_parameters is None:
            for child in self.children:
                if isinstance(child, VisualParameters):
                    self._visual_parameters = child
                    break

        return self._visual_parameters

    @visual_parameters.setter
    def visual_parameters(self, value: VisualParameters):
        if not isinstance(value, VisualParameters):
            raise TypeError("visual_parameters must be a VisualParameters object.")

        self._visual_parameters = value<|MERGE_RESOLUTION|>--- conflicted
+++ resolved
@@ -81,21 +81,16 @@
                 child, (Data, PropertyGroup)
             ):
                 self._children.append(child)
-                if isinstance(child, PropertyGroup) and child not in property_groups:
+                if (
+                    isinstance(child, PropertyGroup)
+                    and child.uid not in prop_group_uids
+                ):
                     property_groups.append(child)
             else:
                 warnings.warn(f"Child {child} is not valid or already exists.")
 
-<<<<<<< HEAD
-            if isinstance(child, PropertyGroup) and child.uid not in prop_group_uids:
-                property_groups.append(child)
-
-            if property_groups:
-                self._property_groups = property_groups
-=======
         if property_groups:
             self._property_groups = property_groups
->>>>>>> bfc51d29
 
     def add_comment(self, comment: str, author: str | None = None):
         """
