#  Copyright (c) 2023 Mira Geoscience Ltd.
#
#  This file is part of geoh5py.
#
#  geoh5py is free software: you can redistribute it and/or modify
#  it under the terms of the GNU Lesser General Public License as published by
#  the Free Software Foundation, either version 3 of the License, or
#  (at your option) any later version.
#
#  geoh5py is distributed in the hope that it will be useful,
#  but WITHOUT ANY WARRANTY; without even the implied warranty of
#  MERCHANTABILITY or FITNESS FOR A PARTICULAR PURPOSE.  See the
#  GNU Lesser General Public License for more details.
#
#  You should have received a copy of the GNU Lesser General Public License
#  along with geoh5py.  If not, see <https://www.gnu.org/licenses/>.

# pylint: disable=R0904

from __future__ import annotations

import uuid
from abc import abstractmethod
from datetime import datetime
from typing import TYPE_CHECKING

import numpy as np

from ..data import CommentsData, Data, VisualParameters
from ..data.data_association_enum import DataAssociationEnum
from ..data.primitive_type_enum import PrimitiveTypeEnum
from ..groups import PropertyGroup
from ..shared import Entity
from ..shared.conversion import BaseConversion
from ..shared.utils import clear_array_attributes
from .object_type import ObjectType

if TYPE_CHECKING:
    from .. import workspace


class ObjectBase(Entity):
    """
    Object base class.
    """

    _attribute_map: dict = Entity._attribute_map.copy()
    _attribute_map.update(
        {"Last focus": "last_focus", "PropertyGroups": "property_groups"}
    )
    _converter: type[BaseConversion] | None = None

    def __init__(self, object_type: ObjectType, **kwargs):
        assert object_type is not None
        self._comments = None
        self._entity_type = object_type
        self._last_focus = "None"
        self._property_groups: list[PropertyGroup] | None = None
        # self._clipping_ids: list[uuid.UUID] = []
        self._visual_parameters: VisualParameters | None = None

        if not any(key for key in kwargs if key in ["name", "Name"]):
            kwargs["name"] = type(self).__name__

        super().__init__(**kwargs)

        if self.entity_type.name == "Entity":
            self.entity_type.name = type(self).__name__

    def add_children(self, children: list[Entity] | list[PropertyGroup]):
        """
        :param children: Add a list of entities as
            :obj:`~geoh5py.shared.entity.Entity.children`
        """
<<<<<<< HEAD
        property_groups = self._property_groups or []

        for child in children:
            if child not in self._children:
                self._children.append(child)

            if isinstance(child, PropertyGroup) and child not in property_groups:
                property_groups.append(child)

            if property_groups:
                self._property_groups = property_groups
=======
        super().add_children(children)
        self._property_groups = None
>>>>>>> eb2246ca

    def add_comment(self, comment: str, author: str | None = None):
        """
        Add text comment to an object.

        :param comment: Text to be added as comment.
        :param author: Name of author or defaults to
            :obj:`~geoh5py.workspace.workspace.Workspace.contributors`.
        """

        date = datetime.now().strftime("%Y-%m-%dT%H:%M:%S")
        if author is None:
            author = ",".join(self.workspace.contributors)

        comment_dict = {"Author": author, "Date": date, "Text": comment}

        if self.comments is None:
            self.add_data(
                {
                    "UserComments": {
                        "values": [comment_dict],
                        "association": "OBJECT",
                        "entity_type": {"primitive_type": "TEXT"},
                    }
                }
            )
        else:
            self.comments.values = self.comments.values + [comment_dict]

    def add_data(
        self, data: dict, property_group: str | PropertyGroup | None = None
    ) -> Data | list[Data]:
        """
        Create :obj:`~geoh5py.data.data.Data` from dictionary of name and arguments.
        The provided arguments can be any property of the target Data class.

        :param property_group: Name or :obj:`~geoh5py.groups.property_group.PropertyGroup`.
        :param data: Dictionary of data to be added to the object, e.g.

        .. code-block:: python

            data = {
                "data_A": {
                    'values': [v_1, v_2, ...],
                    'association': 'VERTEX'
                    },
                "data_B": {
                    'values': [v_1, v_2, ...],
                    'association': 'CELLS'
                    },
            }

        :return: List of new Data objects.
        """
        data_objects = []
        for name, attr in data.items():
            assert isinstance(attr, dict), (
                f"Given value to data {name} should of type {dict}. "
                f"Type {type(attr)} given instead."
            )
            attr["name"] = name
            self.validate_data_association(attr)
            entity_type = self.validate_data_type(attr)
            kwargs = {"parent": self, "association": attr["association"]}
            for key, val in attr.items():
                if key in ["parent", "association", "entity_type", "type"]:
                    continue
                kwargs[key] = val

            data_object = self.workspace.create_entity(
                Data, entity=kwargs, entity_type=entity_type
            )

            if not isinstance(data_object, Data):
                continue

            if property_group is not None:
                self.add_data_to_group(data_object, property_group)

            data_objects.append(data_object)

        if len(data_objects) == 1:
            return data_objects[0]

        return data_objects

    def add_data_to_group(
        self, data: list | Data | uuid.UUID, property_group: str | PropertyGroup
    ) -> PropertyGroup:
        """
        Append data children to a :obj:`~geoh5py.groups.property_group.PropertyGroup`
        All given data must be children of the parent object.

        :param data: :obj:`~geoh5py.data.data.Data` object,
            :obj:`~geoh5py.shared.entity.Entity.uid` or
            :obj:`~geoh5py.shared.entity.Entity.name` of data.
        :param property_group: Name or :obj:`~geoh5py.groups.property_group.PropertyGroup`.
            A new group is created if none exist with the given name.

        :return: The target property group.
        """
        if not isinstance(data, list):
            data = [data]

        children = []
        associations = []
        for entity in data:
            if isinstance(entity, (uuid.UUID, str)):
                entity = self.get_entity(entity)[0]
            children.append(entity)
            associations.append(entity.association)

        associations = list(set(associations))
        if len(associations) > 1:
            raise ValueError("All data must have the same association.")

        if isinstance(property_group, str):
            property_group = self.find_or_create_property_group(
                name=property_group,
                association=associations[0],
            )

        property_group.add_properties(children)

        return property_group

    @property
    def cells(self):
        """
        :obj:`numpy.array` of :obj:`int`: Array of indices
        defining the connection between
        :obj:`~geoh5py.objects.object_base.ObjectBase.vertices`.
        """

    @property
    def comments(self):
        """
        Fetch a :obj:`~geoh5py.data.text_data.CommentsData` entity from children.
        """
        for child in self.children:
            if isinstance(child, CommentsData):
                return child

        return None

    def copy(
        self,
        parent=None,
        copy_children: bool = True,
        clear_cache: bool = False,
        mask: np.ndarray | None = None,
        **kwargs,
    ):
        """
        Function to copy an entity to a different parent entity.

        :param parent: New parent for the copied object.
        :param copy_children: Copy children entities.
        :param clear_cache: Clear cache of data values.
        :param mask: Array of indices to sub-sample the input entity.
        :param kwargs: Additional keyword arguments.

        :return: New copy of the input entity.
        """

        if parent is None:
            parent = self.parent

        new_object = self.workspace.copy_to_parent(
            self,
            parent,
            clear_cache=clear_cache,
            **kwargs,
        )

        if copy_children:
            children_map = {}
            for child in self.children:
                if isinstance(child, PropertyGroup):
                    continue
                if isinstance(child, Data) and child.association in (
                    DataAssociationEnum.VERTEX,
                    DataAssociationEnum.CELL,
                ):
                    child_copy = child.copy(
                        parent=new_object,
                        clear_cache=clear_cache,
                        mask=mask,
                    )
                else:
                    child_copy = self.workspace.copy_to_parent(
                        child, new_object, clear_cache=clear_cache
                    )
                children_map[child.uid] = child_copy.uid

            if self.property_groups:
                self.workspace.copy_property_groups(
                    new_object, self.property_groups, children_map
                )
                new_object.workspace.update_attribute(new_object, "property_groups")

        return new_object

    @classmethod
    @abstractmethod
    def default_type_uid(cls) -> uuid.UUID:
        """
        Default entity type unique identifier
        """

    @abstractmethod
    def mask_by_extent(
        self, extent: np.ndarray, inverse: bool = False
    ) -> np.ndarray | None:
        """
        Sub-class extension of :func:`~geoh5py.shared.entity.Entity.mask_by_extent`.
        """

    @property
    def entity_type(self) -> ObjectType:
        """
        :obj:`~geoh5py.shared.entity_type.EntityType`: Object type.
        """
        return self._entity_type

    @property
    @abstractmethod
    def extent(self):
        """
        Geography bounding box of the object.

        :return: shape(2, 3) Bounding box defined by the bottom South-West and
            top North-East coordinates.
        """

    @property
    def faces(self):
        """Object faces."""

    @classmethod
    def find_or_create_type(
        cls, workspace: workspace.Workspace, **kwargs
    ) -> ObjectType:
        """
        Find or create a type instance for a given object class.

        :param workspace: Target :obj:`~geoh5py.workspace.workspace.Workspace`.

        :return: The ObjectType instance for the given object class.
        """
        return ObjectType.find_or_create(workspace, cls, **kwargs)

    def get_property_group(self, name: uuid.UUID | str) -> list:
        """
        Get a child :obj:`~geoh5py.groups.property_group.PropertyGroup` by name.
        :param name: the reference of the property group to get.
        :return: A list of children Data objects
        """
        if self._property_groups is None:
            return [None]

        entities = []

        for child in self._property_groups:
            if (
                isinstance(name, uuid.UUID) and child.uid == name
            ) or child.name == name:
                entities.append(child)

        if len(entities) == 0:
            return [None]

        return entities

    def create_property_group(self, on_file=False, **kwargs) -> PropertyGroup:
        """
        Create a new :obj:`~geoh5py.groups.property_group.PropertyGroup`.
        :param kwargs: Any arguments taken by the
            :obj:`~geoh5py.groups.property_group.PropertyGroup` class.
        :return: A new :obj:`~geoh5py.groups.property_group.PropertyGroup`
        """
        if (
            "name" in kwargs
            and self.property_groups is not None
            and any(pg.name == kwargs["name"] for pg in self.property_groups)
        ):
            raise KeyError(
                f"A Property Group with name {kwargs['name']} already exists."
            )

        if "property_group_type" not in kwargs and "Property Group Type" not in kwargs:
            kwargs["property_group_type"] = "Multi-element"

<<<<<<< HEAD
        prop_group = PropertyGroup(self, on_file=on_file, **kwargs)
=======
        prop_group = PropertyGroup(self, **kwargs)
>>>>>>> eb2246ca

        return prop_group

    def find_or_create_property_group(self, **kwargs) -> PropertyGroup:
        """
        Find or create :obj:`~geoh5py.groups.property_group.PropertyGroup`
        from given name and properties.

        :param kwargs: Any arguments taken by the
            :obj:`~geoh5py.groups.property_group.PropertyGroup` class.

        :return: A new or existing :obj:`~geoh5py.groups.property_group.PropertyGroup`
        """

        prop_group = None
        if "name" in kwargs:
            prop_group = self.get_property_group(kwargs["name"])[0]

        if prop_group is None:
            prop_group = self.create_property_group(**kwargs)

        return prop_group

    def get_data(self, name: str | uuid.UUID) -> list[Data]:
        """
        Get a child :obj:`~geoh5py.data.data.Data` by name.

        :param name: Name of the target child data

        :return: A list of children Data objects
        """
        entity_list = []

        for child in self.children:
            if isinstance(child, Data):
                if (
                    isinstance(name, uuid.UUID) and child.uid == name
                ) or child.name == name:
                    entity_list.append(child)

        return entity_list

    def get_data_list(self, attribute="name") -> list[str]:
        """
        Get a list of names of all children :obj:`~geoh5py.data.data.Data`.

        :return: List of names of data associated with the object.
        """
        name_list = []
        for child in self.children:
            if isinstance(child, Data):
                name_list.append(getattr(child, attribute))
        return sorted(name_list)

    @property
    def last_focus(self) -> str:
        """
        :obj:`bool`: Object visible in camera on start.
        """
        return self._last_focus

    @last_focus.setter
    def last_focus(self, value: str):
        self._last_focus = value

    @property
    def n_cells(self) -> int | None:
        """
        :obj:`int`: Number of cells.
        """
        if self.cells is not None:
            return self.cells.shape[0]
        return None

    @property
    def n_vertices(self) -> int | None:
        """
        :obj:`int`: Number of vertices.
        """
        if self.vertices is not None:
            return self.vertices.shape[0]
        return None

    @property
    def property_groups(self) -> list[PropertyGroup] | None:
        """
        List of :obj:`~geoh5py.groups.property_group.PropertyGroup`.
        """
        return self._property_groups

    def remove_children(self, children: list[Entity] | list[PropertyGroup]):
        """
        Remove children from the list of children entities.

        :param children: List of entities

<<<<<<< HEAD
        .. warning::
            Removing a child entity without re-assigning it to a different
            parent may cause it to become inactive. Inactive entities are removed
            from the workspace by
            :func:`~geoh5py.shared.weakref_utils.remove_none_referents`.
        """
        if not isinstance(children, list):
            children = [children]

        for child in children:
            if child not in self._children:
                continue

            self._children.remove(child)

            if not self._property_groups:
                continue

            if isinstance(child, PropertyGroup):
                self._property_groups.remove(child)
            elif isinstance(child, Data):
                self.remove_data_from_groups(child)

        self.workspace.remove_children(self, children)
=======
        self.remove_children(property_groups)
        self.workspace.update_attribute(self, "property_groups")

    def remove_children(self, children: list[Entity] | list[PropertyGroup]):
        """
        Remove children from the list of children entities.

        :param children: List of entities

        .. warning::
            Removing a child entity without re-assigning it to a different
            parent may cause it to become inactive. Inactive entities are removed
            from the workspace by
            :func:`~geoh5py.shared.weakref_utils.remove_none_referents`.
        """
        super().remove_children(children)
        self._property_groups = None
>>>>>>> eb2246ca

    def remove_children_values(
        self,
        indices: list[int] | np.ndarray,
        association: str,
        clear_cache: bool = False,
    ):
        if isinstance(indices, list):
            indices = np.array(indices)

        if not isinstance(indices, np.ndarray):
            raise TypeError("Indices must be a list or numpy array.")

        for child in self.children:
            if (
                getattr(child, "values", None) is not None
                and isinstance(child.association, DataAssociationEnum)
                and child.association.name == association
            ):
                child.values = np.delete(child.values, indices, axis=0)
                if clear_cache:
                    clear_array_attributes(child)

    @property
    def vertices(self):
        r"""
        :obj:`numpy.array` of :obj:`float`, shape (\*, 3): Array of x, y, z coordinates
        defining the position of points in 3D space.
        """

    @property
    def converter(self):
        """
        :return: The converter for the object.
        """
        return self._converter

    def validate_data_association(self, attribute_dict):
        """
        Get a dictionary of attributes and validate the data 'association' keyword.
        """
        if attribute_dict.get("association") is not None:
            return

        if (
            getattr(self, "n_cells", None) is not None
            and attribute_dict["values"].ravel().shape[0] == self.n_cells
        ):
            attribute_dict["association"] = "CELL"
        elif (
            getattr(self, "n_vertices", None) is not None
            and attribute_dict["values"].ravel().shape[0] == self.n_vertices
        ):
            attribute_dict["association"] = "VERTEX"
        else:
            attribute_dict["association"] = "OBJECT"

    @staticmethod
    def validate_data_type(attribute_dict):
        """
        Get a dictionary of attributes and validate the type of data.
        """
        entity_type = attribute_dict.get("entity_type")
        if entity_type is None:
            primitive_type = attribute_dict.get("type")
            if primitive_type is not None:
                assert (
                    primitive_type.upper() in PrimitiveTypeEnum.__members__
                ), f"Data 'type' should be one of {PrimitiveTypeEnum.__members__}"
                entity_type = {"primitive_type": primitive_type.upper()}
            else:
                values = attribute_dict.get("values")
                if values is None or (
                    isinstance(values, np.ndarray)
                    and (values.dtype in [np.float32, np.float64])
                ):
                    entity_type = {"primitive_type": "FLOAT"}
                elif isinstance(values, np.ndarray) and (
                    values.dtype in [np.uint32, np.int32]
                ):
                    entity_type = {"primitive_type": "INTEGER"}
                elif isinstance(values, str):
                    entity_type = {"primitive_type": "TEXT"}
                elif isinstance(values, np.ndarray) and (values.dtype == bool):
                    entity_type = {"primitive_type": "BOOLEAN"}
                else:
                    raise NotImplementedError(
                        "Only add_data values of type FLOAT, INTEGER,"
                        "BOOLEAN and TEXT have been implemented"
                    )

        return entity_type

    def add_default_visual_parameters(self):
        """
        Add default visual parameters to the object.
        """
        if self.visual_parameters is not None:
            raise UserWarning("Visual parameters already exist.")

        self.workspace.create_entity(  # type: ignore
            Data,
            save_on_creation=True,
            **{
                "entity": {
                    "name": "Visual Parameters",
                    "parent": self,
                    "association": "OBJECT",
                },
                "entity_type": {"name": "XmlData", "primitive_type": "TEXT"},
            },
        )

        return self._visual_parameters

    def remove_data_from_groups(self, data: list[Data] | Data) -> None:
        """
        Remove data children to all
        :obj:`~geoh5py.groups.property_group.PropertyGroup` of the object.

        :param data: :obj:`~geoh5py.data.data.Data` object,
            :obj:`~geoh5py.shared.entity.Entity.uid` or
            :obj:`~geoh5py.shared.entity.Entity.name` of data.
        """
        if not isinstance(data, list):
            data = [data]

        if not self.property_groups:
            return

        for property_group in self.property_groups:
            property_group.remove_properties(data)

    @property
    def visual_parameters(self) -> VisualParameters | None:
        """
        Access the visual parameters of the object.
        """
        if self._visual_parameters is None:
            for child in self.children:
                if isinstance(child, VisualParameters):
                    self._visual_parameters = child
                    break

        return self._visual_parameters

    @visual_parameters.setter
    def visual_parameters(self, value: VisualParameters):
        if not isinstance(value, VisualParameters):
            raise TypeError("visual_parameters must be a VisualParameters object.")

        self._visual_parameters = value<|MERGE_RESOLUTION|>--- conflicted
+++ resolved
@@ -72,7 +72,6 @@
         :param children: Add a list of entities as
             :obj:`~geoh5py.shared.entity.Entity.children`
         """
-<<<<<<< HEAD
         property_groups = self._property_groups or []
 
         for child in children:
@@ -84,10 +83,6 @@
 
             if property_groups:
                 self._property_groups = property_groups
-=======
-        super().add_children(children)
-        self._property_groups = None
->>>>>>> eb2246ca
 
     def add_comment(self, comment: str, author: str | None = None):
         """
@@ -381,11 +376,7 @@
         if "property_group_type" not in kwargs and "Property Group Type" not in kwargs:
             kwargs["property_group_type"] = "Multi-element"
 
-<<<<<<< HEAD
         prop_group = PropertyGroup(self, on_file=on_file, **kwargs)
-=======
-        prop_group = PropertyGroup(self, **kwargs)
->>>>>>> eb2246ca
 
         return prop_group
 
@@ -481,8 +472,7 @@
         Remove children from the list of children entities.
 
         :param children: List of entities
-
-<<<<<<< HEAD
+        
         .. warning::
             Removing a child entity without re-assigning it to a different
             parent may cause it to become inactive. Inactive entities are removed
@@ -507,25 +497,6 @@
                 self.remove_data_from_groups(child)
 
         self.workspace.remove_children(self, children)
-=======
-        self.remove_children(property_groups)
-        self.workspace.update_attribute(self, "property_groups")
-
-    def remove_children(self, children: list[Entity] | list[PropertyGroup]):
-        """
-        Remove children from the list of children entities.
-
-        :param children: List of entities
-
-        .. warning::
-            Removing a child entity without re-assigning it to a different
-            parent may cause it to become inactive. Inactive entities are removed
-            from the workspace by
-            :func:`~geoh5py.shared.weakref_utils.remove_none_referents`.
-        """
-        super().remove_children(children)
-        self._property_groups = None
->>>>>>> eb2246ca
 
     def remove_children_values(
         self,
