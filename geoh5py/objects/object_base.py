#  Copyright (c) 2022 Mira Geoscience Ltd.
#
#  This file is part of geoh5py.
#
#  geoh5py is free software: you can redistribute it and/or modify
#  it under the terms of the GNU Lesser General Public License as published by
#  the Free Software Foundation, either version 3 of the License, or
#  (at your option) any later version.
#
#  geoh5py is distributed in the hope that it will be useful,
#  but WITHOUT ANY WARRANTY; without even the implied warranty of
#  MERCHANTABILITY or FITNESS FOR A PARTICULAR PURPOSE.  See the
#  GNU Lesser General Public License for more details.
#
#  You should have received a copy of the GNU Lesser General Public License
#  along with geoh5py.  If not, see <https://www.gnu.org/licenses/>.


from __future__ import annotations

import uuid
from abc import abstractmethod
from datetime import datetime
from typing import TYPE_CHECKING

import numpy as np

from ..data import CommentsData, Data
from ..data.primitive_type_enum import PrimitiveTypeEnum
from ..groups import PropertyGroup
from ..shared import Entity
from ..shared.concatenation import Concatenated
from .object_type import ObjectType

if TYPE_CHECKING:
    from .. import workspace


class ObjectBase(Entity):
    """
    Object base class.
    """

    _attribute_map = Entity._attribute_map.copy()
    _attribute_map.update(
        {"Last focus": "last_focus", "PropertyGroups": "property_groups"}
    )

    def __init__(self, object_type: ObjectType, **kwargs):
        assert object_type is not None
        self._entity_type = object_type
        self._property_groups: list[PropertyGroup] | None = None
        self._last_focus = "None"
        self._comments = None
        # self._clipping_ids: List[uuid.UUID] = []

        if not any(key for key in kwargs if key in ["name", "Name"]):
            kwargs["name"] = type(self).__name__

        super().__init__(**kwargs)

        if self.entity_type.name == "Entity":
            self.entity_type.name = type(self).__name__

    def add_comment(self, comment: str, author: str = None):
        """
        Add text comment to an object.

        :param comment: Text to be added as comment.
        :param author: Name of author or defaults to
            :obj:`~geoh5py.workspace.workspace.Workspace.contributors`.
        """

        date = datetime.now().strftime("%Y-%m-%dT%H:%M:%S")
        if author is None:
            author = ",".join(self.workspace.contributors)

        comment_dict = {"Author": author, "Date": date, "Text": comment}

        if self.comments is None:
            self.add_data(
                {
                    "UserComments": {
                        "values": [comment_dict],
                        "association": "OBJECT",
                        "entity_type": {"primitive_type": "TEXT"},
                    }
                }
            )
        else:
            self.comments.values = self.comments.values + [comment_dict]

    def add_data(self, data: dict, property_group: str = None) -> Data | list[Data]:
        """
        Create :obj:`~geoh5py.data.data.Data` from dictionary of name and arguments.
        The provided arguments can be any property of the target Data class.

        :param data: Dictionary of data to be added to the object, e.g.

        .. code-block:: python

            data = {
                "data_A": {
                    'values': [v_1, v_2, ...],
                    'association': 'VERTEX'
                    },
                "data_B": {
                    'values': [v_1, v_2, ...],
                    'association': 'CELLS'
                    },
            }

        :return: List of new Data objects.
        """
        data_objects = []
        for name, attr in data.items():
            assert isinstance(attr, dict), (
                f"Given value to data {name} should of type {dict}. "
                f"Type {type(attr)} given instead."
            )
            attr["name"] = name
            self.validate_data_association(attr)
            entity_type = self.validate_data_type(attr)
            kwargs = {"parent": self, "association": attr["association"]}
            for key, val in attr.items():
                if key in ["parent", "association", "entity_type", "type"]:
                    continue
                kwargs[key] = val

            data_object = self.workspace.create_entity(
                Data, entity=kwargs, entity_type=entity_type
            )

            if not isinstance(data_object, Data):
                continue

            if property_group is not None:
                self.add_data_to_group(data_object, property_group)

            data_objects.append(data_object)

        if len(data_objects) == 1:
            return data_objects[0]

        return data_objects

    def add_data_to_group(
        self, data: list | Data | uuid.UUID, name: str
    ) -> PropertyGroup:
        """
        Append data children to a :obj:`~geoh5py.groups.property_group.PropertyGroup`
        All given data must be children of the parent object.

        :param data: :obj:`~geoh5py.data.data.Data` object,
            :obj:`~geoh5py.shared.entity.Entity.uid` or
            :obj:`~geoh5py.shared.entity.Entity.name` of data.
        :param name: Name of a :obj:`~geoh5py.groups.property_group.PropertyGroup`.
            A new group is created if none exist with the given name.

        :return: The target property group.
        """
        if isinstance(data, list):
            uids = []
            for datum in data:
                uids += self.reference_to_uid(datum)
        else:
            uids = self.reference_to_uid(data)

        association = None
        template = self.workspace.get_entity(uids[0])[0]
        if isinstance(template, Data):
            association = template.association

        prop_group = self.find_or_create_property_group(
            name=name,
            association=association,
            property_group_type="Interval table"
            if isinstance(self, Concatenated)
            else "Multi-element",
        )
        for uid in uids:
            assert uid in [
                child.uid for child in self.children
            ], f"Given data with uuid {uid} does not match any known children"
            if uid not in prop_group.properties:
                prop_group.properties.append(uid)

        self.workspace.update_attribute(self, "property_groups")

        return prop_group

    @property
    def cells(self):
        """
        :obj:`numpy.array` of :obj:`int`: Array of indices
        defining the connection between
        :obj:`~geoh5py.objects.object_base.ObjectBase.vertices`.
        """
        ...

    @property
    def comments(self):
        """
        Fetch a :obj:`~geoh5py.data.text_data.CommentsData` entity from children.
        """
        for child in self.children:
            if isinstance(child, CommentsData):
                return child

        return None

    @classmethod
    @abstractmethod
    def default_type_uid(cls) -> uuid.UUID:
        ...

    @property
    def entity_type(self) -> ObjectType:
        """
        :obj:`~geoh5py.shared.entity_type.EntityType`: Object type.
        """
        return self._entity_type

    @property
    def faces(self):
        ...

    @classmethod
    def find_or_create_type(
        cls, workspace: workspace.Workspace, **kwargs
    ) -> ObjectType:
        """
        Find or create a type instance for a given object class.

        :param workspace: Target :obj:`~geoh5py.workspace.workspace.Workspace`.

        :return: The ObjectType instance for the given object class.
        """
        return ObjectType.find_or_create(workspace, cls, **kwargs)

    def find_or_create_property_group(self, **kwargs) -> PropertyGroup:
        """
        Find or create :obj:`~geoh5py.groups.property_group.PropertyGroup`
        from given name and properties.

        :param kwargs: Any arguments taken by the
            :obj:`~geoh5py.groups.property_group.PropertyGroup` class.

        :return: A new or existing :obj:`~geoh5py.groups.property_group.PropertyGroup`
        """
        property_groups = []
        if self._property_groups is not None:
            property_groups = self._property_groups

        if "name" in kwargs and any(
            pg.name == kwargs["name"] for pg in property_groups
        ):
            prop_group = [pg for pg in property_groups if pg.name == kwargs["name"]][0]
        else:
            kwargs["parent"] = self
            prop_group = PropertyGroup(**kwargs)
            property_groups += [prop_group]

        self._property_groups = property_groups
        return prop_group

<<<<<<< HEAD
    def get_data(self, name: str) -> list[Data]:
=======
    def get_data(self, name: Union[str, uuid.UUID]) -> List[Data]:
>>>>>>> 209fdd7e
        """
        Get a child :obj:`~geoh5py.data.data.Data` by name.

        :param name: Name of the target child data

        :return: A list of children Data objects
        """
        entity_list = []

        for child in self.children:
            if isinstance(child, Data):
                if (
                    isinstance(name, uuid.UUID) and child.uid == name
                ) or child.name == name:
                    entity_list.append(child)

        return entity_list

<<<<<<< HEAD
    def get_data_list(self) -> list[str]:
=======
    def get_data_list(self, attribute="name") -> List[str]:
>>>>>>> 209fdd7e
        """
        Get a list of names of all children :obj:`~geoh5py.data.data.Data`.

        :return: List of names of data associated with the object.
        """
        name_list = []
        for child in self.children:
            if isinstance(child, Data):
                name_list.append(getattr(child, attribute))
        return sorted(name_list)

    @property
    def last_focus(self) -> str:
        """
        :obj:`bool`: Object visible in camera on start.
        """
        return self._last_focus

    @last_focus.setter
    def last_focus(self, value: str):
        self._last_focus = value

    @property
    def n_cells(self) -> int | None:
        """
        :obj:`int`: Number of cells.
        """
        if self.cells is not None:
            return self.cells.shape[0]
        return None

    @property
    def n_vertices(self) -> int | None:
        """
        :obj:`int`: Number of vertices.
        """
        if self.vertices is not None:
            return self.vertices.shape[0]
        return None

    @property
    def property_groups(self) -> list[PropertyGroup] | None:
        """
        :obj:`list` of :obj:`~geoh5py.groups.property_group.PropertyGroup`.
        """
        return self._property_groups

    @property_groups.setter
    def property_groups(self, prop_groups: list[PropertyGroup]):
        # Check for existing property_group
        if prop_groups is None:
            property_groups = None
        else:
            property_groups = self._property_groups
            if property_groups is None:
                property_groups = []

            for prop_group in prop_groups:
                if not any(
                    pg.uid == prop_group.uid for pg in property_groups
                ) and not any(pg.name == prop_group.name for pg in property_groups):
                    prop_group.parent = self
                    property_groups += [prop_group]

        self._property_groups = property_groups
        self.workspace.update_attribute(self, "property_groups")

    @property
    def vertices(self):
        r"""
        :obj:`numpy.array` of :obj:`float`, shape (\*, 3): Array of x, y, z coordinates
        defining the position of points in 3D space.
        """
        ...

    def validate_data_association(self, attribute_dict):
        """
        Get a dictionary of attributes and validate the data 'association' keyword.
        """
        if attribute_dict.get("association") is not None:
            return

        if (
            getattr(self, "n_cells", None) is not None
            and attribute_dict["values"].ravel().shape[0] == self.n_cells
        ):
            attribute_dict["association"] = "CELL"
        elif (
            getattr(self, "n_vertices", None) is not None
            and attribute_dict["values"].ravel().shape[0] == self.n_vertices
        ):
            attribute_dict["association"] = "VERTEX"
        else:
            attribute_dict["association"] = "OBJECT"

    @staticmethod
    def validate_data_type(attribute_dict):
        """
        Get a dictionary of attributes and validate the type of data.
        """
        entity_type = attribute_dict.get("entity_type")
        if entity_type is None:
            primitive_type = attribute_dict.get("type")
            if primitive_type is not None:
                assert (
                    primitive_type.upper() in PrimitiveTypeEnum.__members__
                ), f"Data 'type' should be one of {PrimitiveTypeEnum.__members__}"
                entity_type = {"primitive_type": primitive_type.upper()}
            else:
                values = attribute_dict.get("values")
                if values is None or (
                    isinstance(values, np.ndarray)
                    and (values.dtype in [np.float32, np.float64])
                ):
                    entity_type = {"primitive_type": "FLOAT"}
                elif isinstance(values, np.ndarray) and (
                    values.dtype in [np.uint32, np.int32]
                ):
                    entity_type = {"primitive_type": "INTEGER"}
                elif isinstance(values, str):
                    entity_type = {"primitive_type": "TEXT"}
                else:
                    raise NotImplementedError(
                        "Only add_data values of type FLOAT, INTEGER and TEXT have been implemented"
                    )

        return entity_type<|MERGE_RESOLUTION|>--- conflicted
+++ resolved
@@ -52,7 +52,7 @@
         self._property_groups: list[PropertyGroup] | None = None
         self._last_focus = "None"
         self._comments = None
-        # self._clipping_ids: List[uuid.UUID] = []
+        # self._clipping_ids: list[uuid.UUID] = []
 
         if not any(key for key in kwargs if key in ["name", "Name"]):
             kwargs["name"] = type(self).__name__
@@ -264,11 +264,7 @@
         self._property_groups = property_groups
         return prop_group
 
-<<<<<<< HEAD
-    def get_data(self, name: str) -> list[Data]:
-=======
-    def get_data(self, name: Union[str, uuid.UUID]) -> List[Data]:
->>>>>>> 209fdd7e
+    def get_data(self, name: str | uuid.UUID) -> list[Data]:
         """
         Get a child :obj:`~geoh5py.data.data.Data` by name.
 
@@ -287,11 +283,7 @@
 
         return entity_list
 
-<<<<<<< HEAD
-    def get_data_list(self) -> list[str]:
-=======
-    def get_data_list(self, attribute="name") -> List[str]:
->>>>>>> 209fdd7e
+    def get_data_list(self, attribute="name") -> list[str]:
         """
         Get a list of names of all children :obj:`~geoh5py.data.data.Data`.
 
@@ -341,7 +333,6 @@
 
     @property_groups.setter
     def property_groups(self, prop_groups: list[PropertyGroup]):
-        # Check for existing property_group
         if prop_groups is None:
             property_groups = None
         else:
