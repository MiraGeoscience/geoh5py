--- conflicted
+++ resolved
@@ -303,71 +303,8 @@
             self._vertical = value
             self.workspace.update_attribute(self, "attributes")
 
-<<<<<<< HEAD
     def to_geoimage(self, keys: list | str, **geoimage_kwargs) -> objects.GeoImage:
-=======
-    def data_to_pil_format(self, data_name: str) -> np.array:
-        """
-        Convert a data of the Grid2D to a numpy array
-        with a format compatible with :obj:`PIL.Image` object.
-        :param data_name: the name of the data to extract.
-        :return: the data formatted with the right shape,
-        beetweem 0 and 255, as uint8.
-        """
-        # get the data
-        data = self.get_data(data_name)[0].values
-
-        # reshape them
-        data = data.reshape(self.v_count, self.u_count)[::-1]
-
-        # normalize them #todo: change the no number value in np.nan
-        min_, max_ = np.nanmin(data), np.nanmax(data)
-        data = (data - min_) / (max_ - min_)
-        data *= 255
-
-        return data.astype(np.uint8)
-
-    def get_tag(self) -> dict:
-        """
-        Compute the tag dictionary of the Grid2D as required by the
-        :obj:geoh5py.objects.geo_image.GeoImage object.
-        :return: a dictionary of the tag.
-        """
-        if not isinstance(self.v_cell_size, np.ndarray) or not isinstance(
-            self.u_cell_size, np.ndarray
-        ):
-            raise AttributeError("The Grid2D has no geographic information")
-
-        if self.u_count is None or self.v_count is None:
-            raise AttributeError("The Grid2D has no number of cells")
-
-        if self.rotation != 0.0:
-            raise UserWarning("Cannot assign tag for rotated Grid2D.")
-
-        u_origin, v_origin, z_origin = self.origin.item()
-        v_oposite = v_origin + self.v_cell_size * self.v_count
-        tag = {
-            256: (self.u_count,),
-            257: (self.v_count,),
-            33550: (
-                self.u_cell_size[0],
-                self.v_cell_size[0],
-                0.0,
-            ),
-            33922: (
-                0.0,
-                0.0,
-                0.0,
-                u_origin,
-                v_oposite,
-                z_origin,
-            ),
-        }
-
-        return tag
-
-    def to_geoimage(self, data_list: list | str, **geoimage_kwargs):
->>>>>>> f423006d
+
         """
         Create a :obj:geoh5py.objects.geo_image.GeoImage object from the current Grid2D.
         :param keys: the list of the data name to pass as band in the image.
