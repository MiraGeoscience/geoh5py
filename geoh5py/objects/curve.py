#  Copyright (c) 2023 Mira Geoscience Ltd.
#
#  This file is part of geoh5py.
#
#  geoh5py is free software: you can redistribute it and/or modify
#  it under the terms of the GNU Lesser General Public License as published by
#  the Free Software Foundation, either version 3 of the License, or
#  (at your option) any later version.
#
#  geoh5py is distributed in the hope that it will be useful,
#  but WITHOUT ANY WARRANTY; without even the implied warranty of
#  MERCHANTABILITY or FITNESS FOR A PARTICULAR PURPOSE.  See the
#  GNU Lesser General Public License for more details.
#
#  You should have received a copy of the GNU Lesser General Public License
#  along with geoh5py.  If not, see <https://www.gnu.org/licenses/>.

from __future__ import annotations

import uuid

import numpy as np

from ..shared.utils import str2uuid
from .cell_object import CellObject
from .object_base import ObjectType


class Curve(CellObject):
    """
    Curve object defined by a series of line segments (:obj:`~geoh5py.objects.curve.Curve.cells`)
    connecting :obj:`~geoh5py.objects.object_base.ObjectBase.vertices`.
    """

    _attribute_map: dict = CellObject._attribute_map.copy()
    _attribute_map.update(
        {
            "Current line property ID": "current_line_id",
        }
    )

    __TYPE_UID = uuid.UUID(
        fields=(0x6A057FDC, 0xB355, 0x11E3, 0x95, 0xBE, 0xFD84A7FFCB88)
    )

<<<<<<< HEAD
    def __init__(self, object_type: ObjectType, name="Curve", **kwargs):

=======
    def __init__(self, object_type: ObjectType, **kwargs):
        self._current_line_id: uuid.UUID | None = None
>>>>>>> da89d4bf
        self._parts: np.ndarray | None = None
        super().__init__(object_type, name=name, **kwargs)

    @property
    def cells(self) -> np.ndarray | None:
        r"""
        :obj:`numpy.ndarray` of :obj:`int`, shape (\*, 2):
        Array of indices defining segments connecting vertices. Defined based on
        :obj:`~geoh5py.objects.curve.Curve.parts` if set by the user.
        """
        if getattr(self, "_cells", None) is None:
            if self._parts is not None:
                cells = []
                for part_id in self.unique_parts:
                    ind = np.where(self.parts == part_id)[0]
                    cells.append(np.c_[ind[:-1], ind[1:]])
                self.cells = np.vstack(cells)

            elif self.on_file:
                self._cells = self.workspace.fetch_array_attribute(self)

            if self._cells is None and self.vertices is not None:
                n_segments = self.vertices.shape[0]
                self.cells = np.c_[
                    np.arange(0, n_segments - 1), np.arange(1, n_segments)
                ].astype("uint32")

        return self._cells

    @cells.setter
    def cells(self, indices: list | np.ndarray | None):
        if isinstance(indices, list):
            indices = np.vstack(indices)

        if self._cells is not None and (
            indices is None or indices.shape[0] < self._cells.shape[0]
        ):
            raise ValueError(
                "Attempting to assign 'cells' with fewer values. "
                "Use the `remove_cells` method instead."
            )

        if indices.ndim != 2 or indices.shape[1] != 2:
            raise ValueError("Array of cells should be of shape (*, 2).")

        if not np.issubdtype(indices.dtype, np.integer):
            raise TypeError("Indices array must be of integer type")

        self._cells = indices.astype(np.int32)
        self._parts = None
        self.workspace.update_attribute(self, "cells")

    @property
    def current_line_id(self) -> uuid.UUID | None:

        if getattr(self, "_current_line_id", None) is None:
            self._current_line_id = uuid.uuid4()

        return self._current_line_id

    @current_line_id.setter
    def current_line_id(self, value: uuid.UUID | None):

        value = str2uuid(value)

        if not isinstance(value, (uuid.UUID, type(None))):
            raise TypeError(
                f"Input current_line_id value should be of type {uuid.UUID}."
                f" {type(value)} provided"
            )

        self._current_line_id = value
        self.workspace.update_attribute(self, "attributes")

    @classmethod
    def default_type_uid(cls) -> uuid.UUID:
        """
        :return: Default unique identifier
        """
        return cls.__TYPE_UID

    @property
    def parts(self):
        """
        :obj:`numpy.array` of :obj:`int`, shape
        (:obj:`~geoh5py.objects.object_base.ObjectBase.n_vertices`, 2):
        Group identifiers for vertices connected by line segments as defined by the
        :obj:`~geoh5py.objects.curve.Curve.cells`
        property. The definition of the :obj:`~geoh5py.objects.curve.Curve.cells`
        property get modified by the setting of parts.
        """
        if (
            getattr(self, "_parts", None) is None
            and self.cells is not None
            and self.vertices is not None
        ):

            cells = self.cells
            parts = np.zeros(self.vertices.shape[0], dtype="int")
            count = 0
            for ind in range(1, cells.shape[0]):

                if cells[ind, 0] != cells[ind - 1, 1]:
                    count += 1

                parts[cells[ind, :]] = count

            self._parts = parts

        return self._parts

    @parts.setter
    def parts(self, indices: list | np.ndarray):
        if self.vertices is not None:
            if isinstance(indices, list):
                indices = np.asarray(indices, dtype="int32")
            else:
                indices = indices.astype("int32")

            assert indices.shape == (
                self.vertices.shape[0],
            ), f"Provided parts must be of shape {self.vertices.shape[0]}"
            self._parts = indices
            self._cells = None
            self.workspace.update_attribute(self, "cells")

    @property
    def unique_parts(self):
        """
        :obj:`list` of :obj:`int`: Unique :obj:`~geoh5py.objects.curve.Curve.parts`
        identifiers.
        """
        if self.parts is not None:

            return np.unique(self.parts).tolist()

        return None<|MERGE_RESOLUTION|>--- conflicted
+++ resolved
@@ -43,13 +43,8 @@
         fields=(0x6A057FDC, 0xB355, 0x11E3, 0x95, 0xBE, 0xFD84A7FFCB88)
     )
 
-<<<<<<< HEAD
     def __init__(self, object_type: ObjectType, name="Curve", **kwargs):
-
-=======
-    def __init__(self, object_type: ObjectType, **kwargs):
         self._current_line_id: uuid.UUID | None = None
->>>>>>> da89d4bf
         self._parts: np.ndarray | None = None
         super().__init__(object_type, name=name, **kwargs)
 
