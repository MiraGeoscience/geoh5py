#  Copyright (c) 2022 Mira Geoscience Ltd.
#
#  This file is part of geoh5py.
#
#  geoh5py is free software: you can redistribute it and/or modify
#  it under the terms of the GNU Lesser General Public License as published by
#  the Free Software Foundation, either version 3 of the License, or
#  (at your option) any later version.
#
#  geoh5py is distributed in the hope that it will be useful,
#  but WITHOUT ANY WARRANTY; without even the implied warranty of
#  MERCHANTABILITY or FITNESS FOR A PARTICULAR PURPOSE.  See the
#  GNU Lesser General Public License for more details.
#
#  You should have received a copy of the GNU Lesser General Public License
#  along with geoh5py.  If not, see <https://www.gnu.org/licenses/>.

from __future__ import annotations

import uuid
import warnings

import numpy as np

from ..shared.utils import mask_by_extent
from .object_base import ObjectBase, ObjectType


class Points(ObjectBase):
    """
    Points object made up of vertices.
    """

    __TYPE_UID = uuid.UUID("{202C5DB1-A56D-4004-9CAD-BAAFD8899406}")

    def __init__(self, object_type: ObjectType, **kwargs):
        self._vertices: np.ndarray | None = None

        super().__init__(object_type, **kwargs)

        object_type.workspace._register_object(self)

    @classmethod
    def default_type_uid(cls) -> uuid.UUID:
        return cls.__TYPE_UID

    def clip_by_extent(
        self, bounds: np.ndarray, parent=None, copy_children: bool = True
    ) -> Points | None:
        """
        Find indices of vertices within a rectangular bounds.

        :param bounds: shape(2, 2) Bounding box defined by the South-West and
            North-East coordinates. Extents can also be provided as 3D coordinates
            with shape(2, 3) defining the top and bottom limits.
        :param attributes: Dictionary of attributes to clip by extent.
        """
        if not any(mask_by_extent(bounds, self.extent)):
            return None

        new_entity = self.copy(parent=parent, copy_children=copy_children)
        return new_entity

    @property
    def vertices(self) -> np.ndarray | None:
        """
        :obj:`~geoh5py.objects.object_base.ObjectBase.vertices`
        """
        if self._vertices is None and self.on_file:
            self._vertices = self.workspace.fetch_array_attribute(self, "vertices")

        if self._vertices is not None:
            return self._vertices.view("<f8").reshape((-1, 3))

        return None

    @vertices.setter
    def vertices(self, xyz: np.ndarray):

        if xyz.ndim != 2 or xyz.shape[1] != 3:
            raise ValueError(
                f"Array of vertices must be of shape (*, 3). Array of shape {xyz.shape} provided."
            )

        if self._vertices is not None and xyz.shape[0] < self._vertices.shape[0]:
            raise ValueError(
                "Attempting to assign 'vertices' with fewer values. "
                "Use the `remove_vertices` method instead."
            )

        self._vertices = np.asarray(
            np.core.records.fromarrays(
                xyz.T.tolist(),
                dtype=[("x", "<f8"), ("y", "<f8"), ("z", "<f8")],
            )
        )
<<<<<<< HEAD
        self._extent = None
        self.workspace.update_attribute(self, "vertices")
=======
        self.workspace.update_attribute(self, "vertices")

    def remove_vertices(self, indices: list[int]):
        """Safely remove vertices and corresponding data entries."""

        if self._vertices is None:
            warnings.warn("No vertices to be removed.", UserWarning)
            return

        if (
            isinstance(self.vertices, np.ndarray)
            and np.max(indices) > self.vertices.shape[0] - 1
        ):
            raise ValueError("Found indices larger than the number of vertices.")

        vertices = np.delete(self.vertices, indices, axis=0)
        self._vertices = None
        self.vertices = vertices

        self.remove_children_values(indices, "VERTEX")
>>>>>>> 30cae1f0
<|MERGE_RESOLUTION|>--- conflicted
+++ resolved
@@ -94,10 +94,7 @@
                 dtype=[("x", "<f8"), ("y", "<f8"), ("z", "<f8")],
             )
         )
-<<<<<<< HEAD
         self._extent = None
-        self.workspace.update_attribute(self, "vertices")
-=======
         self.workspace.update_attribute(self, "vertices")
 
     def remove_vertices(self, indices: list[int]):
@@ -117,5 +114,4 @@
         self._vertices = None
         self.vertices = vertices
 
-        self.remove_children_values(indices, "VERTEX")
->>>>>>> 30cae1f0
+        self.remove_children_values(indices, "VERTEX")