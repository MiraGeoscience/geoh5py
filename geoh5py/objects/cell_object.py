--- conflicted
+++ resolved
@@ -28,13 +28,6 @@
 from ..shared.utils import box_intersect, mask_by_extent
 from .points import Points
 
-<<<<<<< HEAD
-=======
-
-if TYPE_CHECKING:
-    from geoh5py.objects import ObjectType
-
->>>>>>> f55f0ad4
 
 class CellObject(Points, ABC):
     """
@@ -76,18 +69,6 @@
 
         self.workspace.update_attribute(self, "cells")
 
-    @property
-    def cells(self) -> np.ndarray:
-        """
-        Array of indices defining the connection between
-        :obj:`~geoh5py.objects.object_base.ObjectBase.vertices`.
-        """
-
-    @cells.setter
-    @abstractmethod
-    def cells(self, values):
-        """Cells setter defined on child class."""
-
     def mask_by_extent(
         self,
         extent: np.ndarray,
@@ -144,11 +125,6 @@
             raise ValueError("Found indices larger than the number of cells.")
 
         cells = np.delete(self.cells, indices, axis=0)
-<<<<<<< HEAD
-=======
-        self._cells = None
-        self.cells = cells
->>>>>>> f55f0ad4
 
         self._cells = self.validate_cells(cells)
         self.remove_children_values(indices, "CELL", clear_cache=clear_cache)
@@ -169,7 +145,6 @@
 
         vert_index = np.ones(n_vertices, dtype=bool)
         vert_index[indices] = False
-<<<<<<< HEAD
         new_index = np.ones_like(vert_index, dtype=int)
         new_index[vert_index] = np.arange(self.vertices.shape[0])
 
@@ -177,22 +152,7 @@
         self._cells = new_index[self.cells]
         self.remove_cells(cell_mask)
 
-        if hasattr(self, "_parts"):
-            setattr(self, "_parts", None)
-
         self.workspace.update_attribute(self, "cells")
-=======
-        vertices = self.vertices[vert_index, :]
-
-        self._vertices = None
-        self.vertices = vertices
-        self.remove_children_values(indices, "VERTEX", clear_cache=clear_cache)
-
-        new_index = np.ones_like(vert_index, dtype=int)
-        new_index[vert_index] = np.arange(self.vertices.shape[0])
-        self.remove_cells(np.where(~np.all(vert_index[self.cells], axis=1)))
-        self.cells = new_index[self.cells]
->>>>>>> f55f0ad4
 
     def copy(  # pylint: disable=too-many-branches
         self,
