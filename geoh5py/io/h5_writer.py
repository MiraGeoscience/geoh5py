#  Copyright (c) 2024 Mira Geoscience Ltd.
#
#  This file is part of geoh5py.
#
#  geoh5py is free software: you can redistribute it and/or modify
#  it under the terms of the GNU Lesser General Public License as published by
#  the Free Software Foundation, either version 3 of the License, or
#  (at your option) any later version.
#
#  geoh5py is distributed in the hope that it will be useful,
#  but WITHOUT ANY WARRANTY; without even the implied warranty of
#  MERCHANTABILITY or FITNESS FOR A PARTICULAR PURPOSE.  See the
#  GNU Lesser General Public License for more details.
#
#  You should have received a copy of the GNU Lesser General Public License
#  along with geoh5py.  If not, see <https://www.gnu.org/licenses/>.

# pylint: disable=too-many-public-methods, too-many-lines

from __future__ import annotations

import json
import re
import uuid
from copy import deepcopy
from typing import TYPE_CHECKING

import h5py
import numpy as np

from ..data import (
    BooleanData,
    CommentsData,
    Data,
    DataType,
    FilenameData,
    GeometricDataValueMapType,
    IntegerData,
    MultiTextData,
    ReferenceDataType,
    ReferencedData,
    ReferenceValueMap,
    TextData,
)
from ..groups import Group, GroupType, PropertyGroup, RootGroup
from ..objects import ObjectBase, ObjectType
from ..shared import FLOAT_NDV, Entity, EntityType, fetch_h5_handle
from ..shared.concatenation import Concatenator
from ..shared.utils import KEY_MAP, as_str_if_uuid, dict_mapper
from .utils import str_from_subtype, str_from_type


if TYPE_CHECKING:
    from .. import shared, workspace


class H5Writer:
    """
    Writing class to a geoh5 file.
    """

    str_type = h5py.special_dtype(vlen=str)

    @staticmethod
    def init_geoh5(
        file: str | h5py.File,
        workspace: workspace.Workspace,
    ):
        """
        Add the geoh5 core structure.

        :param file: Name or handle to a geoh5 file.
        :param workspace: :obj:`~geoh5py.workspace.workspace.Workspace` object
            defining the project structure.

        :return h5file: Pointer to a geoh5 file.
        """
        with fetch_h5_handle(file, mode="r+") as h5file:
            project = h5file.create_group(workspace.name)
            H5Writer.write_attributes(h5file, workspace)
            project.create_group("Data")
            project.create_group("Groups")
            project.create_group("Objects")
            types = project.create_group("Types")
            types.create_group("Data types")
            types.create_group("Group types")
            types.create_group("Object types")

    @staticmethod
    def create_dataset(entity_handle, dataset: np.ndarray, label: str) -> None:
        """
        Create a dataset on geoh5.

        :param entity_handle: Pointer to a hdf5 group
        :param dataset: Array of values to be written
        :param label: Name of the dataset on file
        """
        entity_handle.create_dataset(
            label,
            data=dataset,
            dtype=dataset.dtype,
            compression="gzip",
            compression_opts=9,
        )

    @staticmethod
    def remove_child(
        file: str | h5py.File,
        uid: uuid.UUID,
        ref_type: str,
        parent: Entity,
    ) -> None:
        """
        Remove a child from a parent.

        :param file: Name or handle to a geoh5 file
        :param uid: uuid of the target :obj:`~geoh5py.shared.entity.Entity`
        :param ref_type: Input type from: 'Types', 'Groups', 'Objects' or 'Data
        :param parent: Remove entity from parent.
        """
        with fetch_h5_handle(file, mode="r+") as h5file:
            uid_str = as_str_if_uuid(uid)
            parent_handle = H5Writer.fetch_handle(h5file, parent)

            if parent_handle is None or parent_handle.get(ref_type) is None:
                return

            if uid_str in parent_handle[ref_type]:
                del parent_handle[ref_type][uid_str]
                parent.workspace.repack = True

    @staticmethod
    def remove_entity(
        file: str | h5py.File,
        uid: uuid.UUID,
        ref_type: str,
        parent: Entity | None = None,
    ) -> None:
        """
        Remove an entity and its type from the target geoh5 file.

        :param file: Name or handle to a geoh5 file
        :param uid: uuid of the target :obj:`~geoh5py.shared.entity.Entity`
        :param ref_type: Input type from: 'Types', 'Groups', 'Objects' or 'Data
        :param parent: Remove entity from parent.

        """
        with fetch_h5_handle(file, mode="r+") as h5file:
            base = list(h5file)[0]
            base_type_handle = h5file[base][ref_type]
            uid_str = as_str_if_uuid(uid)

            if ref_type == "Types":
                for e_type in ["Data types", "Group types", "Object types"]:
                    if uid_str in base_type_handle[e_type]:
                        del base_type_handle[e_type][uid_str]
            else:
                if uid_str in base_type_handle:
                    del base_type_handle[uid_str]

                if parent is not None:
                    H5Writer.remove_child(h5file, uid, ref_type, parent)

    @staticmethod
    def fetch_handle(
        file: str | h5py.File,
        entity,
        return_parent: bool = False,
    ) -> None | h5py.Group:
        """
        Get a pointer to an :obj:`~geoh5py.shared.entity.Entity` in geoh5.

        :param file: Name or handle to a geoh5 file
        :param entity: Target :obj:`~geoh5py.shared.entity.Entity`
        :param return_parent: Option to return the handle to the parent entity.

        :return entity_handle: HDF5 pointer to an existing entity, parent or None if not found.
        """
        with fetch_h5_handle(file, mode="r+") as h5file:
            base = list(h5file)[0]
            base_handle = h5file[base]

            if entity.name == base:
                return base_handle

            uid = entity.uid
            hierarchy = {
                Data: "Data",
                ObjectBase: "Objects",
                Group: "Groups",
                DataType: "Data types",
                ObjectType: "Object types",
                GroupType: "Group types",
            }

            if isinstance(entity, EntityType):
                if "Types" in base_handle:
                    base_handle = base_handle["Types"]
                else:
                    base_handle = base_handle.create_group("Types")

            for key, value in hierarchy.items():
                if isinstance(entity, key):
                    if value in base_handle:
                        base_handle = base_handle[value]
                    else:
                        base_handle = base_handle.create_group(value)

            # Check if already in the project
            if as_str_if_uuid(uid) in base_handle:
                if return_parent:
                    return base_handle

                return base_handle[as_str_if_uuid(uid)]

        return None

    @staticmethod
    def save_entity(
        file: str | h5py.File,
        entity,
        compression: int = 5,
        add_children: bool = True,
    ) -> h5py.Group:
        """
        Save a :obj:`~geoh5py.shared.entity.Entity` to geoh5 with its
        :obj:`~geoh5py.shared.entity.Entity.children` recursively.

        :param file: Name or handle to a geoh5 file.
        :param entity: Target :obj:`~geoh5py.shared.entity.Entity`.
        :param compression: Compression level for the data.
        :param add_children: Add :obj:`~geoh5py.shared.entity.Entity.children`.
        """
        with fetch_h5_handle(file, mode="r+") as h5file:
            new_entity = H5Writer.write_entity(h5file, entity, compression)

            if (
                add_children
                and not isinstance(entity, Concatenator)
                and hasattr(entity, "children")
            ):
                # Write children entities and add to current parent
                for child in entity.children:
                    if not isinstance(child, PropertyGroup):
                        H5Writer.save_entity(h5file, child, compression)

            H5Writer.write_to_parent(
                h5file, entity, compression=compression, recursively=False
            )

        return new_entity

    @staticmethod
    def update_concatenated_field(
        file: str | h5py.File, entity, attribute: str, channel: str
    ) -> None:
        """
        Update the attributes of a concatenated :obj:`~geoh5py.shared.entity.Entity`.

        :param file: Name or handle to a geoh5 file.
        :param entity: Target :obj:`~geoh5py.shared.entity.Entity`.
        :param attribute: Name of the attribute to get updated.
        :param channel: Name of the data or index to be modified.
        """
        with fetch_h5_handle(file, mode="r+") as h5file:
            entity_handle = H5Writer.fetch_handle(h5file, entity)

            if entity_handle is None:
                return

            attr_handle = entity_handle["Concatenated Data"].get(attribute.capitalize())

            if attr_handle is None:
                attr_handle = entity_handle["Concatenated Data"].create_group(
                    attribute.capitalize()
                )
            name = channel.replace("/", "\u2044")
            if name in attr_handle:
                del attr_handle[name]
                entity.workspace.repack = True

            values = getattr(entity, attribute).get(channel, None)

            if values is None:
                return

            if isinstance(values, np.ndarray):
                if np.issubdtype(values.dtype, np.floating):
                    values = values.astype(np.float32)

                    if len(values) > 0:
                        values[np.isnan(values)] = FLOAT_NDV

                if np.issubdtype(values.dtype, np.str_):
                    values = values.astype(h5py.special_dtype(vlen=str))

            attr_handle.create_dataset(
                name,
                data=values,
                compression="gzip",
                compression_opts=9,
            )

    @staticmethod
    def update_field(
        file: str | h5py.File,
        entity,
        attribute: str,
        compression: int = 5,
        **kwargs,
    ) -> None:
        """
        Update the attributes of an :obj:`~geoh5py.shared.entity.Entity`.

        :param file: Name or handle to a geoh5 file.
        :param entity: Target :obj:`~geoh5py.shared.entity.Entity`.
        :param attribute: Name of the attribute to get updated.
        :param compression: Compression level for the data.
        """
        with fetch_h5_handle(file, mode="r+") as h5file:
            entity_handle = H5Writer.fetch_handle(h5file, entity)

            if entity_handle is None:
                return

            if attribute in [
                "concatenated_attributes",
                "metadata",
                "options",
                "trace_depth",
                "values",
            ]:
                H5Writer.write_data_values(
                    h5file, entity, attribute, compression, **kwargs
                )
            elif attribute in [
                "cells",
                "concatenated_object_ids",
                "layers",
                "octree_cells",
                "property_group_ids",
                "prisms",
                "surveys",
                "trace",
                "u_cell_delimiters",
                "v_cell_delimiters",
                "vertices",
                "z_cell_delimiters",
            ]:
                H5Writer.write_array_attribute(h5file, entity, attribute, **kwargs)
            elif attribute == "property_groups":
                H5Writer.write_property_groups(h5file, entity)
            elif attribute == "color_map":
                H5Writer.write_color_map(h5file, entity)
            elif attribute == "value_map":
                H5Writer.write_value_map(h5file, entity)
            elif attribute == "data_map":
                H5Writer.write_data_map(h5file, entity)
            elif attribute == "entity_type":
                del entity_handle["Type"]
                entity.workspace.repack = True
                new_type = H5Writer.write_entity_type(h5file, entity.entity_type)
                entity_handle["Type"] = new_type
            else:
                H5Writer.write_attributes(h5file, entity)

    @staticmethod
    def write_attributes(
        file: str | h5py.File,
        entity,
    ) -> None:
        """
        Write attributes of an :obj:`~geoh5py.shared.entity.Entity`.

        :param file: Name or handle to a geoh5 file.
        :param entity: Entity with attributes to be added to the geoh5 file.
        """
        with fetch_h5_handle(file, mode="r+") as h5file:
            entity_handle = H5Writer.fetch_handle(h5file, entity)

            if entity_handle is None:
                return

            for key, attr in entity.attribute_map.items():
                try:
                    value = getattr(entity, attr)
                except AttributeError:
                    continue

                value = as_str_if_uuid(value)

                if (
                    key
                    in [
                        "PropertyGroups",
                        "Attributes",
                        "Attributes Jsons",
                        "Property Groups IDs",
                        "Concatenated object IDs",
                    ]
                    or value is None
                ):  # or key in Concatenator._attribute_map:
                    continue

                if key in ["Association", "Primitive type"]:
                    value = KEY_MAP[value.name]

                if isinstance(value, (np.int8, bool)):
                    entity_handle.attrs.create(key, int(value), dtype="int8")
                elif isinstance(value, str):
                    entity_handle.attrs.create(key, value, dtype=H5Writer.str_type)
                else:
                    entity_handle.attrs.create(
                        key, value, dtype=np.asarray(value).dtype
                    )

    @staticmethod
    def write_color_map(
        file: str | h5py.File,
        entity_type: shared.EntityType,
    ) -> None:
        """
        Add :obj:`~geoh5py.data.color_map.ColorMap` to a
        :obj:`~geoh5py.data.data_type.DataType`.

        :param file: Name or handle to a geoh5 file
        :param entity_type: Target entity_type with color_map
        """
        with fetch_h5_handle(file, mode="r+") as h5file:
            color_map = getattr(entity_type, "color_map", None)
            entity_type_handle = H5Writer.fetch_handle(h5file, entity_type)

            if entity_type_handle is None:
                return

            if "Color map" in entity_type_handle:
                del entity_type_handle["Color map"]
                entity_type.workspace.repack = True

            if color_map is not None and color_map.values is not None:
                H5Writer.create_dataset(
                    entity_type_handle,
                    color_map._values,  # pylint: disable=protected-access
                    "Color map",
                )
                entity_type_handle["Color map"].attrs.create(
                    "File name", color_map.name, dtype=H5Writer.str_type
                )

    @staticmethod
    def write_value_map(
        file: str | h5py.File,
        entity_type: ReferenceDataType,
        name="Value map",
        value_map: ReferenceValueMap | None = None,
    ) -> None:
        """
        Add :obj:`~geoh5py.data.reference_value_map.ReferenceValueMap` to a
        :obj:`~geoh5py.data.data_type.DataType`.

        :param file: Name or handle to a geoh5 file
        :param entity_type: Target entity_type with value_map
        :param name: Name of the value map
        :param value_map: Value map to be written
        """
        with fetch_h5_handle(file, mode="r+") as h5file:

            if isinstance(entity_type, GeometricDataValueMapType):
                return

            entity_type_handle = H5Writer.fetch_handle(h5file, entity_type)

            if entity_type_handle is None:
                return

            dtype = np.dtype([("Key", "<u4"), ("Value", H5Writer.str_type)])

            if value_map is None:
                value_map = entity_type.value_map

            if value_map is None:
                return

            if not isinstance(value_map, ReferenceValueMap):
                raise TypeError("Value map must be a ReferenceValueMap object.")

            if name in entity_type_handle:
                del entity_type_handle[name]
                entity_type.workspace.repack = True

<<<<<<< HEAD
            H5Writer.create_dataset(
                entity_type_handle,
                value_map.map.astype(dtype),
                name,
            )

            if name != "Value map":
                entity_type_handle[name].attrs.create(
                    "Name", value_map.name, dtype=H5Writer.str_type
                )
                entity_type_handle[name].attrs.create(
                    "Allow delete", True, dtype="int8"
                )

    @staticmethod
    def write_data_map(file: str | h5py.File, data: ReferencedData):
        """
        Write the value map of geometric data.

        :param file: Name or handle to a geoh5 file
        :param data: Target referenced data with value map
        """
        if data.data_maps is None:
            return

        with fetch_h5_handle(file, mode="r+") as h5file:

            entity_type_handle = H5Writer.fetch_handle(h5file, data.entity_type)

            if entity_type_handle is None:
                return

            for name in entity_type_handle:
                if re.match("Value map [0-9]", name):
                    del entity_type_handle[name]

            for ii, child in enumerate(data.data_maps.values()):
                H5Writer.write_value_map(
                    h5file,
                    data.entity_type,
                    f"Value map {ii + 1}",
                    child.entity_type.value_map,
                )
=======
            if reference_value_map is not None and reference_value_map.map is not None:
                dtype = list(zip(names, formats, strict=False))
                array = np.array(list(reference_value_map.map.items()), dtype=dtype)
                cls.create_dataset(entity_type_handle, array, "Value map")
>>>>>>> f55f0ad4

    @staticmethod
    def write_visible(
        file: str | h5py.File,
        entity,
    ) -> None:
        """
        Needs revision once Visualization is implemented

        :param file: Name or handle to a geoh5 file
        :param entity: Target entity
        """
        with fetch_h5_handle(file, mode="r+") as h5file:
            entity_handle = H5Writer.fetch_handle(h5file, entity)

            if entity_handle is None:
                return

            dtype = np.dtype(
                [("ViewID", h5py.special_dtype(vlen=str)), ("Visible", "int8")]
            )

            if entity.visible:
                visible = entity_handle.create_dataset(
                    "Visible", shape=(1,), dtype=dtype
                )
                visible["Visible"] = 1

    @staticmethod
    def write_array_attribute(
        file: str | h5py.File, entity, attribute, values=None, **kwargs
    ) -> None:
        """
        Add :obj:`~geoh5py.objects.object_base.ObjectBase.surveys` of an object.

        :param file: Name or handle to a geoh5 file.
        :param entity: Target entity.
        :param attribute: Name of the attribute to be written to geoh5
        """
        with fetch_h5_handle(file, mode="r+") as h5file:
            entity_handle = H5Writer.fetch_handle(h5file, entity)

            if entity_handle is None:
                return

            if values is None and getattr(entity, f"{attribute}", None) is not None:
                values = getattr(entity, f"_{attribute}", None)

            if (
                isinstance(entity, Concatenator)
                and attribute != "concatenated_object_ids"
            ):
                entity_handle = entity_handle["Concatenated Data"]

            if KEY_MAP[attribute] in entity_handle:
                del entity_handle[KEY_MAP[attribute]]
                entity.workspace.repack = True

            if isinstance(values, np.ndarray) and np.issubdtype(values.dtype, np.str_):
                values = values.astype(h5py.special_dtype(vlen=str))

            if values is not None:
                entity_handle.create_dataset(
                    KEY_MAP[attribute],
                    data=values,
                    compression="gzip",
                    compression_opts=9,
                    **kwargs,
                )

    @staticmethod
    def write_data_values(  # pylint: disable=too-many-branches
        file: str | h5py.File,
        entity,
        attribute,
        compression: int,
        values=None,
        **kwargs,
    ) -> None:
        """
        Add data :obj:`~geoh5py.data.data.Data.values`.

        :param file: Name or handle to a geoh5 file.
        :param entity: Target entity.
        :param attribute: Name of the attribute to be written to geoh5
        :param compression: Compression level for the data.
        :param values: Data values.
        """
        with fetch_h5_handle(file, mode="r+") as h5file:
            entity_handle = H5Writer.fetch_handle(h5file, entity)

            if entity_handle is None:
                return

            name_map = KEY_MAP[attribute]
            if isinstance(entity, Concatenator):
                entity_handle = entity_handle["Concatenated Data"]

                if (
                    attribute == "concatenated_attributes"
                    and entity.concat_attr_str == "Attributes Jsons"
                ):
                    name_map = entity.concat_attr_str

            if name_map in entity_handle:
                del entity_handle[name_map]
                entity.workspace.repack = True

            if values is None:
                values = getattr(
                    entity, attribute, None
                )  # Give the chance to fetch from file

                if values is None:
                    return

                if (
                    attribute == "concatenated_attributes"
                    and entity.concat_attr_str == "Attributes Jsons"
                ):
                    values = [
                        json.dumps(val).encode("utf-8") for val in values["Attributes"]
                    ]

            # Adding an array of values
            if isinstance(values, dict) or isinstance(entity, CommentsData):
                values = deepcopy(values)
                values = dict_mapper(values, [as_str_if_uuid])
                entity_handle.create_dataset(
                    name_map,
                    data=json.dumps(values, indent=4),
                    dtype=h5py.special_dtype(vlen=str),
                    shape=(1,),
                    **kwargs,
                )

            elif isinstance(entity, FilenameData):
                H5Writer.write_file_name_data(entity_handle, entity)

            elif isinstance(values, str):
                entity_handle.create_dataset(
                    name_map,
                    data=values,
                    dtype=h5py.special_dtype(vlen=str),
                    shape=(1,),
                    **kwargs,
                )

            else:
                out_values = deepcopy(values)
                if isinstance(entity, BooleanData):
                    out_values = np.round(out_values).astype("int8")

                elif isinstance(entity, IntegerData):
                    out_values = np.round(out_values).astype("int32")

                elif isinstance(entity, TextData | MultiTextData) and not isinstance(
                    values[0], bytes
                ):
                    out_values = np.char.encode(values, encoding="utf-8").astype("O")

                if getattr(entity, "ndv", None) is not None:
                    out_values[np.isnan(out_values)] = entity.ndv

                entity_handle.create_dataset(
                    name_map,
                    data=out_values,
                    compression="gzip",
                    compression_opts=compression,
                    **kwargs,
                )

    @staticmethod
    def clear_stats_cache(
        file: str | h5py.File,
        entity: Data,
    ) -> None:
        """
        Clear the StatsCache dataset.

        :param file: Name or handle to a geoh5 file.
        :param entity: Target entity.
        """
        with fetch_h5_handle(file, mode="r+") as h5file:
            if not isinstance(entity, Data):
                return

            entity_type_handle = H5Writer.fetch_handle(h5file, entity.entity_type)
            if entity_type_handle is None:
                return

            stats_cache = entity_type_handle.get("StatsCache")
            if stats_cache is not None:
                del entity_type_handle["StatsCache"]
                entity.workspace.repack = True

    @staticmethod
    def write_entity(
        file: str | h5py.File,
        entity,
        compression: int,
    ) -> h5py.Group:
        """
        Add an :obj:`~geoh5py.shared.entity.Entity` and its attributes to geoh5.
        The function returns a pointer to the entity if already present on file.

        :param file: Name or handle to a geoh5 file.
        :param entity: Target :obj:`~geoh5py.shared.entity.Entity`.
        :param compression: Compression level for data.

        :return entity: Pointer to the written entity. Active link if "close_file" is False.
        """
        with fetch_h5_handle(file, mode="r+") as h5file:
            base = list(h5file)[0]
            entity_type = str_from_type(entity)
            uid = entity.uid

            if entity_type not in h5file[base]:
                h5file[base].create_group(entity_type)

            # Check if already in the project
            if as_str_if_uuid(uid) in h5file[base][entity_type]:
                entity.on_file = True

                return h5file[base][entity_type][as_str_if_uuid(uid)]

            entity_handle = h5file[base][entity_type].create_group(as_str_if_uuid(uid))
            if isinstance(entity, Concatenator):
                concat_group = entity_handle.create_group("Concatenated Data")
                entity_handle.create_group("Data")
                concat_group.create_group("Index")
                concat_group.create_group("Data")
                entity_handle.create_group("Groups")
            elif entity_type == "Groups":
                entity_handle.create_group("Data")
                entity_handle.create_group("Groups")
                entity_handle.create_group("Objects")
            elif entity_type == "Objects":
                entity_handle.create_group("Data")

            # Add the type
            new_type = H5Writer.write_entity_type(h5file, entity.entity_type)
            entity_handle["Type"] = new_type
            entity.entity_type.on_file = True

            H5Writer.write_properties(h5file, entity, compression)
            entity.on_file = True

            if isinstance(entity, RootGroup):
                if "Root" in h5file[base]:
                    del h5file[base]["Root"]

                h5file[base]["Root"] = entity_handle

        return entity_handle

    @staticmethod
    def write_entity_type(
        file: str | h5py.File,
        entity_type: shared.EntityType | ReferenceDataType,
    ) -> h5py.Group:
        """
        Add an :obj:`~geoh5py.shared.entity_type.EntityType` to geoh5.

        :param file: Name or handle to a geoh5 file.
        :param entity_type: Entity with type to be added.

        :return type: Pointer to :obj:`~geoh5py.shared.entity_type.EntityType` in geoh5.
        """
        with fetch_h5_handle(file, mode="r+") as h5file:
            base = list(h5file)[0]
            uid = entity_type.uid
            entity_type_str = str_from_subtype(entity_type)

            if "Types" not in h5file[base]:
                h5file[base].create_group("Types")

            # Check if already in the project
            if entity_type_str not in h5file[base]["Types"]:
                h5file[base]["Types"].create_group(entity_type_str)

            if as_str_if_uuid(uid) in h5file[base]["Types"][entity_type_str]:
                entity_type.on_file = True

                return h5file[base]["Types"][entity_type_str][as_str_if_uuid(uid)]

            new_type = h5file[base]["Types"][entity_type_str].create_group(
                as_str_if_uuid(uid)
            )
            H5Writer.write_attributes(h5file, entity_type)

            if hasattr(entity_type, "color_map"):
                H5Writer.write_color_map(h5file, entity_type)

            if isinstance(entity_type, ReferenceDataType):
                H5Writer.write_value_map(h5file, entity_type)

            entity_type.on_file = True

        return new_type

    @staticmethod
    def write_file_name_data(entity_handle: h5py.Group, entity: FilenameData) -> None:
        """
        Write a dataset for the file name and file blob.

        :param entity_handle: Pointer to the geoh5 Group.
        :param entity: Target :obj:`~geoh5py.data.filename_data.FilenameData` entity.
        :param values: Bytes data
        """
        if entity.file_bytes is None or entity.values is None:
            raise AttributeError("FilenameData requires the 'file_bytes' to be set.")

        entity_handle.create_dataset(
            "Data",
            data=entity.values,
            dtype=h5py.special_dtype(vlen=str),
            shape=(1,),
        )

        if entity.values in entity_handle:
            del entity_handle[entity.values]
            entity.workspace.repack = True

        entity_handle.create_dataset(
            entity.values,
            data=np.asarray(np.void(entity.file_bytes[:])),
            shape=(1,),
        )

    @staticmethod
    def write_properties(
        file: str | h5py.File,
        entity: Entity,
        compression: int,
    ) -> None:
        """
        Add properties of an :obj:`~geoh5py.shared.entity.Entity`.

        :param file: Name or handle to a geoh5 file.
        :param entity: Target :obj:`~geoh5py.shared.entity.Entity`.
        :param compression: Compression level for data.
        """
        with fetch_h5_handle(file, mode="r+") as h5file:
            H5Writer.update_field(h5file, entity, "attributes", compression)

            for attribute in KEY_MAP:
                if getattr(entity, attribute, None) is not None:
                    H5Writer.update_field(h5file, entity, attribute, compression)

    @staticmethod
    def write_property_groups(
        file: str | h5py.File,
        entity,
    ) -> None:
        """
        Write :obj:`~geoh5py.groups.property_group.PropertyGroup` associated with
        an :obj:`~geoh5py.shared.entity.Entity`.

        :param file: Name or handle to a geoh5 file.
        :param entity: Target :obj:`~geoh5py.shared.entity.Entity`.
        """
        with fetch_h5_handle(file, mode="r+") as h5file:
            entity_handle = H5Writer.fetch_handle(h5file, entity)
            if entity_handle is None:
                return

            if "PropertyGroups" in entity_handle:
                del entity_handle["PropertyGroups"]
                entity.workspace.repack = True

            if hasattr(entity, "property_groups") and isinstance(
                entity.property_groups, list
            ):
                for p_g in entity.property_groups:
                    H5Writer.add_or_update_property_group(h5file, p_g)

    @staticmethod
    def add_or_update_property_group(file, property_group, remove=False):
        """
        Update a :obj:`~geoh5py.groups.property_group.PropertyGroup` associated with
        an :obj:`~geoh5py.shared.entity.Entity`.

        :param file: Name or handle to a geoh5 file.
        :param property_group: Target PropertyGroup
        """
        with fetch_h5_handle(file, mode="r+") as h5file:
            entity_handle = H5Writer.fetch_handle(h5file, property_group.parent)

            if entity_handle is None:
                return

            if "PropertyGroups" not in entity_handle:
                entity_handle.create_group("PropertyGroups")

            uid = as_str_if_uuid(property_group.uid)
            if uid in entity_handle["PropertyGroups"]:
                del entity_handle["PropertyGroups"][uid]
                property_group.parent.workspace.repack = True

            if remove:
                return

            entity_handle["PropertyGroups"].create_group(uid)
            group_handle = entity_handle["PropertyGroups"][uid]

            for key, attr in property_group.attribute_map.items():
                try:
                    value = getattr(property_group, attr)
                except AttributeError:
                    continue

                if key == "Association":
                    value = value.name.capitalize()

                elif key == "Properties":
                    if value is None:
                        continue

                    value = np.asarray([as_str_if_uuid(val) for val in value])

                elif key == "ID":
                    value = as_str_if_uuid(value)
                elif key == "Property Group Type":
                    value = value.value

                group_handle.attrs.create(
                    key, value, dtype=h5py.special_dtype(vlen=str)
                )

            property_group.on_file = True

    @staticmethod
    def write_to_parent(
        file: str | h5py.File,
        entity: Entity,
        compression: int,
        recursively: bool = False,
    ) -> None:
        """
        Add/create an :obj:`~geoh5py.shared.entity.Entity` and add it to its parent.

        :param file: Name or handle to a geoh5 file.
        :param entity: Entity to be added or linked to a parent in geoh5.
        :param compression: Compression level for data.
        :param recursively: Add parents recursively until reaching the
            :obj:`~geoh5py.groups.root_group.RootGroup`.
        """
        with fetch_h5_handle(file, mode="r+") as h5file:
            if isinstance(entity, RootGroup):
                return

            uid = entity.uid
            entity_handle = H5Writer.write_entity(h5file, entity, compression)
            parent_handle = H5Writer.write_entity(h5file, entity.parent, compression)
            entity_type = str_from_type(entity)

            # Check if child h5py.Group already exists
            if entity_type not in parent_handle:
                parent_handle.create_group(entity_type)

            # Check if child uuid not already in h5
            if as_str_if_uuid(uid) not in parent_handle[entity_type]:
                parent_handle[entity_type][as_str_if_uuid(uid)] = entity_handle

            if recursively:
                H5Writer.write_to_parent(
                    h5file, entity.parent, compression=compression, recursively=True
                )<|MERGE_RESOLUTION|>--- conflicted
+++ resolved
@@ -464,7 +464,6 @@
         :param value_map: Value map to be written
         """
         with fetch_h5_handle(file, mode="r+") as h5file:
-
             if isinstance(entity_type, GeometricDataValueMapType):
                 return
 
@@ -488,7 +487,6 @@
                 del entity_type_handle[name]
                 entity_type.workspace.repack = True
 
-<<<<<<< HEAD
             H5Writer.create_dataset(
                 entity_type_handle,
                 value_map.map.astype(dtype),
@@ -515,7 +513,6 @@
             return
 
         with fetch_h5_handle(file, mode="r+") as h5file:
-
             entity_type_handle = H5Writer.fetch_handle(h5file, data.entity_type)
 
             if entity_type_handle is None:
@@ -532,12 +529,6 @@
                     f"Value map {ii + 1}",
                     child.entity_type.value_map,
                 )
-=======
-            if reference_value_map is not None and reference_value_map.map is not None:
-                dtype = list(zip(names, formats, strict=False))
-                array = np.array(list(reference_value_map.map.items()), dtype=dtype)
-                cls.create_dataset(entity_type_handle, array, "Value map")
->>>>>>> f55f0ad4
 
     @staticmethod
     def write_visible(
