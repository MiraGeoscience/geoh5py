#  Copyright (c) 2021 Mira Geoscience Ltd.
#
#  This file is part of geoh5py.
#
#  geoh5py is free software: you can redistribute it and/or modify
#  it under the terms of the GNU Lesser General Public License as published by
#  the Free Software Foundation, either version 3 of the License, or
#  (at your option) any later version.
#
#  geoh5py is distributed in the hope that it will be useful,
#  but WITHOUT ANY WARRANTY; without even the implied warranty of
#  MERCHANTABILITY or FITNESS FOR A PARTICULAR PURPOSE.  See the
#  GNU Lesser General Public License for more details.
#
#  You should have received a copy of the GNU Lesser General Public License
#  along with geoh5py.  If not, see <https://www.gnu.org/licenses/>.

# pylint: disable=R0904

import json
import uuid
from typing import TYPE_CHECKING, Optional, Union

import h5py
import numpy as np

<<<<<<< HEAD
from ..data import CommentsData, Data, DataType, IntegerData, TextData
=======
from ..data import CommentsData, Data, DataType, TextData
>>>>>>> 8bed0219
from ..groups import Group, GroupType, RootGroup
from ..objects import ObjectBase, ObjectType
from ..shared import Entity

if TYPE_CHECKING:
    from .. import shared, workspace


class H5Writer:
    """
    Writing class to a geoh5 file.
    """

    str_type = h5py.special_dtype(vlen=str)

    key_map = {
        "values": "Data",
        "cells": "Cells",
        "surveys": "Surveys",
        "trace": "Trace",
        "trace_depth": "TraceDepth",
        "vertices": "Vertices",
        "octree_cells": "Octree Cells",
        "property_groups": "PropertyGroups",
        "color_map": "Color map",
    }

    @staticmethod
    def bool_value(value: np.int8) -> bool:
        """Convert integer to bool."""
        return bool(value)

    @classmethod
    def create_geoh5(
        cls,
        workspace: "workspace.Workspace",
        file: Optional[Union[str, h5py.File]] = None,
        close_file: bool = True,
    ):
        """
        Create a geoh5 file and add the core structure.

        :param workspace: :obj:`~geoh5py.workspace.workspace.Workspace` object
            defining the project structure.
        :param file: Name or handle to a geoh5 file.
        :param close_file: Close file after write.

        :return h5file: Pointer to a geoh5 file.
        """
        # Take default name
        if file is None:
            file = workspace.h5file

        # Returns default error if already exists
        h5file = h5py.File(file, "w-")

        # Write the workspace group
        project = h5file.create_group(workspace.name)

        cls.write_attributes(workspace, file=file, close_file=False)

        # Create base entity structure for geoh5
        project.create_group("Data")
        project.create_group("Groups")
        project.create_group("Objects")
        types = project.create_group("Types")
        types.create_group("Data types")
        types.create_group("Group types")
        types.create_group("Object types")

        if close_file:
            h5file.close()

        return h5file

    @classmethod
    def create_dataset(cls, entity_handle, dataset: np.array, label: str):
        """
        Create a dataset on geoh5.

        :param entity_handle: Pointer to a hdf5 group
        :param dataset: Array of values to be written
        :param label: Name of the dataset on file
        """
        entity_handle.create_dataset(
            label,
            data=dataset,
            dtype=dataset.dtype,
            compression="gzip",
            compression_opts=9,
        )

    @staticmethod
    def remove_entity(
        h5file: str, uid: uuid.UUID, ref_type: str, parent: Entity = None
    ):
        """
        Remove an entity and its type from the target geoh5 file.
        """
        h5_handle = H5Writer.fetch_h5_handle(h5file)
        base = list(h5_handle.keys())[0]
        base_type_handle = h5_handle[base][ref_type]
        uid_str = H5Writer.uuid_str(uid)

        if ref_type == "Types":
            for e_type in ["Data types", "Group types", "Object types"]:
                if uid_str in list(base_type_handle[e_type].keys()):
                    del base_type_handle[e_type][uid_str]
        else:
            if uid_str in list(base_type_handle.keys()):
                del base_type_handle[uid_str]

            if parent is not None:
                parent_handle = H5Writer.fetch_handle(h5file, parent)

                if parent_handle is not None and uid_str in list(
                    parent_handle[ref_type].keys()
                ):
                    del parent_handle[ref_type][uid_str]

    @staticmethod
    def fetch_h5_handle(
        file: Union[str, h5py.File],
    ) -> h5py.File:
        """
        Open in read+ mode a geoh5 file from string.

        :param file: Name or handle to a geoh5 file.

        :return h5py.File: Handle to an opened h5py file.
        """
        if isinstance(file, h5py.File):
            return file

        return h5py.File(file, "r+")

    @classmethod
    def fetch_handle(
        cls, file: Optional[Union[str, h5py.File]], entity, return_parent: bool = False
    ):
        """
        Get a pointer to an :obj:`~geoh5py.shared.entity.Entity` in geoh5.

        :param file: Name or handle to a geoh5 file
        :param entity: Target :obj:`~geoh5py.shared.entity.Entity`
        :param return_parent: Option to return the handle to the parent entity.

        :return entity_handle: HDF5 pointer to an existing entity, parent or None if not found.
        """
        cls.str_type = h5py.special_dtype(vlen=str)
        h5file = cls.fetch_h5_handle(file)
        base = list(h5file.keys())[0]

        if entity.name == base:
            return h5file[base]

        uid = entity.uid

        if isinstance(entity, Data):
            base_handle = h5file[base]["Data"]
        elif isinstance(entity, ObjectBase):
            base_handle = h5file[base]["Objects"]
        elif isinstance(entity, Group):
            base_handle = h5file[base]["Groups"]
        elif isinstance(entity, DataType):
            base_handle = h5file[base]["Types"]["Data types"]
        elif isinstance(entity, ObjectType):
            base_handle = h5file[base]["Types"]["Object types"]
        elif isinstance(entity, GroupType):
            base_handle = h5file[base]["Types"]["Group types"]
        else:
            raise RuntimeError(f"Type of object '{entity}' is not supported for geoh5.")

        # Check if already in the project
        if cls.uuid_str(uid) in list(base_handle.keys()):

            if return_parent:
                return base_handle

            return base_handle[cls.uuid_str(uid)]

        return None

    @classmethod
    def finalize(cls, workspace, close_file=False):
        """
        Add/replace the :obj:`~geoh5py.groups.root_group.RootGroup` in geoh5.

        :param workspace: Workspace object defining the project structure.
        :param close_file: Close file after write. [False]
        """
        h5file = cls.fetch_h5_handle(workspace.h5file)
        workspace_group: Entity = workspace.get_entity("Workspace")[0]
        root_handle = H5Writer.fetch_handle(h5file, workspace_group)

        if "Root" in h5file[workspace.name].keys():
            del h5file[workspace.name]["Root"]

        h5file[workspace.name]["Root"] = root_handle

        if close_file:
            h5file.close()

    @classmethod
    def save_entity(
        cls,
        entity: Entity,
        file: Optional[Union[str, h5py.File]] = None,
        close_file: bool = True,
        add_children: bool = True,
    ):
        """
        Write an :obj:`~geoh5py.shared.entity.Entity` to geoh5 with its
        :obj:`~geoh5py.shared.entity.Entity.children`.

        :param entity: Target :obj:`~geoh5py.shared.entity.Entity`.
        :param file: Name or handle to a geoh5 file.
        :param close_file: Close file after write.
        :param add_children: Add :obj:`~geoh5py.shared.entity.Entity.children`.
        """
        if file is None:
            file = entity.workspace.h5file

        h5file = cls.fetch_h5_handle(file)
        new_entity = H5Writer.write_entity(entity, file=h5file, close_file=False)

        if add_children:
            # Write children entities and add to current parent
            for child in entity.children:
                H5Writer.write_entity(child, file=h5file, close_file=False)
                H5Writer.write_to_parent(
                    child, file=h5file, close_file=False, recursively=False
                )

        H5Writer.write_to_parent(
            entity, file=h5file, close_file=False, recursively=True
        )

        if close_file:
            h5file.close()

        return new_entity

    @classmethod
    def update_attributes(
        cls,
        entity,
        file: Optional[Union[str, h5py.File]] = None,
        close_file: bool = True,
    ):
        """
        Update the attributes of an :obj:`~geoh5py.shared.entity.Entity`.

        :param entity: Target :obj:`~geoh5py.shared.entity.Entity`.
        :param file: Name or handle to a geoh5 file.
        :param close_file: Close file after write.
        """
        if file is None:
            file = entity.workspace.h5file

        file = cls.fetch_h5_handle(file)
        entity_handle = H5Writer.fetch_handle(file, entity)

        for attr in entity.modified_attributes:

            try:
                del entity_handle[cls.key_map[attr]]
                if getattr(entity, attr, None) is None:
                    continue
            except KeyError:
                pass

<<<<<<< HEAD
            if attr in ["values", "trace_depth"]:
                cls.write_data_values(entity, attr, file=file, close_file=close_file)

            elif attr == "cells":
                cls.write_cells(entity, file=file, close_file=close_file)

            elif attr in ["surveys", "trace", "vertices"]:
                cls.write_coordinates(entity, attr, file=file, close_file=close_file)

=======
            if attr == "values":
                cls.write_data_values(
                    entity, entity.values, file=file, close_file=close_file
                )
            elif attr == "cells":
                cls.write_cells(entity, file=file, close_file=close_file)
            elif attr == "vertices":
                cls.write_vertices(entity, file=file, close_file=close_file)
>>>>>>> 8bed0219
            elif attr == "octree_cells":
                cls.write_octree_cells(entity, file=file, close_file=close_file)
            elif attr == "property_groups":
                cls.write_property_groups(entity, file=file, close_file=close_file)
            elif attr == "cell_delimiters":
                cls.write_cell_delimiters(entity, file=file, close_file=close_file)
            elif attr == "color_map":
                cls.write_color_map(entity, file=file, close_file=close_file)
            else:
                cls.write_attributes(entity, file=file, close_file=close_file)

    @staticmethod
    def uuid_value(value: str) -> uuid.UUID:
        """Convert string to :obj:`uuid.UUID`."""
        return uuid.UUID(value)

    @staticmethod
    def uuid_str(value: uuid.UUID) -> str:
        """Convert :obj:`uuid.UUID` to string used in geoh5."""
        return "{" + str(value) + "}"

    @classmethod
    def write_attributes(
        cls,
        entity,
        file: Optional[Union[str, h5py.File]] = None,
        close_file: bool = True,
    ):
        """
        Write attributes of an :obj:`~geoh5py.shared.entity.Entity`.

        :param file: Name or handle to a geoh5 file.
        :param entity: Entity with attributes to be added to the geoh5 file.
        :param close_file: Close file after write.
        """
        if file is None:
            file = entity.workspace.h5file

        h5file = cls.fetch_h5_handle(file)
        entity_handle = H5Writer.fetch_handle(file, entity)
        str_type = h5py.special_dtype(vlen=str)

        for key, attr in entity.attribute_map.items():

            try:
                value = getattr(entity, attr)
            except AttributeError:
                continue

            if key == "ID":
                value = "{" + str(value) + "}"

            if key == "PropertyGroups":
                continue

            if key in ["Association", "Primitive type"]:
                value = value.name.lower().capitalize()

            if isinstance(value, (np.int8, bool)):
                entity_handle.attrs.create(key, int(value), dtype="int8")
            elif isinstance(value, str):
                entity_handle.attrs.create(key, value, dtype=str_type)
            elif value is None:
                entity_handle.attrs.create(key, "None", dtype=str_type)
            else:
                entity_handle.attrs.create(key, value, dtype=np.asarray(value).dtype)
        if close_file:
            h5file.close()

    @classmethod
    def write_cell_delimiters(
        cls,
        entity,
        file: Optional[Union[str, h5py.File]] = None,
        close_file: bool = True,
    ):
        """
        Add cell delimiters (u, v, z)  to a :obj:`~geoh5py.objects.block_model.BlockModel`.

        :param file: Name or handle to a geoh5 file
        :param entity: Target entity
        :param close_file: Close geoh5 file after write
        """
        if file is None:
            file = entity.workspace.h5file

        h5file = cls.fetch_h5_handle(file)
        entity_handle = H5Writer.fetch_handle(h5file, entity)

        if hasattr(entity, "u_cell_delimiters") and (
            entity.u_cell_delimiters is not None
        ):
            cls.create_dataset(
                entity_handle, entity.u_cell_delimiters, "U cell delimiters"
            )

        if hasattr(entity, "v_cell_delimiters") and (
            entity.v_cell_delimiters is not None
        ):
            cls.create_dataset(
                entity_handle, entity.v_cell_delimiters, "V cell delimiters"
            )

        if hasattr(entity, "z_cell_delimiters") and (
            entity.z_cell_delimiters is not None
        ):
            cls.create_dataset(
                entity_handle, entity.z_cell_delimiters, "Z cell delimiters"
            )

        if close_file:
            h5file.close()

    @classmethod
    def write_cells(
        cls,
        entity,
        file: Optional[Union[str, h5py.File]] = None,
        close_file: bool = True,
    ):
        """
        Add :obj:`~geoh5py.objects.object_base.ObjectBase.cells`.

        :param file: Name or handle to a geoh5 file
        :param entity: Target entity
        :param close_file: Close geoh5 file after write
        """
        if file is None:
            file = entity.workspace.h5file

        h5file = cls.fetch_h5_handle(file)

        if hasattr(entity, "cells") and (entity.cells is not None):
            entity_handle = H5Writer.fetch_handle(h5file, entity)
            cls.create_dataset(entity_handle, entity.cells, "Cells")

        if close_file:
            h5file.close()

    @classmethod
    def write_color_map(
        cls,
        entity_type: "shared.EntityType",
        file: Optional[Union[str, h5py.File]] = None,
        close_file: bool = True,
    ):
        """
        Add :obj:`~geoh5py.data.color_map.ColorMap` to a
        :obj:`~geoh5py.data.data_type.DataType`.

        :param file: Name or handle to a geoh5 file
        :param entity_type: Target entity_type with color_map
        :param close_file: Close geoh5 file after write
        """
        if file is None:
            file = entity_type.workspace.h5file

        h5file = cls.fetch_h5_handle(file)
        color_map = getattr(entity_type, "color_map", None)

        if color_map is not None and color_map.values is not None:
            entity_type_handle = H5Writer.fetch_handle(h5file, entity_type)
            cls.create_dataset(entity_type_handle, color_map.values, "Color map")

        if close_file:
            h5file.close()

    @classmethod
    def write_value_map(
        cls,
        entity_type: "shared.EntityType",
        file: Optional[Union[str, h5py.File]] = None,
        close_file: bool = True,
    ):
        """
        Add :obj:`~geoh5py.data.reference_value_map.ReferenceValueMap` to a
        :obj:`~geoh5py.data.data_type.DataType`.

        :param file: Name or handle to a geoh5 file
        :param entity_type: Target entity_type with value_map
        :param close_file: Close geoh5 file after write
        """
        if file is None:
            file = entity_type.workspace.h5file

        h5file = cls.fetch_h5_handle(file)
        reference_value_map = getattr(entity_type, "value_map", None)
        names = ["Key", "Value"]
        formats = ["<u4", h5py.special_dtype(vlen=str)]

        if reference_value_map is not None and reference_value_map.map is not None:
            entity_type_handle = H5Writer.fetch_handle(h5file, entity_type)

            dtype = dict(names=names, formats=formats)
            array = np.array(list(reference_value_map.map.items()), dtype=dtype)
            cls.create_dataset(entity_type_handle, array, "Value map")

        if close_file:
            h5file.close()

    @classmethod
    def write_visible(
        cls,
        entity,
        file: Optional[Union[str, h5py.File]] = None,
        close_file: bool = True,
    ):
        """
        Needs revision once Visualization is implemented
        """
        if file is None:
            file = entity.workspace.h5file

        h5file = cls.fetch_h5_handle(file)
        entity_handle = H5Writer.fetch_handle(h5file, entity)
        dtype = np.dtype(
            [("ViewID", h5py.special_dtype(vlen=str)), ("Visible", "int8")]
        )

        if entity.visible:
            visible = entity_handle.create_dataset("Visible", shape=(1,), dtype=dtype)
            visible["Visible"] = 1

        if close_file:
            h5file.close()

    @classmethod
    def write_coordinates(
        cls,
        entity,
        attribute,
        file: Optional[Union[str, h5py.File]] = None,
        close_file: bool = True,
    ):
        """
        Add :obj:`~geoh5py.objects.object_base.ObjectBase.surveys` of an object.

        :param entity: Target entity.
        :param attribute: Name of the attribute to be written to geoh5
        :param file: Name or handle to a geoh5 file.
        :param close_file: Close geoh5 file after write.
        """
        h5file = cls.fetch_h5_handle(file, entity)
        entity_handle = H5Writer.fetch_handle(h5file, entity)

        if getattr(entity, attribute, None) is not None:
            entity_handle.create_dataset(
                cls.key_map[attribute],
                data=getattr(entity, "_" + attribute),
                compression="gzip",
                compression_opts=9,
            )

        elif attribute in entity_handle.keys():
            del entity_handle[attribute]

        if close_file:
            h5file.close()

    @classmethod
    def write_data_values(
        cls,
        entity,
        attribute,
        file: Optional[Union[str, h5py.File]] = None,
        close_file: bool = True,
    ):
        """
        Add data :obj:`~geoh5py.data.data.Data.values`.

        :param file: Name or handle to a geoh5 file.
        :param entity: Target entity.
        :param attribute: Name of the attribute to be written to geoh5
        :param close_file: Close geoh5 file after write.
        """
        if file is None:
            file = entity.workspace.h5file

        h5file = cls.fetch_h5_handle(file)
        entity_handle = H5Writer.fetch_handle(h5file, entity)
        if getattr(entity, attribute, None) is not None:
            values = getattr(entity, attribute)

        # Adding an array of values
        if isinstance(entity, CommentsData):
            comments = {"Comments": values}
            entity_handle.create_dataset(
                cls.key_map[attribute],
                data=json.dumps(comments, indent=4),
                dtype=h5py.special_dtype(vlen=str),
                shape=(1,),
            )

        elif isinstance(entity, TextData):
            entity_handle.create_dataset(
<<<<<<< HEAD
                cls.key_map[attribute],
=======
                "Data",
>>>>>>> 8bed0219
                data=values,
                dtype=h5py.special_dtype(vlen=str),
                shape=(1,),
            )
        else:
            out_vals = values.copy()
            if isinstance(entity, IntegerData):
                out_vals = np.round(out_vals).astype("int32")
            else:
                out_vals[np.isnan(out_vals)] = entity.ndv()

            entity_handle.create_dataset(
                cls.key_map[attribute],
                data=out_vals,
                compression="gzip",
                compression_opts=9,
            )

        if close_file:
            h5file.close()

    @classmethod
    def write_entity(
        cls,
        entity,
        file: Optional[Union[str, h5py.File]] = None,
        close_file: bool = True,
    ):
        """
        Add an :obj:`~geoh5py.shared.entity.Entity` and its attributes to geoh5.
        The function returns a pointer to the entity if already present on file.

        :param file: Name or handle to a geoh5 file.
        :param entity: Target :obj:`~geoh5py.shared.entity.Entity`.
        :param close_file: Close file after write.

        :return entity: Pointer to the written entity. Active link if "close_file" is False.
        """
<<<<<<< HEAD
        cls.str_type = h5py.special_dtype(vlen=str)
        h5file = cls.fetch_h5_handle(file, entity)
=======
        if file is None:
            file = entity.workspace.h5file

        cls.str_type = h5py.special_dtype(vlen=str)
        h5file = cls.fetch_h5_handle(file)
>>>>>>> 8bed0219
        base = list(h5file.keys())[0]

        if isinstance(entity, Data):
            entity_type = "Data"
        elif isinstance(entity, ObjectBase):
            entity_type = "Objects"
        else:
            entity_type = "Groups"

        uid = entity.uid

        if entity_type not in list(h5file[base].keys()):
            h5file[base].create_group(entity_type)

        # Check if already in the project
        if cls.uuid_str(uid) in list(h5file[base][entity_type].keys()):

            if any([entity.modified_attributes]):

                if "entity_type" in entity.modified_attributes:
                    entity_handle = cls.fetch_handle(h5file, entity)
                    del entity_handle["Type"]
                    new_type = H5Writer.write_entity_type(
                        entity.entity_type, file=h5file, close_file=False
                    )
                    entity_handle["Type"] = new_type

                cls.update_attributes(entity, file=h5file, close_file=False)
                entity.modified_attributes = []
                entity.existing_h5_entity = True

            else:
                # Check if file reference to a hdf5
                if close_file:
                    h5file.close()
                    return None
                entity.existing_h5_entity = True
            return h5file[base][entity_type][cls.uuid_str(uid)]

        entity_handle = h5file[base][entity_type].create_group(cls.uuid_str(uid))

        if entity_type == "Groups":
            entity_handle.create_group("Data")
            entity_handle.create_group("Groups")
            entity_handle.create_group("Objects")
        elif entity_type == "Objects":
            entity_handle.create_group("Data")

        H5Writer.write_attributes(entity, file=h5file, close_file=False)

        # Add the type and return a pointer
        new_type = H5Writer.write_entity_type(
            entity.entity_type, file=h5file, close_file=False
        )
        entity_handle["Type"] = new_type
        entity.entity_type.modified_attributes = []
        entity.entity_type.existing_h5_entity = True

        cls.write_properties(entity, file=h5file, close_file=False)

        # Check if file reference to a hdf5
        if close_file:
            h5file.close()

        entity.modified_attributes = []
        entity.existing_h5_entity = True

        return entity_handle

    @classmethod
    def write_entity_type(
        cls,
        entity_type: "shared.EntityType",
        file: Optional[Union[str, h5py.File]] = None,
        close_file: bool = True,
    ):
        """
        Add an :obj:`~geoh5py.shared.entity_type.EntityType` to geoh5.

        :param entity_type: Entity with type to be added.
        :param file: Name or handle to a geoh5 file.
        :param close_file: Close file after write.

        :return type: Pointer to :obj:`~geoh5py.shared.entity_type.EntityType` in geoh5.
        """
        if file is None:
            file = entity_type.workspace.h5file

        h5file = cls.fetch_h5_handle(file)
        base = list(h5file.keys())[0]
        uid = entity_type.uid

        if isinstance(entity_type, DataType):
            entity_type_str = "Data types"
        elif isinstance(entity_type, ObjectType):
            entity_type_str = "Object types"
        elif isinstance(entity_type, GroupType):
            entity_type_str = "Group types"
        else:
            return None

        # Check if already in the project
        if entity_type_str not in list(h5file[base]["Types"].keys()):
            h5file[base]["Types"].create_group(entity_type_str)

        if cls.uuid_str(uid) in list(h5file[base]["Types"][entity_type_str].keys()):

            if any([entity_type.modified_attributes]):
                cls.update_attributes(entity_type, file=h5file, close_file=False)
                entity_type.modified_attributes = []
                entity_type.existing_h5_entity = False

            else:
                entity_type.existing_h5_entity = True
            return h5file[base]["Types"][entity_type_str][cls.uuid_str(uid)]

        new_type = h5file[base]["Types"][entity_type_str].create_group(
            cls.uuid_str(uid)
        )
        H5Writer.write_attributes(entity_type, file=h5file, close_file=False)

        if hasattr(entity_type, "color_map"):
            H5Writer.write_color_map(entity_type, file=h5file, close_file=False)

        if hasattr(entity_type, "value_map"):
            H5Writer.write_value_map(entity_type, file=h5file, close_file=False)

        if close_file:
            h5file.close()

        entity_type.modified_attributes = False
        entity_type.existing_h5_entity = True

        return new_type

    @classmethod
    def write_octree_cells(
        cls,
        entity,
        file: Optional[Union[str, h5py.File]] = None,
        close_file: bool = True,
    ):
        """
        Add :obj:`~geoh5py.object.object_base.ObjectBase.cells` of an
        :obj:`~geoh5py.object.octree.Octree` object to geoh5.

        :param file: Name or handle to a geoh5 file.
        :param entity: Target entity_type with color_map.
        :param close_file: Close geoh5 file after write.
        """
        if file is None:
            file = entity.workspace.h5file

        h5file = cls.fetch_h5_handle(file)

        if hasattr(entity, "octree_cells") and (entity.octree_cells is not None):
            entity_handle = H5Writer.fetch_handle(h5file, entity)
            cls.create_dataset(entity_handle, entity.octree_cells, "Octree Cells")

        if close_file:
            h5file.close()

    @classmethod
    def write_properties(
        cls,
        entity: Entity,
        file: Optional[Union[str, h5py.File]] = None,
        close_file: bool = True,
    ):
        """
        Add properties of an :obj:`~geoh5py.shared.entity.Entity`.

        :param entity: Target :obj:`~geoh5py.shared.entity.Entity`.
        :param file: Name or handle to a geoh5 file.
        :param values: Array of values to be added.
        :param close_file: Close file after write.
        """
        if file is None:
            file = entity.workspace.h5file

        h5file = cls.fetch_h5_handle(file)

        for attribute in ["values", "trace_depth"]:
            if getattr(entity, attribute, None) is not None:
                H5Writer.write_data_values(
                    entity, attribute, file=h5file, close_file=False
                )

        if isinstance(entity, ObjectBase) and isinstance(entity.property_groups, list):
            H5Writer.write_property_groups(entity, file=h5file, close_file=False)

        for attribute in ["surveys", "trace", "vertices"]:
            if getattr(entity, attribute, None) is not None:
                H5Writer.write_coordinates(
                    entity, attribute, file=h5file, close_file=False
                )

        if getattr(entity, "u_cell_delimiters", None) is not None:
            H5Writer.write_cell_delimiters(entity, file=h5file, close_file=False)

        if getattr(entity, "cells", None) is not None:
            H5Writer.write_cells(entity, file=h5file, close_file=False)

        if getattr(entity, "trace_depth", None) is not None:
            H5Writer.write_data_values(
                entity, "trace_depth", file=h5file, close_file=False
            )

        if getattr(entity, "octree_cells", None) is not None:
            H5Writer.write_octree_cells(entity, file=h5file, close_file=False)

        if close_file:
            h5file.close()

    @classmethod
    def write_property_groups(
        cls,
        entity,
        file: Optional[Union[str, h5py.File]] = None,
        close_file: bool = True,
    ):
        """
        Write :obj:`~geoh5py.groups.property_group.PropertyGroup` associated with
        an :obj:`~geoh5py.shared.entity.Entity`.

        :param file: Name or handle to a geoh5 file.
        :param entity: Target :obj:`~geoh5py.shared.entity.Entity`.
        :param close_file: Close file after write.
        """
        if file is None:
            file = entity.workspace.h5file

        h5file = cls.fetch_h5_handle(file)

        if hasattr(entity, "property_groups") and isinstance(
            entity.property_groups, list
        ):

            entity_handle = H5Writer.fetch_handle(h5file, entity)

            # Check if a group already exists, then remove and write
            if "PropertyGroups" in entity_handle.keys():
                del entity_handle["PropertyGroups"]

            entity_handle.create_group("PropertyGroups")
            for p_g in entity.property_groups:

                uid = cls.uuid_str(p_g.uid)
                if uid in entity_handle["PropertyGroups"].keys():
                    del entity_handle["PropertyGroups"][uid]

                entity_handle["PropertyGroups"].create_group(uid)

                group_handle = entity_handle["PropertyGroups"][uid]

                for key, attr in p_g.attribute_map.items():

                    try:
                        value = getattr(p_g, attr)
                    except AttributeError:
                        continue

                    if key == "Association":
                        value = value.name.capitalize()

                    elif key == "Properties":
                        value = np.asarray([cls.uuid_str(val) for val in value])

                    elif key == "ID":
                        value = cls.uuid_str(value)

                    group_handle.attrs.create(
                        key, value, dtype=h5py.special_dtype(vlen=str)
                    )
        if close_file:
            h5file.close()

    @classmethod
    def write_to_parent(
        cls,
        entity: Entity,
        file: Optional[Union[str, h5py.File]] = None,
        close_file: bool = True,
        recursively=False,
    ):
        """
        Add/create an :obj:`~geoh5py.shared.entity.Entity` and add it to its parent.

        :param file: Name or handle to a geoh5 file.
        :param entity: Entity to be added or linked to a parent in geoh5.
        :param close_file: Close file after write: [True] or False.
        :param recursively: Add parents recursively until reaching the
            :obj:`~geoh5py.groups.root_group.RootGroup`.
        """
        if file is None:
            file = entity.workspace.h5file

        h5file = cls.fetch_h5_handle(file)

        # If RootGroup than no parent to be added
        if isinstance(entity, RootGroup):
            return

        uid = entity.uid
        entity_handle = H5Writer.write_entity(entity, file=h5file, close_file=False)
        parent_handle = H5Writer.write_entity(
            entity.parent, file=h5file, close_file=False
        )

        if isinstance(entity, Data):
            entity_type = "Data"
        elif isinstance(entity, ObjectBase):
            entity_type = "Objects"
        elif isinstance(entity, Group):
            entity_type = "Groups"
        else:
            if close_file:
                h5file.close()
            return

        # Check if child h5py.Group already exists
        if entity_type not in parent_handle.keys():
            parent_handle.create_group(entity_type)

        # Check if child uuid not already in h5
        if cls.uuid_str(uid) not in list(parent_handle[entity_type].keys()):
            parent_handle[entity_type][cls.uuid_str(uid)] = entity_handle

        if recursively:
            H5Writer.write_to_parent(
                entity.parent, file=h5file, close_file=False, recursively=True
            )

        # Close file if requested
        if close_file:
<<<<<<< HEAD
=======
            h5file.close()

    @classmethod
    def write_vertices(
        cls,
        entity,
        file: Optional[Union[str, h5py.File]] = None,
        close_file: bool = True,
    ):
        """
        Add :obj:`~geoh5py.objects.object_base.ObjectBase.vertices` of an object.

        :param file: Name or handle to a geoh5 file.
        :param entity: Target entity.
        :param close_file: Close geoh5 file after write.
        """
        if file is None:
            file = entity.workspace.h5file

        h5file = cls.fetch_h5_handle(file)

        if getattr(entity, "vertices", None) is not None:
            xyz = entity.vertices
            entity_handle = H5Writer.fetch_handle(h5file, entity)

            # Adding vertices
            loc_type = np.dtype(
                [("x", np.float64), ("y", np.float64), ("z", np.float64)]
            )
            vertices = entity_handle.create_dataset(
                "Vertices",
                (xyz.shape[0],),
                dtype=loc_type,
                compression="gzip",
                compression_opts=9,
            )
            vertices["x"] = xyz[:, 0]
            vertices["y"] = xyz[:, 1]
            vertices["z"] = xyz[:, 2]

        if close_file:
>>>>>>> 8bed0219
            h5file.close()<|MERGE_RESOLUTION|>--- conflicted
+++ resolved
@@ -24,11 +24,7 @@
 import h5py
 import numpy as np
 
-<<<<<<< HEAD
 from ..data import CommentsData, Data, DataType, IntegerData, TextData
-=======
-from ..data import CommentsData, Data, DataType, TextData
->>>>>>> 8bed0219
 from ..groups import Group, GroupType, RootGroup
 from ..objects import ObjectBase, ObjectType
 from ..shared import Entity
@@ -301,26 +297,12 @@
             except KeyError:
                 pass
 
-<<<<<<< HEAD
             if attr in ["values", "trace_depth"]:
                 cls.write_data_values(entity, attr, file=file, close_file=close_file)
-
             elif attr == "cells":
                 cls.write_cells(entity, file=file, close_file=close_file)
-
             elif attr in ["surveys", "trace", "vertices"]:
                 cls.write_coordinates(entity, attr, file=file, close_file=close_file)
-
-=======
-            if attr == "values":
-                cls.write_data_values(
-                    entity, entity.values, file=file, close_file=close_file
-                )
-            elif attr == "cells":
-                cls.write_cells(entity, file=file, close_file=close_file)
-            elif attr == "vertices":
-                cls.write_vertices(entity, file=file, close_file=close_file)
->>>>>>> 8bed0219
             elif attr == "octree_cells":
                 cls.write_octree_cells(entity, file=file, close_file=close_file)
             elif attr == "property_groups":
@@ -563,7 +545,7 @@
         :param file: Name or handle to a geoh5 file.
         :param close_file: Close geoh5 file after write.
         """
-        h5file = cls.fetch_h5_handle(file, entity)
+        h5file = cls.fetch_h5_handle(file)
         entity_handle = H5Writer.fetch_handle(h5file, entity)
 
         if getattr(entity, attribute, None) is not None:
@@ -616,11 +598,7 @@
 
         elif isinstance(entity, TextData):
             entity_handle.create_dataset(
-<<<<<<< HEAD
                 cls.key_map[attribute],
-=======
-                "Data",
->>>>>>> 8bed0219
                 data=values,
                 dtype=h5py.special_dtype(vlen=str),
                 shape=(1,),
@@ -659,16 +637,12 @@
 
         :return entity: Pointer to the written entity. Active link if "close_file" is False.
         """
-<<<<<<< HEAD
+
+        if file is None:
+            file = entity.workspace.h5file
+
         cls.str_type = h5py.special_dtype(vlen=str)
-        h5file = cls.fetch_h5_handle(file, entity)
-=======
-        if file is None:
-            file = entity.workspace.h5file
-
-        cls.str_type = h5py.special_dtype(vlen=str)
-        h5file = cls.fetch_h5_handle(file)
->>>>>>> 8bed0219
+        h5file = cls.fetch_h5_handle(file)
         base = list(h5file.keys())[0]
 
         if isinstance(entity, Data):
@@ -1004,48 +978,4 @@
 
         # Close file if requested
         if close_file:
-<<<<<<< HEAD
-=======
-            h5file.close()
-
-    @classmethod
-    def write_vertices(
-        cls,
-        entity,
-        file: Optional[Union[str, h5py.File]] = None,
-        close_file: bool = True,
-    ):
-        """
-        Add :obj:`~geoh5py.objects.object_base.ObjectBase.vertices` of an object.
-
-        :param file: Name or handle to a geoh5 file.
-        :param entity: Target entity.
-        :param close_file: Close geoh5 file after write.
-        """
-        if file is None:
-            file = entity.workspace.h5file
-
-        h5file = cls.fetch_h5_handle(file)
-
-        if getattr(entity, "vertices", None) is not None:
-            xyz = entity.vertices
-            entity_handle = H5Writer.fetch_handle(h5file, entity)
-
-            # Adding vertices
-            loc_type = np.dtype(
-                [("x", np.float64), ("y", np.float64), ("z", np.float64)]
-            )
-            vertices = entity_handle.create_dataset(
-                "Vertices",
-                (xyz.shape[0],),
-                dtype=loc_type,
-                compression="gzip",
-                compression_opts=9,
-            )
-            vertices["x"] = xyz[:, 0]
-            vertices["y"] = xyz[:, 1]
-            vertices["z"] = xyz[:, 2]
-
-        if close_file:
->>>>>>> 8bed0219
             h5file.close()