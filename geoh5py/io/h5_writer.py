--- conflicted
+++ resolved
@@ -21,27 +21,20 @@
 
 import json
 import uuid
-<<<<<<< HEAD
+from copy import deepcopy
 from pathlib import Path
 from tempfile import TemporaryDirectory
-from typing import TYPE_CHECKING, Optional, Union
-=======
-from copy import deepcopy
 from typing import TYPE_CHECKING
->>>>>>> bd6cfe2c
 
 import h5py
 import numpy as np
 from PIL import Image  # pylint: disable=import-error
 
-<<<<<<< HEAD
-from ..data import CommentsData, Data, DataType, FilenameData
-=======
-from ..data import CommentsData, Data, DataType, IntegerData
->>>>>>> bd6cfe2c
+from ..data import CommentsData, Data, DataType, FilenameData, IntegerData
 from ..groups import Group, GroupType, RootGroup
 from ..objects import ObjectBase, ObjectType
 from ..shared import Entity, EntityType, fetch_h5_handle
+from ..ui_json.utils import dict_mapper
 from .utils import as_str_if_uuid
 
 if TYPE_CHECKING:
@@ -521,40 +514,6 @@
         :param entity: Target entity.
         :param attribute: Name of the attribute to be written to geoh5
         """
-<<<<<<< HEAD
-        h5file = cls.fetch_h5_handle(file, entity)
-
-        entity_handle = H5Writer.fetch_handle(h5file, entity)
-
-        # Adding an array of values
-        if isinstance(entity, CommentsData):
-            comments = {"Comments": values}
-            entity_handle.create_dataset(
-                "Data",
-                data=json.dumps(comments, indent=4),
-                dtype=h5py.special_dtype(vlen=str),
-                shape=(1,),
-            )
-        elif isinstance(entity, FilenameData):
-            entity_handle.create_dataset(
-                "Data",
-                data=entity.file_name,
-                dtype=h5py.special_dtype(vlen=str),
-                shape=(1,),
-            )
-            with TemporaryDirectory() as tempdir:
-                tempfile = Path(tempdir) / r"image.tiff"
-                new_image = Image.fromarray(values)
-                new_image.save(tempfile)
-                values = open(tempfile, "rb").read()
-                entity_handle.create_dataset(
-                    entity.file_name, data=np.asarray(np.void(values[:])), shape=(1,)
-                )
-        else:
-            entity_handle.create_dataset(
-                "Data", data=values, compression="gzip", compression_opts=9
-            )
-=======
         with fetch_h5_handle(file) as h5file:
             entity_handle = H5Writer.fetch_handle(h5file, entity)
             if getattr(entity, attribute, None) is not None:
@@ -566,12 +525,7 @@
                 if isinstance(entity, CommentsData):
                     values = {"Comments": values}
 
-                for key, val in values.items():
-                    if isinstance(val, dict):
-                        for sub_key, sub_val in val.items():
-                            values[key][sub_key] = as_str_if_uuid(sub_val)
-                    else:
-                        values[key] = as_str_if_uuid(val)
+                values = dict_mapper(values, [as_str_if_uuid])
 
                 entity_handle.create_dataset(
                     cls.key_map[attribute],
@@ -579,6 +533,28 @@
                     dtype=h5py.special_dtype(vlen=str),
                     shape=(1,),
                 )
+
+            elif isinstance(entity, FilenameData):
+                entity_handle.create_dataset(
+                    "Data",
+                    data=entity.file_name,
+                    dtype=h5py.special_dtype(vlen=str),
+                    shape=(1,),
+                )
+                with TemporaryDirectory() as tempdir:
+                    tempfile = Path(tempdir) / r"image.tiff"
+                    new_image = Image.fromarray(values)
+                    new_image.save(tempfile)
+
+                    with open(tempfile, "rb") as raw_binary:
+                        values = raw_binary.read()
+
+                    entity_handle.create_dataset(
+                        entity.file_name,
+                        data=np.asarray(np.void(values[:])),
+                        shape=(1,),
+                    )
+
             elif isinstance(values, str):
                 entity_handle.create_dataset(
                     cls.key_map[attribute],
@@ -592,7 +568,6 @@
                     out_values = np.round(out_values).astype("int32")
                 else:
                     out_values[np.isnan(out_values)] = entity.ndv()
->>>>>>> bd6cfe2c
 
                 entity_handle.create_dataset(
                     cls.key_map[attribute],
