#  Copyright (c) 2022 Mira Geoscience Ltd.
#
#  This file is part of geoh5py.
#
#  geoh5py is free software: you can redistribute it and/or modify
#  it under the terms of the GNU Lesser General Public License as published by
#  the Free Software Foundation, either version 3 of the License, or
#  (at your option) any later version.
#
#  geoh5py is distributed in the hope that it will be useful,
#  but WITHOUT ANY WARRANTY; without even the implied warranty of
#  MERCHANTABILITY or FITNESS FOR A PARTICULAR PURPOSE.  See the
#  GNU Lesser General Public License for more details.
#
#  You should have received a copy of the GNU Lesser General Public License
#  along with geoh5py.  If not, see <https://www.gnu.org/licenses/>.

# pylint: disable=R0904

from __future__ import annotations

import json
import uuid
from copy import deepcopy
from typing import TYPE_CHECKING

import h5py
import numpy as np

from ..data import CommentsData, Data, DataType, FilenameData, IntegerData, TextData
from ..groups import Group, GroupType, RootGroup
from ..objects import ObjectBase, ObjectType
from ..shared import Entity, EntityType, fetch_h5_handle
from ..shared.concatenation import Concatenator
from ..shared.utils import KEY_MAP, as_str_if_uuid, dict_mapper

if TYPE_CHECKING:
    from .. import shared, workspace


class H5Writer:
    """
    Writing class to a geoh5 file.
    """

    str_type = h5py.special_dtype(vlen=str)

    @classmethod
    def create_geoh5(
        cls,
        file: str | h5py.File,
        workspace: workspace.Workspace,
    ):
        """
        Add the geoh5 core structure.

        :param file: Name or handle to a geoh5 file.
        :param workspace: :obj:`~geoh5py.workspace.workspace.Workspace` object
            defining the project structure.

        :return h5file: Pointer to a geoh5 file.
        """
        with fetch_h5_handle(file, mode="r+") as h5file:
            project = h5file.create_group(workspace.name)
            cls.write_attributes(h5file, workspace)
            project.create_group("Data")
            project.create_group("Groups")
            project.create_group("Objects")
            types = project.create_group("Types")
            types.create_group("Data types")
            types.create_group("Group types")
            types.create_group("Object types")

    @classmethod
    def create_dataset(cls, entity_handle, dataset: np.ndarray, label: str) -> None:
        """
        Create a dataset on geoh5.

        :param entity_handle: Pointer to a hdf5 group
        :param dataset: Array of values to be written
        :param label: Name of the dataset on file
        """
        entity_handle.create_dataset(
            label,
            data=dataset,
            dtype=dataset.dtype,
            compression="gzip",
            compression_opts=9,
        )

    @staticmethod
    def remove_child(
        file: str | h5py.File,
        uid: uuid.UUID,
        ref_type: str,
        parent: Entity,
    ) -> None:
        """
        Remove a child from a parent.

        :param file: Name or handle to a geoh5 file
        :param uid: uuid of the target :obj:`~geoh5py.shared.entity.Entity`
        :param ref_type: Input type from: 'Types', 'Groups', 'Objects' or 'Data
        :param parent: Remove entity from parent.
        """
        with fetch_h5_handle(file, mode="r+") as h5file:
            uid_str = as_str_if_uuid(uid)
            parent_handle = H5Writer.fetch_handle(h5file, parent)

            if parent_handle is None:
                return

            if uid_str in parent_handle[ref_type]:
                del parent_handle[ref_type][uid_str]
                parent.workspace.repack = True

    @staticmethod
    def remove_entity(
        file: str | h5py.File,
        uid: uuid.UUID,
        ref_type: str,
        parent: Entity = None,
    ) -> None:
        """
        Remove an entity and its type from the target geoh5 file.

        :param file: Name or handle to a geoh5 file
        :param uid: uuid of the target :obj:`~geoh5py.shared.entity.Entity`
        :param ref_type: Input type from: 'Types', 'Groups', 'Objects' or 'Data
        :param parent: Remove entity from parent.

        """
        with fetch_h5_handle(file, mode="r+") as h5file:
            base = list(h5file)[0]
            base_type_handle = h5file[base][ref_type]
            uid_str = as_str_if_uuid(uid)

            if ref_type == "Types":
                for e_type in ["Data types", "Group types", "Object types"]:
                    if uid_str in base_type_handle[e_type]:
                        del base_type_handle[e_type][uid_str]
            else:
                if uid_str in base_type_handle:
                    del base_type_handle[uid_str]

                if parent is not None:
                    H5Writer.remove_child(h5file, uid, ref_type, parent)

    @classmethod
    def fetch_handle(
        cls,
        file: str | h5py.File,
        entity,
        return_parent: bool = False,
    ) -> None | h5py.Group:
        """
        Get a pointer to an :obj:`~geoh5py.shared.entity.Entity` in geoh5.

        :param file: Name or handle to a geoh5 file
        :param entity: Target :obj:`~geoh5py.shared.entity.Entity`
        :param return_parent: Option to return the handle to the parent entity.

        :return entity_handle: HDF5 pointer to an existing entity, parent or None if not found.
        """
        with fetch_h5_handle(file, mode="r+") as h5file:
            base = list(h5file)[0]
            base_handle = h5file[base]

            if entity.name == base:
                return base_handle

            uid = entity.uid
            hierarchy = {
                Data: "Data",
                ObjectBase: "Objects",
                Group: "Groups",
                DataType: "Data types",
                ObjectType: "Object types",
                GroupType: "Group types",
            }

            if isinstance(entity, EntityType):
                try:
                    base_handle = base_handle["Types"]
                except KeyError:
                    base_handle = base_handle.create_group("Types")

            for key, value in hierarchy.items():
                if isinstance(entity, key):
                    try:
                        base_handle = base_handle[value]
                    except KeyError:
                        base_handle = base_handle.create_group(value)
                    break

            # Check if already in the project
            if as_str_if_uuid(uid) in base_handle:

                if return_parent:
                    return base_handle

                return base_handle[as_str_if_uuid(uid)]

        return None

    @classmethod
    def save_entity(
        cls,
        file: str | h5py.File,
        entity,
        add_children: bool = True,
    ) -> h5py.Group:
        """
        Write an :obj:`~geoh5py.shared.entity.Entity` to geoh5 with its
        :obj:`~geoh5py.shared.entity.Entity.children`.

        :param file: Name or handle to a geoh5 file.
        :param entity: Target :obj:`~geoh5py.shared.entity.Entity`.
        :param add_children: Add :obj:`~geoh5py.shared.entity.Entity.children`.
        """
        with fetch_h5_handle(file, mode="r+") as h5file:
            new_entity = H5Writer.write_entity(h5file, entity)

            if add_children:
                # Write children entities and add to current parent
                for child in entity.children:
                    H5Writer.write_entity(h5file, child)
                    H5Writer.write_to_parent(h5file, child, recursively=False)

            H5Writer.write_to_parent(h5file, entity)

        return new_entity

    @classmethod
    def update_concatenated_field(
        cls, file: str | h5py.File, entity, attribute: str, channel: str
    ) -> None:
        """
        Update the attributes of a concatenated :obj:`~geoh5py.shared.entity.Entity`.

        :param file: Name or handle to a geoh5 file.
        :param entity: Target :obj:`~geoh5py.shared.entity.Entity`.
        :param attribute: Name of the attribute to get updated.
        :param channel: Name of the data or index to be modified.
        """
        with fetch_h5_handle(file, mode="r+") as h5file:
            entity_handle = H5Writer.fetch_handle(h5file, entity)

            if entity_handle is None:
                return

            attr_handle = entity_handle["Concatenated Data"].get(attribute.capitalize())

            if attr_handle is None:
                attr_handle = entity_handle["Concatenated Data"].create_group(
                    attribute.capitalize()
                )
            name = channel.replace("/", "\u2044")
            try:
                del attr_handle[name]
                entity.workspace.repack = True
            except KeyError:
                pass

            dict_values = getattr(entity, attribute)

            if channel in dict_values:
                values = dict_values[channel]
                if isinstance(values, np.ndarray) and values.dtype == np.float64:
                    values = values.astype(np.float32)

                attr_handle.create_dataset(
                    name,
                    data=values,
                    compression="gzip",
                    compression_opts=9,
                )

    @classmethod
    def update_field(
        cls, file: str | h5py.File, entity, attribute: str, **kwargs
    ) -> None:
        """
        Update the attributes of an :obj:`~geoh5py.shared.entity.Entity`.

        :param file: Name or handle to a geoh5 file.
        :param entity: Target :obj:`~geoh5py.shared.entity.Entity`.
        :param attribute: Name of the attribute to get updated.
        """
        with fetch_h5_handle(file, mode="r+") as h5file:
            entity_handle = H5Writer.fetch_handle(h5file, entity)

            if entity_handle is None:
                return

            if attribute in [
                "concatenated_attributes",
                "metadata",
                "options",
                "trace_depth",
                "values",
            ]:
                cls.write_data_values(h5file, entity, attribute, **kwargs)
            elif attribute in [
                "cells",
                "concatenated_object_ids",
                "octree_cells",
                "property_group_ids",
                "surveys",
                "trace",
                "u_cell_delimiters",
                "v_cell_delimiters",
                "vertices",
                "z_cell_delimiters",
            ]:
                cls.write_array_attribute(h5file, entity, attribute, **kwargs)
            elif attribute == "property_groups":
                cls.write_property_groups(h5file, entity)
            elif attribute == "color_map":
                cls.write_color_map(h5file, entity)
            elif attribute == "entity_type":
                del entity_handle["Type"]
                entity.workspace.repack = True
                new_type = H5Writer.write_entity_type(h5file, entity.entity_type)
                entity_handle["Type"] = new_type
            else:
                cls.write_attributes(h5file, entity)

    @classmethod
    def write_attributes(
        cls,
        file: str | h5py.File,
        entity,
    ) -> None:
        """
        Write attributes of an :obj:`~geoh5py.shared.entity.Entity`.

        :param file: Name or handle to a geoh5 file.
        :param entity: Entity with attributes to be added to the geoh5 file.
        """
        with fetch_h5_handle(file, mode="r+") as h5file:
            entity_handle = H5Writer.fetch_handle(h5file, entity)

            if entity_handle is None:
                return

            for key, attr in entity.attribute_map.items():

                try:
                    value = getattr(entity, attr)
                except AttributeError:
                    continue

                value = as_str_if_uuid(value)

                if (
                    key
                    in [
                        "PropertyGroups",
                        "Attributes",
                        "Property Groups IDs",
                        "Concatenated object IDs",
                    ]
                    or value is None
                ):  # or key in Concatenator._attribute_map:
                    continue

                if key in ["Association", "Primitive type"]:
                    value = value.name.lower().title().replace("_", "-")

                if isinstance(value, (np.int8, bool)):
                    entity_handle.attrs.create(key, int(value), dtype="int8")
                elif isinstance(value, str):
                    entity_handle.attrs.create(key, value, dtype=cls.str_type)
                else:
                    entity_handle.attrs.create(
                        key, value, dtype=np.asarray(value).dtype
                    )

    @classmethod
    def write_color_map(
        cls,
        file: str | h5py.File,
        entity_type: shared.EntityType,
    ) -> None:
        """
        Add :obj:`~geoh5py.data.color_map.ColorMap` to a
        :obj:`~geoh5py.data.data_type.DataType`.

        :param file: Name or handle to a geoh5 file
        :param entity_type: Target entity_type with color_map
        """
        with fetch_h5_handle(file, mode="r+") as h5file:
            color_map = getattr(entity_type, "color_map", None)
            entity_type_handle = H5Writer.fetch_handle(h5file, entity_type)

            if entity_type_handle is None:
                return

            try:
                del entity_type_handle["Color map"]
                entity_type.workspace.repack = True
            except KeyError:
                pass

            if color_map is not None and color_map.values is not None:
                cls.create_dataset(
                    entity_type_handle,
                    getattr(color_map, "_values"),
                    "Color map",
                )
                entity_type_handle["Color map"].attrs.create(
                    "File name", color_map.name, dtype=cls.str_type
                )

    @classmethod
    def write_value_map(
        cls,
        file: str | h5py.File,
        entity_type: shared.EntityType,
    ) -> None:
        """
        Add :obj:`~geoh5py.data.reference_value_map.ReferenceValueMap` to a
        :obj:`~geoh5py.data.data_type.DataType`.

        :param file: Name or handle to a geoh5 file
        :param entity_type: Target entity_type with value_map
        """
        with fetch_h5_handle(file, mode="r+") as h5file:
            reference_value_map = getattr(entity_type, "value_map", None)
            names = ["Key", "Value"]
            formats = ["<u4", h5py.special_dtype(vlen=str)]

            entity_type_handle = H5Writer.fetch_handle(h5file, entity_type)

            if entity_type_handle is None:
                return

            try:
                del entity_type_handle["Value map"]
                entity_type.workspace.repack = True
            except KeyError:
                pass

            if reference_value_map is not None and reference_value_map.map is not None:
                dtype = list(zip(names, formats))
                array = np.array(list(reference_value_map.map.items()), dtype=dtype)
                cls.create_dataset(entity_type_handle, array, "Value map")

    @classmethod
    def write_visible(
        cls,
        file: str | h5py.File,
        entity,
    ) -> None:
        """
        Needs revision once Visualization is implemented

        :param file: Name or handle to a geoh5 file
        :param entity: Target entity
        """
        with fetch_h5_handle(file, mode="r+") as h5file:
            entity_handle = H5Writer.fetch_handle(h5file, entity)

            if entity_handle is None:
                return

            dtype = np.dtype(
                [("ViewID", h5py.special_dtype(vlen=str)), ("Visible", "int8")]
            )

            if entity.visible:
                visible = entity_handle.create_dataset(
                    "Visible", shape=(1,), dtype=dtype
                )
                visible["Visible"] = 1

    @classmethod
    def write_array_attribute(
        cls, file: str | h5py.File, entity, attribute, values=None, **kwargs
    ) -> None:
        """
        Add :obj:`~geoh5py.objects.object_base.ObjectBase.surveys` of an object.

        :param file: Name or handle to a geoh5 file.
        :param entity: Target entity.
        :param attribute: Name of the attribute to be written to geoh5
        """
        with fetch_h5_handle(file, mode="r+") as h5file:
            entity_handle = H5Writer.fetch_handle(h5file, entity)

            if entity_handle is None:
                return

            if values is None and getattr(entity, f"{attribute}", None) is not None:
                values = getattr(entity, f"_{attribute}", None)

            if (
                isinstance(entity, Concatenator)
                and attribute != "concatenated_object_ids"
            ):
                entity_handle = entity_handle["Concatenated Data"]

            try:
                del entity_handle[KEY_MAP[attribute]]
                entity.workspace.repack = True
            except KeyError:
                pass

            if values is not None:
                entity_handle.create_dataset(
                    KEY_MAP[attribute],
                    data=values,
                    compression="gzip",
                    compression_opts=9,
                    **kwargs,
                )

    @classmethod
    def write_data_values(
        cls, file: str | h5py.File, entity, attribute, values=None, **kwargs
    ) -> None:
        """
        Add data :obj:`~geoh5py.data.data.Data.values`.

        :param file: Name or handle to a geoh5 file.
        :param entity: Target entity.
        :param attribute: Name of the attribute to be written to geoh5
        """
        with fetch_h5_handle(file, mode="r+") as h5file:
            entity_handle = H5Writer.fetch_handle(h5file, entity)

            if entity_handle is None:
                return

            if isinstance(entity, Concatenator):
                entity_handle = entity_handle["Concatenated Data"]

            if KEY_MAP[attribute] in entity_handle:
                del entity_handle[KEY_MAP[attribute]]
                entity.workspace.repack = True

            if values is None:
                if getattr(entity, attribute, None) is None:
                    return

                values = getattr(entity, "_" + attribute)

            # Adding an array of values
            if isinstance(values, dict) or isinstance(entity, CommentsData):
                values = deepcopy(values)
                if isinstance(entity, CommentsData):
                    values = {"Comments": values}

                values = dict_mapper(values, [as_str_if_uuid])

                entity_handle.create_dataset(
                    KEY_MAP[attribute],
                    data=json.dumps(values, indent=4),
                    dtype=h5py.special_dtype(vlen=str),
                    shape=(1,),
                    **kwargs,
                )

            elif isinstance(entity, FilenameData):
                cls.write_file_name_data(entity_handle, entity, values)

            elif isinstance(values, str):
                entity_handle.create_dataset(
                    KEY_MAP[attribute],
                    data=values,
                    dtype=h5py.special_dtype(vlen=str),
                    shape=(1,),
                    **kwargs,
                )

            else:
                out_values = deepcopy(values)
                if isinstance(entity, IntegerData):
                    out_values = np.round(out_values).astype("int32")
<<<<<<< HEAD
                elif isinstance(entity, TextData):
                    out_values = [val.encode() for val in values]
                else:
                    out_values[np.isnan(out_values)] = entity.ndv()
=======

                if getattr(entity, "ndv", None) is not None:
                    out_values[np.isnan(out_values)] = entity.ndv
>>>>>>> 2ffd1c76

                entity_handle.create_dataset(
                    KEY_MAP[attribute],
                    data=out_values,
                    compression="gzip",
                    compression_opts=9,
                    **kwargs,
                )

    @classmethod
    def clear_stats_cache(
        cls,
        file: str | h5py.File,
        entity: Data,
    ) -> None:
        """
        Clear the StatsCache dataset.

        :param file: Name or handle to a geoh5 file.
        :param entity: Target entity.
        """
        with fetch_h5_handle(file, mode="r+") as h5file:
            if not isinstance(entity, Data):
                return

            entity_type_handle = H5Writer.fetch_handle(h5file, entity.entity_type)
            if entity_type_handle is None:
                return

            stats_cache = entity_type_handle.get("StatsCache")
            if stats_cache is not None:
                del entity_type_handle["StatsCache"]
                entity.workspace.repack = True

    @classmethod
    def write_entity(
        cls,
        file: str | h5py.File,
        entity,
    ) -> h5py.Group:
        """
        Add an :obj:`~geoh5py.shared.entity.Entity` and its attributes to geoh5.
        The function returns a pointer to the entity if already present on file.

        :param file: Name or handle to a geoh5 file.
        :param entity: Target :obj:`~geoh5py.shared.entity.Entity`.

        :return entity: Pointer to the written entity. Active link if "close_file" is False.
        """
        with fetch_h5_handle(file, mode="r+") as h5file:

            base = list(h5file)[0]

            if isinstance(entity, Data):
                entity_type = "Data"
            elif isinstance(entity, ObjectBase):
                entity_type = "Objects"
            else:
                entity_type = "Groups"

            uid = entity.uid

            if entity_type not in h5file[base]:
                h5file[base].create_group(entity_type)

            # Check if already in the project
            if as_str_if_uuid(uid) in h5file[base][entity_type]:
                entity.on_file = True

                return h5file[base][entity_type][as_str_if_uuid(uid)]

            entity_handle = h5file[base][entity_type].create_group(as_str_if_uuid(uid))
            if isinstance(entity, Concatenator):
                concat_group = entity_handle.create_group("Concatenated Data")
                entity_handle.create_group("Data")
                concat_group.create_group("Index")
                concat_group.create_group("Data")
                entity_handle.create_group("Groups")
            elif entity_type == "Groups":
                entity_handle.create_group("Data")
                entity_handle.create_group("Groups")
                entity_handle.create_group("Objects")
            elif entity_type == "Objects":
                entity_handle.create_group("Data")

            # Add the type
            new_type = H5Writer.write_entity_type(h5file, entity.entity_type)
            entity_handle["Type"] = new_type
            entity.entity_type.on_file = True

            cls.write_properties(h5file, entity)
            entity.on_file = True

            if isinstance(entity, RootGroup):
                if "Root" in h5file[base]:
                    del h5file[base]["Root"]

                h5file[base]["Root"] = entity_handle

        return entity_handle

    @classmethod
    def write_entity_type(
        cls,
        file: str | h5py.File,
        entity_type: shared.EntityType,
    ) -> h5py.Group:
        """
        Add an :obj:`~geoh5py.shared.entity_type.EntityType` to geoh5.

        :param file: Name or handle to a geoh5 file.
        :param entity_type: Entity with type to be added.

        :return type: Pointer to :obj:`~geoh5py.shared.entity_type.EntityType` in geoh5.
        """
        with fetch_h5_handle(file, mode="r+") as h5file:
            base = list(h5file)[0]
            uid = entity_type.uid

            if isinstance(entity_type, DataType):
                entity_type_str = "Data types"
            elif isinstance(entity_type, ObjectType):
                entity_type_str = "Object types"
            elif isinstance(entity_type, GroupType):
                entity_type_str = "Group types"
            else:
                return None

            if "Types" not in h5file[base]:
                h5file[base].create_group("Types")

            # Check if already in the project
            if entity_type_str not in h5file[base]["Types"]:
                h5file[base]["Types"].create_group(entity_type_str)

            if as_str_if_uuid(uid) in h5file[base]["Types"][entity_type_str]:
                entity_type.on_file = True

                return h5file[base]["Types"][entity_type_str][as_str_if_uuid(uid)]

            new_type = h5file[base]["Types"][entity_type_str].create_group(
                as_str_if_uuid(uid)
            )
            H5Writer.write_attributes(h5file, entity_type)

            if hasattr(entity_type, "color_map"):
                H5Writer.write_color_map(h5file, entity_type)

            if hasattr(entity_type, "value_map"):
                H5Writer.write_value_map(h5file, entity_type)

            entity_type.on_file = True

        return new_type

    @classmethod
    def write_file_name_data(
        cls, entity_handle: h5py.Group, entity: FilenameData, values: bytes
    ) -> None:
        """
        Write a dataset for the file name and file blob.

        :param entity_handle: Pointer to the geoh5 Group.
        :param entity: Target :obj:`~geoh5py.data.filename_data.FilenameData` entity.
        :param values: Bytes data
        """
        if entity.file_name is None:
            raise AttributeError("FilenameData requires the 'file_name' to be set.")

        entity_handle.create_dataset(
            "Data",
            data=entity.file_name,
            dtype=h5py.special_dtype(vlen=str),
            shape=(1,),
        )

        if entity.file_name in entity_handle:
            del entity_handle[entity.file_name]
            entity.workspace.repack = True

        entity_handle.create_dataset(
            entity.file_name,
            data=np.asarray(np.void(values[:])),
            shape=(1,),
        )

    @classmethod
    def write_properties(
        cls,
        file: str | h5py.File,
        entity: Entity,
    ) -> None:
        """
        Add properties of an :obj:`~geoh5py.shared.entity.Entity`.

        :param file: Name or handle to a geoh5 file.
        :param entity: Target :obj:`~geoh5py.shared.entity.Entity`.
        """
        with fetch_h5_handle(file, mode="r+") as h5file:
            H5Writer.update_field(h5file, entity, "attributes")

            for attribute in KEY_MAP:
                if getattr(entity, attribute, None) is not None:
                    H5Writer.update_field(h5file, entity, attribute)

    @classmethod
    def write_property_groups(
        cls,
        file: str | h5py.File,
        entity,
    ) -> None:
        """
        Write :obj:`~geoh5py.groups.property_group.PropertyGroup` associated with
        an :obj:`~geoh5py.shared.entity.Entity`.

        :param file: Name or handle to a geoh5 file.
        :param entity: Target :obj:`~geoh5py.shared.entity.Entity`.
        """
        with fetch_h5_handle(file, mode="r+") as h5file:
            entity_handle = H5Writer.fetch_handle(h5file, entity)
            if entity_handle is None:
                return

            try:
                del entity_handle["PropertyGroups"]
                entity.workspace.repack = True
            except KeyError:
                pass

            if hasattr(entity, "property_groups") and isinstance(
                entity.property_groups, list
            ):
                entity_handle.create_group("PropertyGroups")
                for p_g in entity.property_groups:

                    uid = as_str_if_uuid(p_g.uid)
                    if uid in entity_handle["PropertyGroups"]:
                        del entity_handle["PropertyGroups"][uid]
                        entity.workspace.repack = True

                    entity_handle["PropertyGroups"].create_group(uid)

                    group_handle = entity_handle["PropertyGroups"][uid]

                    for key, attr in p_g.attribute_map.items():

                        try:
                            value = getattr(p_g, attr)
                        except AttributeError:
                            continue

                        if key == "Association":
                            value = value.name.capitalize()

                        elif key == "Properties":
                            value = np.asarray([as_str_if_uuid(val) for val in value])

                        elif key == "ID":
                            value = as_str_if_uuid(value)

                        group_handle.attrs.create(
                            key, value, dtype=h5py.special_dtype(vlen=str)
                        )

    @classmethod
    def write_to_parent(
        cls,
        file: str | h5py.File,
        entity: Entity,
        recursively=False,
    ) -> None:
        """
        Add/create an :obj:`~geoh5py.shared.entity.Entity` and add it to its parent.

        :param file: Name or handle to a geoh5 file.
        :param entity: Entity to be added or linked to a parent in geoh5.
        :param recursively: Add parents recursively until reaching the
            :obj:`~geoh5py.groups.root_group.RootGroup`.
        """
        with fetch_h5_handle(file, mode="r+") as h5file:

            if isinstance(entity, RootGroup):
                return

            uid = entity.uid
            entity_handle = H5Writer.write_entity(h5file, entity)
            parent_handle = H5Writer.write_entity(h5file, entity.parent)

            if isinstance(entity, Data):
                entity_type = "Data"
            elif isinstance(entity, ObjectBase):
                entity_type = "Objects"
            elif isinstance(entity, Group):
                entity_type = "Groups"
            else:
                return

            # Check if child h5py.Group already exists
            if entity_type not in parent_handle:
                parent_handle.create_group(entity_type)

            # Check if child uuid not already in h5
            if as_str_if_uuid(uid) not in parent_handle[entity_type]:
                parent_handle[entity_type][as_str_if_uuid(uid)] = entity_handle

            if recursively:
                H5Writer.write_to_parent(h5file, entity.parent, recursively=True)<|MERGE_RESOLUTION|>--- conflicted
+++ resolved
@@ -578,16 +578,12 @@
                 out_values = deepcopy(values)
                 if isinstance(entity, IntegerData):
                     out_values = np.round(out_values).astype("int32")
-<<<<<<< HEAD
+
                 elif isinstance(entity, TextData):
                     out_values = [val.encode() for val in values]
-                else:
-                    out_values[np.isnan(out_values)] = entity.ndv()
-=======
 
                 if getattr(entity, "ndv", None) is not None:
                     out_values[np.isnan(out_values)] = entity.ndv
->>>>>>> 2ffd1c76
 
                 entity_handle.create_dataset(
                     KEY_MAP[attribute],
