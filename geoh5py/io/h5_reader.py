#  Copyright (c) 2021 Mira Geoscience Ltd.
#
#  This file is part of geoh5py.
#
#  geoh5py is free software: you can redistribute it and/or modify
#  it under the terms of the GNU Lesser General Public License as published by
#  the Free Software Foundation, either version 3 of the License, or
#  (at your option) any later version.
#
#  geoh5py is distributed in the hope that it will be useful,
#  but WITHOUT ANY WARRANTY; without even the implied warranty of
#  MERCHANTABILITY or FITNESS FOR A PARTICULAR PURPOSE.  See the
#  GNU Lesser General Public License for more details.
#
#  You should have received a copy of the GNU Lesser General Public License
#  along with geoh5py.  If not, see <https://www.gnu.org/licenses/>.

import uuid
from typing import Any, Dict, Optional, Tuple, Union

import h5py
import numpy as np

from ..data.float_data import FloatData
from ..data.integer_data import IntegerData


class H5Reader:
    """
    Class to read information from a geoh5 file.
    """

    key_map = {
        "values": "Data",
        "cells": "Cells",
        "surveys": "Surveys",
        "trace": "Trace",
        "trace_depth": "TraceDepth",
        "vertices": "Vertices",
        "octree_cells": "Octree Cells",
        "property_groups": "PropertyGroups",
        "color_map": "Color map",
    }

    @classmethod
    def fetch_attributes(
        cls, h5file: str, uid: uuid.UUID, entity_type: str
    ) -> Tuple[dict, dict, dict]:
        """
        Get attributes of an :obj:`~geoh5py.shared.entity.Entity`.

        :param h5file: Name of the target geoh5 file
        :param uid: Unique identifier
        :param entity_type: Type of entity from
            'group', 'data', 'object', 'group_type', 'data_type', 'object_type'

        Returns
        -------
        attributes: :obj:`dict` of attributes for the :obj:`~geoh5py.shared.entity.Entity`
        type_attributes: :obj:`dict` of attributes for the :obj:`~geoh5py.shared.entity.EntityType`
        property_groups: :obj:`dict` of data :obj:`uuid.UUID`
        """
        project = h5py.File(h5file, "r")
        name = list(project.keys())[0]
        attributes: Dict = {"entity": {}}
        type_attributes: Dict = {"entity_type": {}}
        property_groups: Dict = {}
        if "type" in entity_type:
            entity_type = entity_type.replace("_", " ").capitalize() + "s"
            entity = project[name]["Types"][entity_type][cls.uuid_str(uid)]
        elif entity_type == "Root":
            entity = project[name][entity_type]
        else:
            entity_type = entity_type.capitalize()
            if entity_type in ["Group", "Object"]:
                entity_type += "s"
            entity = project[name][entity_type][cls.uuid_str(uid)]

        for key, value in entity.attrs.items():
            attributes["entity"][key] = value

        for key, value in entity["Type"].attrs.items():
            type_attributes["entity_type"][key] = value

        if "Color map" in entity["Type"].keys():
            type_attributes["entity_type"]["color_map"] = {}
            for key, value in entity["Type"]["Color map"].attrs.items():
                type_attributes["entity_type"]["color_map"][key] = value
            type_attributes["entity_type"]["color_map"]["values"] = entity["Type"][
                "Color map"
            ][:]

        if "Value map" in entity["Type"].keys():
            value_map = entity["Type"]["Value map"][:]
            mapping = {}
            for key, value in value_map.tolist():
<<<<<<< HEAD
                value = cls.check_byte_str(value)
=======
                value = cls.str_from_utf8_bytes(value)
>>>>>>> 8bed0219
                mapping[key] = value

            type_attributes["entity_type"]["value_map"] = mapping

        # Check if the entity has property_group
        if "PropertyGroups" in entity.keys():
            for pg_id in entity["PropertyGroups"].keys():
                property_groups[pg_id] = {"uid": pg_id}
                for key, value in entity["PropertyGroups"][pg_id].attrs.items():
                    property_groups[pg_id][key] = value

        project.close()

        attributes["entity"]["existing_h5_entity"] = True
        return attributes, type_attributes, property_groups

    @classmethod
    def fetch_cells(cls, h5file: Optional[str], uid: uuid.UUID) -> np.ndarray:
        """
        Get an object's :obj:`~geoh5py.objects.object_base.ObjectBase.cells`.

        :param h5file: Name of the target geoh5 file.
        :param uid: Unique identifier of the target object.

        :return cells: :obj:`numpy.ndarray` of :obj:`int`.
        """
        project = h5py.File(h5file, "r")
        name = list(project.keys())[0]

        try:
            indices = project[name]["Objects"][cls.uuid_str(uid)]["Cells"][:]
            project.close()
            return indices

        except KeyError:
            project.close()

    @classmethod
    def fetch_children(cls, h5file: str, uid: uuid.UUID, entity_type: str) -> dict:
        """
        Get :obj:`~geoh5py.shared.entity.Entity.children` of an
        :obj:`~geoh5py.shared.entity.Entity`.

        :param h5file: Name of the target geoh5 file
        :param uid: Unique identifier
        :param entity_type: Type of entity from
            'group', 'data', 'object', 'group_type', 'data_type', 'object_type'

        :return children: [{uuid: type}, ... ]
            List of dictionaries for the children uid and type
        """
        project = h5py.File(h5file, "r")
        name = list(project.keys())[0]
        children = {}
        entity_type = entity_type.capitalize()
        if entity_type in ["Group", "Object"]:
            entity_type += "s"
        entity = project[name][entity_type][cls.uuid_str(uid)]

        for child_type, child_list in entity.items():
            if child_type in ["Type", "PropertyGroups"]:
                continue

            if isinstance(child_list, h5py.Group):
                for uid_str in child_list.keys():
                    children[cls.uuid_value(uid_str)] = child_type.replace(
                        "s", ""
                    ).lower()

        project.close()

        return children

    @classmethod
    def fetch_delimiters(
        cls, h5file: Optional[str], uid: uuid.UUID
    ) -> Tuple[np.ndarray, np.ndarray, np.ndarray]:
        """
        Get the delimiters of a :obj:`~geoh5py.objects.block_model.BlockModel`.

        :param h5file: Name of the target geoh5 file.
        :param uid: Unique identifier of the target entity.

        Returns
        -------
        u_delimiters: :obj:`numpy.ndarray` of u_delimiters
        v_delimiters: :obj:`numpy.ndarray` of v_delimiters
        z_delimiters: :obj:`numpy.ndarray` of z_delimiters
        """
        project = h5py.File(h5file, "r")
        name = list(project.keys())[0]
        u_delimiters = np.r_[
            project[name]["Objects"][cls.uuid_str(uid)]["U cell delimiters"]
        ]
        v_delimiters = np.r_[
            project[name]["Objects"][cls.uuid_str(uid)]["V cell delimiters"]
        ]
        z_delimiters = np.r_[
            project[name]["Objects"][cls.uuid_str(uid)]["Z cell delimiters"]
        ]

        project.close()

        return u_delimiters, v_delimiters, z_delimiters

    @classmethod
    def fetch_octree_cells(cls, h5file: Optional[str], uid: uuid.UUID) -> np.ndarray:
        """
        Get :obj:`~geoh5py.objects.octree.Octree`
        :obj:`~geoh5py.objects.object_base.ObjectBase.cells`.

        :param h5file: Name of the target geoh5 file.
        :param uid: Unique identifier of the target entity.

        :return octree_cells: :obj:`numpy.ndarray` of :obj:`int`.
        """
        project = h5py.File(h5file, "r")
        name = list(project.keys())[0]
        octree_cells = np.r_[
            project[name]["Objects"][cls.uuid_str(uid)]["Octree Cells"]
        ]

        project.close()

        return octree_cells

    @classmethod
    def fetch_project_attributes(cls, h5file: str) -> Dict[Any, Any]:
        """
        Get attributes of an :obj:`~geoh5py.shared.entity.Entity`.

        :param h5file: Name of the target geoh5 file.

        :return attributes: :obj:`dict` of attributes.
        """
        project = h5py.File(h5file, "r")
        name = list(project.keys())[0]
        attributes = {}

        for key, value in project[name].attrs.items():
            attributes[key] = value

        project.close()

        return attributes

    @classmethod
    def fetch_property_groups(
        cls, h5file: Optional[str], uid: uuid.UUID
    ) -> Dict[str, Dict[str, str]]:
        r"""
        Get the property groups.

        :param h5file: Name of the target geoh5 file
        :param uid: Unique identifier of the target entity

        :return property_group_attributes: :obj:`dict` of property groups
            and respective attributes.

        .. code-block:: python

            property_group = {
                "group_1": {"attribute": value, ...},
                ...,
                "group_N": {"attribute": value, ...},
            }
        """
        project = h5py.File(h5file, "r")
        name = list(project.keys())[0]
        pg_handle = project[name]["Objects"][cls.uuid_str(uid)]["PropertyGroups"]

        property_groups: Dict[str, Dict[str, str]] = {}
        for pg_uid in pg_handle.keys():

            property_groups[pg_uid] = {}
            for attr, value in pg_handle[pg_uid].attrs.items():
                property_groups[pg_uid][attr] = value

        return property_groups

    @classmethod
    def fetch_value_map(cls, h5file: Optional[str], uid: uuid.UUID) -> Optional[dict]:
        """
        Get data :obj:`~geoh5py.data.data.Data.value_map`

        :param h5file: Name of the target geoh5 file
        :param uid: Unique identifier of the target entity

        :return value_map: :obj:`dict` of {:obj:`int`: :obj:`str`}
        """
        project = h5py.File(h5file, "r")
        name = list(project.keys())[0]
        if "Data" in list(project[name]["Data"][cls.uuid_str(uid)].keys()):
            values = np.r_[project[name]["Data"][cls.uuid_str(uid)]["Data"]]
        else:
            values = None

        project.close()

        return values

    @classmethod
    def fetch_values(cls, h5file: Optional[str], uid: uuid.UUID) -> Optional[float]:
        """
        Get data :obj:`~geoh5py.data.data.Data.values`

        :param h5file: Name of the target geoh5 file
        :param uid: Unique identifier of the target entity

        :return values: :obj:`numpy.array` of :obj:`float`
        """
        project = h5py.File(h5file, "r")
        name = list(project.keys())[0]
        if "Data" in list(project[name]["Data"][cls.uuid_str(uid)].keys()):
            values = np.r_[project[name]["Data"][cls.uuid_str(uid)]["Data"]]
<<<<<<< HEAD
            if not isinstance(values[0], (str, bytes)):
                if values.dtype in [float, "float64", "float32"]:
                    ind = values == FloatData.ndv()
                else:
                    ind = values == IntegerData.ndv()
                    values = values.astype("float64")

                values[ind] = np.nan
            else:
                values = cls.check_byte_str(values[0])
=======
            if isinstance(values[0], (str, bytes)):
                values = cls.str_from_utf8_bytes(values[0])
>>>>>>> 8bed0219
        else:
            values = None

        project.close()

        return values

    @classmethod
    def fetch_coordinates(
        cls, h5file: Optional[str], uid: uuid.UUID, name: str
    ) -> np.ndarray:
        """
        Get an object coordinates data.

        :param h5file: Name of the target geoh5 file
        :param uid: Unique identifier of the target object
        :param name: Type of coordinates 'vertices', 'trace' or 'surveys'

        :return surveys: :obj:`numpy.ndarray` of [x, y, z] coordinates

        """
        project = h5py.File(h5file, "r")
        root = list(project.keys())[0]

        try:
            coordinates = np.asarray(
                project[root]["Objects"][cls.uuid_str(uid)][cls.key_map[name]]
            )
            project.close()
            return coordinates
        except KeyError:
            project.close()

    @classmethod
    def fetch_trace_depth(cls, h5file: Optional[str], uid: uuid.UUID) -> np.ndarray:
        """
        Get an object :obj:`~geoh5py.objects.drillhole.Drillhole.trace_depth` data

        :param h5file: Name of the target geoh5 file
        :param uid: Unique identifier of the target object

        :return surveys: :obj:`numpy.ndarray` of [x, y, z] coordinates

        """
        project = h5py.File(h5file, "r")
        root = list(project.keys())[0]
        trace_depth = project[root]["Objects"][cls.uuid_str(uid)]["TraceDepth"]

        project.close()

        return trace_depth

    @staticmethod
    def bool_value(value: np.int8) -> bool:
        return bool(value)

    @staticmethod
    def uuid_value(value: str) -> uuid.UUID:
        return uuid.UUID(value)

    @staticmethod
    def uuid_str(value: uuid.UUID) -> str:
        return "{" + str(value) + "}"

    @staticmethod
<<<<<<< HEAD
    def check_byte_str(value: Union[bytes, str]) -> str:
=======
    def str_from_utf8_bytes(value: Union[bytes, str]) -> str:
>>>>>>> 8bed0219
        if isinstance(value, bytes):
            value = value.decode("utf-8")
        return value<|MERGE_RESOLUTION|>--- conflicted
+++ resolved
@@ -94,11 +94,8 @@
             value_map = entity["Type"]["Value map"][:]
             mapping = {}
             for key, value in value_map.tolist():
-<<<<<<< HEAD
-                value = cls.check_byte_str(value)
-=======
                 value = cls.str_from_utf8_bytes(value)
->>>>>>> 8bed0219
+
                 mapping[key] = value
 
             type_attributes["entity_type"]["value_map"] = mapping
@@ -312,23 +309,18 @@
         """
         project = h5py.File(h5file, "r")
         name = list(project.keys())[0]
+
         if "Data" in list(project[name]["Data"][cls.uuid_str(uid)].keys()):
             values = np.r_[project[name]["Data"][cls.uuid_str(uid)]["Data"]]
-<<<<<<< HEAD
-            if not isinstance(values[0], (str, bytes)):
+            if isinstance(values[0], (str, bytes)):
+                values = cls.str_from_utf8_bytes(values[0])
+            else:
                 if values.dtype in [float, "float64", "float32"]:
                     ind = values == FloatData.ndv()
                 else:
                     ind = values == IntegerData.ndv()
                     values = values.astype("float64")
-
                 values[ind] = np.nan
-            else:
-                values = cls.check_byte_str(values[0])
-=======
-            if isinstance(values[0], (str, bytes)):
-                values = cls.str_from_utf8_bytes(values[0])
->>>>>>> 8bed0219
         else:
             values = None
 
@@ -394,11 +386,7 @@
         return "{" + str(value) + "}"
 
     @staticmethod
-<<<<<<< HEAD
-    def check_byte_str(value: Union[bytes, str]) -> str:
-=======
     def str_from_utf8_bytes(value: Union[bytes, str]) -> str:
->>>>>>> 8bed0219
         if isinstance(value, bytes):
             value = value.decode("utf-8")
         return value