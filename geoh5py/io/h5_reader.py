--- conflicted
+++ resolved
@@ -28,7 +28,7 @@
 from ..data.float_data import FloatData
 from ..data.integer_data import IntegerData
 from ..shared import fetch_h5_handle
-from . import utils
+from .utils import as_str_if_uuid, str2uuid, str_from_utf8_bytes
 
 
 class H5Reader:
@@ -78,11 +78,11 @@
             entity_type = cls.format_type_string(entity_type)
             if "type" in entity_type:
                 entity_type = entity_type.replace("_", " ") + "s"
-                entity = h5file[name]["Types"][entity_type][utils.uuid2str(uid)]
+                entity = h5file[name]["Types"][entity_type][as_str_if_uuid(uid)]
             elif entity_type == "Root":
                 entity = h5file[name][entity_type]
             else:
-                entity = h5file[name][entity_type][utils.uuid2str(uid)]
+                entity = h5file[name][entity_type][as_str_if_uuid(uid)]
 
             for key, value in entity.attrs.items():
                 attributes["entity"][key] = value
@@ -125,7 +125,7 @@
             indices = None
 
             try:
-                indices = h5file[name]["Objects"][utils.uuid2str(uid)]["Cells"][:]
+                indices = h5file[name]["Objects"][as_str_if_uuid(uid)]["Cells"][:]
             except KeyError:
                 pass
 
@@ -152,7 +152,7 @@
             name = list(h5file.keys())[0]
             children = {}
             entity_type = cls.format_type_string(entity_type)
-            entity = h5file[name][entity_type][utils.uuid2str(uid)]
+            entity = h5file[name][entity_type][as_str_if_uuid(uid)]
 
             for child_type, child_list in entity.items():
                 if child_type in ["Type", "PropertyGroups"]:
@@ -160,7 +160,7 @@
 
                 if isinstance(child_list, h5py.Group):
                     for uid_str in child_list.keys():
-                        children[utils.str2uuid(uid_str)] = child_type.replace(
+                        children[str2uuid(uid_str)] = child_type.replace(
                             "s", ""
                         ).lower()
 
@@ -190,21 +190,21 @@
 
             try:
                 u_delimiters = np.r_[
-                    h5file[name]["Objects"][utils.uuid2str(uid)]["U cell delimiters"]
+                    h5file[name]["Objects"][as_str_if_uuid(uid)]["U cell delimiters"]
                 ]
             except KeyError:
                 u_delimiters = None
 
             try:
                 v_delimiters = np.r_[
-                    h5file[name]["Objects"][utils.uuid2str(uid)]["V cell delimiters"]
+                    h5file[name]["Objects"][as_str_if_uuid(uid)]["V cell delimiters"]
                 ]
             except KeyError:
                 v_delimiters = None
 
             try:
                 z_delimiters = np.r_[
-                    h5file[name]["Objects"][utils.uuid2str(uid)]["Z cell delimiters"]
+                    h5file[name]["Objects"][as_str_if_uuid(uid)]["Z cell delimiters"]
                 ]
             except KeyError:
                 z_delimiters = None
@@ -221,13 +221,11 @@
             name = list(h5file.keys())[0]
 
             try:
-<<<<<<< HEAD
-                value = np.r_[h5file[name]["Objects"][utils.uuid2str(uid)]["Metadata"]]
-                value = utils.str_from_utf8_bytes(value[0])
-=======
-                metadata = np.r_[h5file[name]["Objects"][cls.uuid_str(uid)]["Metadata"]]
-                metadata = cls.str_from_utf8_bytes(metadata[0])
->>>>>>> f85aec7d
+                metadata = np.r_[
+                    h5file[name]["Objects"][as_str_if_uuid(uid)]["Metadata"]
+                ]
+                metadata = str_from_utf8_bytes(metadata[0])
+
             except KeyError:
                 return None
 
@@ -241,9 +239,9 @@
             for key, val in metadata.items():
                 if isinstance(val, dict):
                     for sub_key, sub_val in val.items():
-                        metadata[key][sub_key] = cls.uuid_value(sub_val)
+                        metadata[key][sub_key] = str2uuid(sub_val)
                 else:
-                    metadata[key] = cls.uuid_value(val)
+                    metadata[key] = str2uuid(val)
 
         return metadata
 
@@ -263,7 +261,7 @@
 
             try:
                 octree_cells = np.r_[
-                    h5file[name]["Objects"][utils.uuid2str(uid)]["Octree Cells"]
+                    h5file[name]["Objects"][as_str_if_uuid(uid)]["Octree Cells"]
                 ]
             except KeyError:
                 octree_cells = None
@@ -313,7 +311,7 @@
             name = list(h5file.keys())[0]
             property_groups: dict[str, dict[str, str]] = {}
             try:
-                pg_handle = h5file[name]["Objects"][utils.uuid2str(uid)][
+                pg_handle = h5file[name]["Objects"][as_str_if_uuid(uid)][
                     "PropertyGroups"
                 ]
                 for pg_uid in pg_handle.keys():
@@ -340,9 +338,7 @@
             name = list(h5file.keys())[0]
             entity_type = cls.format_type_string(entity_type)
             try:
-                uuids = [
-                    utils.str2uuid(uid) for uid in h5file[name][entity_type].keys()
-                ]
+                uuids = [str2uuid(uid) for uid in h5file[name][entity_type].keys()]
             except KeyError:
                 uuids = []
 
@@ -361,11 +357,11 @@
         with fetch_h5_handle(file) as h5file:
             name = list(h5file.keys())[0]
             try:
-                entity = h5file[name]["Data"][utils.uuid2str(uid)]
+                entity = h5file[name]["Data"][as_str_if_uuid(uid)]
                 value_map = entity["Type"]["Value map"][:]
                 mapping = {}
                 for key, value in value_map.tolist():
-                    value = utils.str_from_utf8_bytes(value)
+                    value = str_from_utf8_bytes(value)
                     mapping[key] = value
 
             except KeyError:
@@ -387,9 +383,9 @@
             name = list(h5file.keys())[0]
 
             try:
-                values = np.r_[h5file[name]["Data"][utils.uuid2str(uid)]["Data"]]
+                values = np.r_[h5file[name]["Data"][as_str_if_uuid(uid)]["Data"]]
                 if isinstance(values[0], (str, bytes)):
-                    values = utils.str_from_utf8_bytes(values[0])
+                    values = str_from_utf8_bytes(values[0])
                 else:
                     if values.dtype in [float, "float64", "float32"]:
                         ind = values == FloatData.ndv()
@@ -423,7 +419,7 @@
             coordinates = None
             try:
                 coordinates = np.asarray(
-                    h5file[root]["Objects"][utils.uuid2str(uid)][cls.key_map[name]]
+                    h5file[root]["Objects"][as_str_if_uuid(uid)][cls.key_map[name]]
                 )
             except KeyError:
                 pass
@@ -445,39 +441,13 @@
 
             try:
                 root = list(h5file.keys())[0]
-                trace_depth = h5file[root]["Objects"][utils.uuid2str(uid)]["TraceDepth"]
+                trace_depth = h5file[root]["Objects"][as_str_if_uuid(uid)]["TraceDepth"]
             except KeyError:
                 trace_depth = None
 
         return trace_depth
 
     @staticmethod
-<<<<<<< HEAD
-=======
-    def bool_value(value: np.int8) -> bool:
-        return bool(value)
-
-    @staticmethod
-    def uuid_value(value) -> uuid.UUID | Any:
-        if isinstance(value, str):
-            try:
-                value = uuid.UUID(value)
-            except ValueError:
-                pass
-        return value
-
-    @staticmethod
-    def uuid_str(value: uuid.UUID) -> str:
-        return "{" + str(value) + "}"
-
-    @staticmethod
-    def str_from_utf8_bytes(value: bytes | str) -> str:
-        if isinstance(value, bytes):
-            value = value.decode("utf-8")
-        return value
-
-    @staticmethod
->>>>>>> f85aec7d
     def format_type_string(string):
         string = string.capitalize()
         if string in ["Group", "Object"]:
