--- conflicted
+++ resolved
@@ -456,14 +456,9 @@
             try:
                 values = np.r_[h5file[name]["Data"][as_str_if_uuid(uid)]["Data"]]
                 if isinstance(values[0], (str, bytes)):
-<<<<<<< HEAD
-                    values = np.asarray([str_from_utf8_bytes(val) for val in values])
+                    values = np.asarray([as_str_if_utf8_bytes(val) for val in values])
                     if len(values) == 1:
                         values = values[0]
-
-=======
-                    values = as_str_if_utf8_bytes(values[0])
->>>>>>> 2ffd1c76
                 else:
                     if values.dtype in [float, "float64", "float32"]:
                         ind = values == FLOAT_NDV
