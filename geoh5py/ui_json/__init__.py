--- conflicted
+++ resolved
@@ -1,29 +1,4 @@
-<<<<<<< HEAD
 #  Copyright (c) 2024 Mira Geoscience Ltd.
-#
-#  This file is part of geoh5py.
-#
-#  geoh5py is free software: you can redistribute it and/or modify
-#  it under the terms of the GNU Lesser General Public License as published by
-#  the Free Software Foundation, either version 3 of the License, or
-#  (at your option) any later version.
-#
-#  geoh5py is distributed in the hope that it will be useful,
-#  but WITHOUT ANY WARRANTY; without even the implied warranty of
-#  MERCHANTABILITY or FITNESS FOR A PARTICULAR PURPOSE.  See the
-#  GNU Lesser General Public License for more details.
-#
-#  You should have received a copy of the GNU Lesser General Public License
-#  along with geoh5py.  If not, see <https://www.gnu.org/licenses/>.
-
-# pylint: disable=unused-import
-# flake8: noqa
-
-from .input_file import InputFile
-from .utils import monitored_directory_copy
-from .validation import InputValidation
-=======
-#  Copyright (c) 2023 Mira Geoscience Ltd.
 #
 #  This file is part of geoh5py.
 #
@@ -47,5 +22,4 @@
 
 from .input_file import InputFile
 from .utils import monitored_directory_copy
-from .validation import InputValidation
->>>>>>> f9abde54
+from .validation import InputValidation