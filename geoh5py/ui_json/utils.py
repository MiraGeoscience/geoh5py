--- conflicted
+++ resolved
@@ -17,13 +17,10 @@
 
 from __future__ import annotations
 
-<<<<<<< HEAD
+import warnings
 from os import mkdir, path
 from shutil import move
 from time import time
-=======
-import warnings
->>>>>>> bd6cfe2c
 from typing import Any, Callable
 
 import numpy as np
