#  Copyright (c) 2022 Mira Geoscience Ltd.
#
#  This file is part of geoh5py.
#
#  geoh5py is free software: you can redistribute it and/or modify
#  it under the terms of the GNU Lesser General Public License as published by
#  the Free Software Foundation, either version 3 of the License, or
#  (at your option) any later version.
#
#  geoh5py is distributed in the hope that it will be useful,
#  but WITHOUT ANY WARRANTY; without even the implied warranty of
#  MERCHANTABILITY or FITNESS FOR A PARTICULAR PURPOSE.  See the
#  GNU Lesser General Public License for more details.
#
#  You should have received a copy of the GNU Lesser General Public License
#  along with geoh5py.  If not, see <https://www.gnu.org/licenses/>.

from __future__ import annotations

import warnings
<<<<<<< HEAD
from typing import Any
=======
from os import mkdir, path
from shutil import move
from time import time
from typing import Any, Callable
>>>>>>> 2e0bd3aa

import numpy as np

from geoh5py.groups import ContainerGroup
from geoh5py.objects import ObjectBase
from geoh5py.workspace import Workspace


def flatten(ui_json: dict[str, dict]) -> dict[str, Any]:
    """Flattens ui.json format to simple key/value pair."""
    data: dict[str, Any] = {}
    for name, value in ui_json.items():
        if isinstance(value, dict):
            if is_form(value):
                field = "value" if truth(ui_json, name, "isValue") else "property"
                if not truth(ui_json, name, "enabled"):
                    data[name] = None
                else:
                    data[name] = value[field]
        else:
            data[name] = value

    return data


def collect(ui_json: dict[str, dict], member: str, value: Any = None) -> dict[str, Any]:
    """Collects ui parameters with common field and optional value."""

    parameters = {}
    for name, form in ui_json.items():
        if is_form(form) and member in form:
            if value is None or form[member] == value:
                parameters[name] = form

    return parameters


def find_all(ui_json: dict[str, dict], member: str, value: Any = None) -> list[str]:
    """Returns names of all collected parameters."""
    parameters = collect(ui_json, member, value)
    return list(parameters.keys())


def group_optional(ui_json: dict[str, dict], group_name: str):
    """Returns groupOptional bool for group name."""
    group = collect(ui_json, "group", group_name)
    parameters = find_all(group, "groupOptional")
    return group[parameters[0]]["groupOptional"] if parameters else False


def optional_type(ui_json: dict[str, dict], parameter: str):
    """
    Check if a ui.json parameter is optional or groupOptional

    :param ui_json: UI.json dictionary
    :param parameter: Name of parameter to check type.
    """
    is_optional = False
    if is_form(ui_json[parameter]):
        is_optional |= ui_json[parameter].get("optional", False)
        if "group" in ui_json[parameter]:
            is_optional |= group_optional(ui_json, ui_json[parameter]["group"])

    return is_optional


def group_enabled(group: dict[str, dict]) -> bool:
    """Return true if groupOptional and enabled are both true."""
    parameters = find_all(group, "groupOptional")
    if not parameters:
        raise ValueError(
            "Provided group does not contain a parameter with groupOptional member."
        )
    return group[parameters[0]].get("enabled", True)


def set_enabled(ui_json: dict, parameter: str, value: bool):
    """
    Set enabled status for an optional or groupOptional parameter.

    :param ui_json: UI.json dictionary
    :param parameter: Parameter name.
    :param value: Boolean value set to parameter's enabled member.
    """
    if ui_json[parameter].get("optional", False):
        ui_json[parameter]["enabled"] = value

    is_group_optional = False
    group_name = ui_json[parameter].get("group", False)
    if group_name:
        group = collect(ui_json, "group", group_name)
        parameters = find_all(group, "groupOptional")
        if parameters:
            is_group_optional = True
            enabled_change = False
            for form in group.values():
                enabled_change |= form.get("enabled", True) != value
                form["enabled"] = value

    if (not value) and not (
        ui_json[parameter].get("optional", False) or is_group_optional
    ):
        warnings.warn(
            f"Non-option parameter '{parameter}' cannot be set to 'enabled' False "
        )

    return is_group_optional and enabled_change


def truth(ui_json: dict[str, dict], name: str, member: str) -> bool:
    """Return parameter's 'member' value with default value for non-existent members."""
    default_states = {
        "enabled": True,
        "optional": False,
        "groupOptional": False,
        "main": False,
        "isValue": True,
    }
    if member in ui_json[name]:
        return ui_json[name][member]

    if member in default_states:
        return default_states[member]

    raise ValueError(
        f"Field: {member} was not provided in ui.json and does not have a default state."
    )


def is_uijson(ui_json: dict[str, dict]):
    """Returns True if dictionary contains all the required parameters."""
    required_parameters = [
        "title",
        "monitoring_directory",
        "run_command",
        "conda_environment",
        "geoh5",
        "workspace",
    ]

    is_a_uijson = True
    for k in required_parameters:
        if k not in ui_json.keys():
            is_a_uijson = False

    return is_a_uijson


def is_form(var) -> bool:
    """Return true if dictionary 'var' contains both 'label' and 'value' members."""
    is_a_form = False
    if isinstance(var, dict):
        if all(k in var.keys() for k in ["label", "value"]):
            is_a_form = True

    return is_a_form


def list2str(value):
    if isinstance(value, list):  # & (key not in exclude):
        return str(value)[1:-1]
    return value


def none2str(value):
    if value is None:
        return ""
    return value


def inf2str(value):  # map np.inf to "inf"
    if not isinstance(value, (int, float)):
        return value
    return str(value) if not np.isfinite(value) else value


def str2list(value):  # map "[...]" to [...]
    if isinstance(value, str):
        if value in ["inf", "-inf", ""]:
            return value
        try:
            return [float(n) for n in value.split(",") if n != ""]
        except ValueError:
            return value

    return value


def str2none(value):
    if value == "":
        return None
    return value


def str2inf(value):
    if value in ["inf", "-inf"]:
        return float(value)
    return value


def workspace2path(value):
    if isinstance(value, Workspace):
        return value.h5file
    return value


def path2workspace(value):
    if isinstance(value, str) and ".geoh5" in value:
        return Workspace(value)
    return value


def container_group2name(value):
    if isinstance(value, ContainerGroup):
        return value.name
    return value


def monitored_directory_copy(
    directory: str, entity: ObjectBase, copy_children: bool = True
):
    """
    Create a temporary *.geoh5 file in the monitoring folder and export entity for update.

    :param directory: Monitoring directory
    :param entity: Entity to be updated
    :param copy_children: Option to copy children entities.
    """
    working_path = path.join(directory, ".working")
    if not path.exists(working_path):
        mkdir(working_path)

    temp_geoh5 = f"temp{time():.3f}.geoh5"
    temp_workspace = Workspace(path.join(working_path, temp_geoh5))
    entity.copy(parent=temp_workspace, copy_children=copy_children)
    move(
        path.join(working_path, temp_geoh5),
        path.join(directory, temp_geoh5),
    )

    return path.join(directory, temp_geoh5)<|MERGE_RESOLUTION|>--- conflicted
+++ resolved
@@ -18,14 +18,10 @@
 from __future__ import annotations
 
 import warnings
-<<<<<<< HEAD
-from typing import Any
-=======
 from os import mkdir, path
 from shutil import move
 from time import time
-from typing import Any, Callable
->>>>>>> 2e0bd3aa
+from typing import Any
 
 import numpy as np
 
