#  Copyright (c) 2022 Mira Geoscience Ltd.
#
#  This file is part of geoh5py.
#
#  geoh5py is free software: you can redistribute it and/or modify
#  it under the terms of the GNU Lesser General Public License as published by
#  the Free Software Foundation, either version 3 of the License, or
#  (at your option) any later version.
#
#  geoh5py is distributed in the hope that it will be useful,
#  but WITHOUT ANY WARRANTY; without even the implied warranty of
#  MERCHANTABILITY or FITNESS FOR A PARTICULAR PURPOSE.  See the
#  GNU Lesser General Public License for more details.
#
#  You should have received a copy of the GNU Lesser General Public License
#  along with geoh5py.  If not, see <https://www.gnu.org/licenses/>.

from __future__ import annotations

from copy import deepcopy
from typing import Any, cast
from uuid import UUID

from geoh5py.groups import PropertyGroup
from geoh5py.shared import Entity
from geoh5py.shared.exceptions import RequiredValidationError
from geoh5py.shared.validators import BaseValidator, TypeValidator
from geoh5py.workspace import Workspace


class InputValidation:
    """
    Validations on dictionary of parameters.

    Attributes
    ----------
    validations : Validations dictionary with matching set of input parameter keys.
    workspace (optional) : Workspace instance needed to validate uuid types.
    ignore_requirements (optional): Omit raising error on 'required' validator.

    Methods
    -------
    validate_data(data)
        Validates data of params and contents/type/shape/keys/reqs of values.
    """

    def __init__(
        self,
        validators: dict[str, BaseValidator] = None,
        validations: dict[str, Any] | None = None,
        workspace: Workspace = None,
        ui_json: dict[str, Any] = None,
        **validation_options,
    ):
        self.validations = {} if ui_json is None else self.infer_validations(ui_json)
        self.validations = self._merge_validations(validations)
        self.validators: dict[str, BaseValidator] = validators
        self.workspace: Workspace | None = workspace
        self.ignore_list: tuple = validation_options.get("ignore_list", ())
        self.ignore_requirements: bool = validation_options.get(
            "ignore_requirements", False
        )

    @property
    def validations(self):
        return self._validations

    @validations.setter
    def validations(self, val: dict[str, Any]):
        self._validations = val

    @property
    def validators(self):
        return self._validators

    @validators.setter
    def validators(self, val: dict[str, BaseValidator]):
        if val is None:
            val = {}
        elif not all(isinstance(v, BaseValidator) for v in val.values()):
            raise TypeError("Validators should be subclass of BaseValidator.")

        if self.validations is not None:
            required_validators = InputValidation._required_validators(self.validations)
            val = dict(required_validators, **val)

        self._validators = val

    @property
    def workspace(self):
        return self._workspace

    @workspace.setter
    def workspace(self, value: Workspace | None):
        if value is not None:
            TypeValidator.validate("workspace", value, Workspace)
        self._workspace = value

    @staticmethod
    def _unique_validators(validations: dict[str, Any]) -> list[str]:
        """Return names of validators required by a validations dictionary."""
        return list({key for item in validations.values() for key in item})

    @staticmethod
    def _required_validators(validations):
        """Returns dictionary of validators required by validations."""
        unique_validators = InputValidation._unique_validators(validations)
        all_validators = {k.validator_type: k() for k in BaseValidator.__subclasses__()}
        val = {}
        for k in unique_validators:
            if k not in all_validators:
                raise ValueError(f"No validator implemented for argument '{k}'.")
            val[k] = all_validators[k]
        return val

    @staticmethod
    def infer_validations(ui_json: dict[str, Any]) -> dict[str, dict]:
        """Infer necessary validations from ui json structure."""

        validations: dict[str, dict] = {}
        for key, item in ui_json.items():
            if not isinstance(item, dict):
                continue
<<<<<<< HEAD
            validations[key] = {}
=======

>>>>>>> 14d27358
            if "isValue" in item:
                validations[key] = {
                    "types": [str, UUID, int, float, Entity],
                    "association": None if item["isValue"] else item["parent"],
                }
                if not item["isValue"]:
                    validations[key]["uuid"] = None

            elif "choiceList" in item:
                validations[key] = {"types": [str], "values": item["choiceList"]}
            elif "fileType" in item:
                validations[key] = {
                    "types": [str],
                }
            elif "meshType" in item:
                validations[key] = {
                    "types": [str, UUID, Entity],
                    "association": "geoh5",
                    "uuid": None,
                }
            elif "parent" in item:
                validations[key] = {
                    "types": [str, UUID, Entity],
                    "association": item["parent"],
                    "uuid": None,
                }
                if "dataGroupType" in item:
                    validations[key]["property_group_type"] = item["dataGroupType"]
                    validations[key]["types"] = [str, UUID, PropertyGroup]
            elif "value" in item:
                if item["value"] is None:
                    check_type = str
                else:
                    check_type = cast(Any, type(item["value"]))

                validations[key] = {
                    "types": [check_type],
                }

            if (("optional" in item) or ("enabled" in item)) and (
                "types" in validations[key]
            ):
                validations[key]["types"] += [type(None)]

        return validations

    def _merge_validations(self, validations):
        """Overwrite self.validations with new definitions."""
        out = deepcopy(self.validations)
        for key, val in validations.items():
            if key not in out:
                out[key] = val
            else:
                out[key].update(val)
        return out

    def validate(self, name: str, value: Any, validations: dict[str, Any] = None):
        """
        Run validations on a given key and value.

        :param name: Parameter identifier.
        :param value: Input parameter value.
        :param validations: [Optional] Validations provided on runtime
        """
        if validations is None:
            if name not in self.validations:
                raise KeyError(f"{name} is missing from the known validations.")

            validations = self.validations[name]

        for val, args in validations.items():

            if (
                val == "required" and self.ignore_requirements
            ) or name in self.ignore_list:
                continue

            self.validators[val](name, value, args)

    def validate_data(self, data: dict[str, Any]) -> None:
        """
        Calls validate method on individual key/value pairs in input.

        :param data: Input data with known validations.
        """
        for name, validations in self.validations.items():

            if name not in data.keys():
                if "required" in validations and not self.ignore_requirements:
                    raise RequiredValidationError(name)

                continue

            if "association" in validations and validations["association"] in data:
                temp_validate = deepcopy(validations)
                temp_validate["association"] = data[validations["association"]]
                self.validate(name, data[name], temp_validate)
            else:
                self.validate(name, data.get(name, None))

    def __call__(self, data, *args):
        if isinstance(data, dict):
            self.validate_data(data)
        elif isinstance(data, str) and args is not None:
            self.validate(data, args)
        else:
            raise ValueError(
                "InputValidators can only be called with dictionary of data or "
                "(key, value) pair."
            )<|MERGE_RESOLUTION|>--- conflicted
+++ resolved
@@ -121,11 +121,6 @@
         for key, item in ui_json.items():
             if not isinstance(item, dict):
                 continue
-<<<<<<< HEAD
-            validations[key] = {}
-=======
-
->>>>>>> 14d27358
             if "isValue" in item:
                 validations[key] = {
                     "types": [str, UUID, int, float, Entity],
@@ -168,7 +163,7 @@
             if (("optional" in item) or ("enabled" in item)) and (
                 "types" in validations[key]
             ):
-                validations[key]["types"] += [type(None)]
+                validations[key]["types"].append(type(None))
 
         return validations
 
