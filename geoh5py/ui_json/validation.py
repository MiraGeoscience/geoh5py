#  Copyright (c) 2022 Mira Geoscience Ltd.
#
#  This file is part of geoh5py.
#
#  geoh5py is free software: you can redistribute it and/or modify
#  it under the terms of the GNU Lesser General Public License as published by
#  the Free Software Foundation, either version 3 of the License, or
#  (at your option) any later version.
#
#  geoh5py is distributed in the hope that it will be useful,
#  but WITHOUT ANY WARRANTY; without even the implied warranty of
#  MERCHANTABILITY or FITNESS FOR A PARTICULAR PURPOSE.  See the
#  GNU Lesser General Public License for more details.
#
#  You should have received a copy of the GNU Lesser General Public License
#  along with geoh5py.  If not, see <https://www.gnu.org/licenses/>.

from __future__ import annotations

from copy import deepcopy
from typing import Any, cast
from uuid import UUID

from geoh5py.groups import PropertyGroup
from geoh5py.shared import Entity
from geoh5py.shared.exceptions import RequiredValidationError
from geoh5py.shared.validators import BaseValidator, TypeValidator
from geoh5py.workspace import Workspace


class InputValidation:
    """
    Validations on dictionary of parameters.

    Attributes
    ----------
    validations : Validations dictionary with matching set of input parameter keys.
    workspace (optional) : Workspace instance needed to validate uuid types.
    ignore_requirements (optional): Omit raising error on 'required' validator.

    Methods
    -------
    validate_data(data)
        Validates data of params and contents/type/shape/keys/reqs of values.
    """

    def __init__(
        self,
        validators: dict[str, BaseValidator] = None,
        validations: dict[str, Any] | None = None,
        workspace: Workspace = None,
        ui_json: dict[str, Any] = None,
        **validation_options,
    ):
        self.validations = {} if ui_json is None else self.infer_validations(ui_json)
        self.validations = self._merge_validations(validations)
        self.validators: dict[str, BaseValidator] = validators
        self.workspace: Workspace | None = workspace
        self.ignore_list: tuple = validation_options.get("ignore_list", ())
        self.ignore_requirements: bool = validation_options.get(
            "ignore_requirements", False
        )

    @property
    def validations(self):
        return self._validations

    @validations.setter
    def validations(self, val: dict[str, Any]):
        self._validations = val

    @property
    def validators(self):
        return self._validators

    @validators.setter
    def validators(self, val: dict[str, BaseValidator]):
        if val is None:
            val = {}
        elif not all(isinstance(v, BaseValidator) for v in val.values()):
            raise TypeError("Validators should be subclass of BaseValidator.")

        if self.validations is not None:
            required_validators = InputValidation._required_validators(self.validations)
            val = dict(required_validators, **val)

        self._validators = val

    @property
    def workspace(self):
        return self._workspace

    @workspace.setter
    def workspace(self, value: Workspace | None):
        if value is not None:
            TypeValidator.validate("workspace", value, Workspace)
        self._workspace = value

    @staticmethod
    def _unique_validators(validations: dict[str, Any]) -> list[str]:
        """Return names of validators required by a validations dictionary."""
        return list({key for item in validations.values() for key in item})

    @staticmethod
    def _required_validators(validations):
        """Returns dictionary of validators required by validations."""
        unique_validators = InputValidation._unique_validators(validations)
        all_validators = {k.validator_type: k() for k in BaseValidator.__subclasses__()}
        val = {}
        for k in unique_validators:
            if k not in all_validators:
                raise ValueError(f"No validator implemented for argument '{k}'.")
            val[k] = all_validators[k]
        return val

    @staticmethod
    def infer_validations(ui_json: dict[str, Any]):
        """Infer necessary validations from ui json structure."""

        validations: dict[str, dict] = {}
        for key, item in ui_json.items():
            if not isinstance(item, dict):
                continue

            if "isValue" in item:
                validations[key] = {
                    "types": [str, UUID, int, float, Entity],
                    "association": None if item["isValue"] else item["parent"],
                }
                if not item["isValue"]:
                    validations[key]["uuid"] = None

            elif "choiceList" in item:
                validations[key] = {"types": [str], "values": item["choiceList"]}
            elif "fileType" in item:
                validations[key] = {
                    "types": [str],
                }
            elif "meshType" in item:
                validations[key] = {
                    "types": [str, UUID, Entity],
                    "association": "geoh5",
                    "uuid": None,
                }
            elif "parent" in item:
                validations[key] = {
                    "types": [str, UUID, Entity],
                    "association": item["parent"],
                    "uuid": None,
                }
                if "dataGroupType" in item:
                    validations[key]["property_group_type"] = item["dataGroupType"]
                    validations[key]["types"] = [str, UUID, PropertyGroup]
            elif "value" in item:
                if item["value"] is None:
                    check_type = str
                else:
                    check_type = cast(Any, type(item["value"]))

                validations[key] = {
                    "types": [check_type],
                }

<<<<<<< HEAD
            if (("optional" in item) or ("enabled" in item)) and (
                "types" in validations[key]
            ):
=======
            if item.get("optional") and "types" in validations[key]:
>>>>>>> edad3cc9
                validations[key]["types"] += [type(None)]

        return validations

    def _merge_validations(self, validations):
        """Overwrite self.validations with new definitions."""
        out = deepcopy(self.validations)
        for key, val in validations.items():
            if key not in out:
                out[key] = val
            else:
                out[key].update(val)
        return out

    def validate(self, name: str, value: Any, validations: dict[str, Any] = None):
        """
        Run validations on a given key and value.

        :param name: Parameter identifier.
        :param value: Input parameter value.
        :param validations: [Optional] Validations provided on runtime
        """
        if validations is None:
            if name not in self.validations:
                raise KeyError(f"{name} is missing from the known validations.")

            validations = self.validations[name]

        for val, args in validations.items():

            if (
                val == "required" and self.ignore_requirements
            ) or name in self.ignore_list:
                continue

            self.validators[val](name, value, args)

    def validate_data(self, data: dict[str, Any]) -> None:
        """
        Calls validate method on individual key/value pairs in input.

        :param data: Input data with known validations.
        """
        for name, validations in self.validations.items():

            if name not in data.keys():
                if "required" in validations and not self.ignore_requirements:
                    raise RequiredValidationError(name)

                continue

            if "association" in validations and validations["association"] in data:
                temp_validate = deepcopy(validations)
                temp_validate["association"] = data[validations["association"]]
                self.validate(name, data[name], temp_validate)
            else:
                self.validate(name, data.get(name, None))

    def __call__(self, data, *args):
        if isinstance(data, dict):
            self.validate_data(data)
        elif isinstance(data, str) and args is not None:
            self.validate(data, args)
        else:
            raise ValueError(
                "InputValidators can only be called with dictionary of data or "
                "(key, value) pair."
            )<|MERGE_RESOLUTION|>--- conflicted
+++ resolved
@@ -161,13 +161,8 @@
                     "types": [check_type],
                 }
 
-<<<<<<< HEAD
-            if (("optional" in item) or ("enabled" in item)) and (
-                "types" in validations[key]
-            ):
-=======
             if item.get("optional") and "types" in validations[key]:
->>>>>>> edad3cc9
+
                 validations[key]["types"] += [type(None)]
 
         return validations
