--- conflicted
+++ resolved
@@ -79,18 +79,11 @@
 
     def __init__(
         self,
-<<<<<<< HEAD
-        data: dict[str, Any] = None,
-        ui_json: dict[str, Any] = None,
-        validate: bool = True,
-        validations: dict = None,
-        validation_options: dict = None,
-=======
         data: dict[str, Any] | None = None,
         ui_json: dict[str, Any] | None = None,
+        validate: bool = True,
         validations: dict | None = None,
         validation_options: dict | None = None,
->>>>>>> 08e31c08
     ):
         self._workspace = None
         self._validation_options = validation_options
@@ -124,16 +117,12 @@
             if self.workspace is None and "geoh5" in value:
                 self.workspace = value["geoh5"]
 
-<<<<<<< HEAD
             if self.workspace is not None:
                 with fetch_active_workspace(self.workspace):
                     value = self.promote(value)
 
                     if self.validators is not None and self.validate:
                         self.validators.validate_data(value)
-=======
-            value = self.promote(value)
->>>>>>> 08e31c08
 
             elif self.validators is not None and self.validate:
                 self.validators.validate_data(value)
@@ -454,21 +443,14 @@
 
         return ui_json
 
-<<<<<<< HEAD
-    def demote(self, var: dict[str, Any]) -> dict[str, str]:
-=======
     @classmethod
     def demote(cls, var: dict[str, Any]) -> dict[str, str]:
->>>>>>> 08e31c08
         """Converts promoted parameter values to their string representations."""
         mappers = [entity2uuid, as_str_if_uuid, workspace2path, container_group2name]
         for key, value in var.items():
             if isinstance(value, dict):
-<<<<<<< HEAD
-                var[key] = self.demote(value)
-=======
                 var[key] = cls.demote(value)
->>>>>>> 08e31c08
+
             elif isinstance(value, (list, tuple)):
                 var[key] = [dict_mapper(val, mappers) for val in value]
             else:
@@ -484,11 +466,6 @@
         for key, value in var.items():
             if isinstance(value, dict):
                 var[key] = self.promote(value)
-<<<<<<< HEAD
-            elif isinstance(value, UUID):
-                self.association_validator(key, value, self.workspace)
-                var[key] = uuid2entity(value, self.workspace)
-=======
             else:
                 if isinstance(value, list):
                     var[key] = [self._uid_promotion(key, val) for val in value]
@@ -504,6 +481,5 @@
         if isinstance(value, UUID):
             self.association_validator(key, value, self.workspace)
             value = uuid2entity(value, self.workspace)
->>>>>>> 08e31c08
 
         return value