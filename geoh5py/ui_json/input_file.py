#  Copyright (c) 2023 Mira Geoscience Ltd.
#
#  This file is part of geoapps.
#
#  geoapps is distributed under the terms and conditions of the MIT License
#  (see LICENSE file at the root of this source code package).

from __future__ import annotations

import json
import os
import warnings
from copy import deepcopy
from pathlib import Path
from typing import Any
from uuid import UUID

from geoh5py import Workspace
from geoh5py.shared import Entity
from geoh5py.shared.exceptions import BaseValidationError, JSONParameterValidationError
from geoh5py.shared.validators import AssociationValidator

from ..shared.utils import (
    as_str_if_uuid,
    dict_mapper,
    entity2uuid,
    str2uuid,
    uuid2entity,
)
from .constants import base_validations, ui_validations
from .utils import (
    container_group2name,
    flatten,
    inf2str,
    list2str,
    none2str,
    path2workspace,
    set_enabled,
    str2inf,
    str2none,
    workspace2path,
)
from .validation import InputValidation


class InputFile:
    """
    Handles loading ui.json input files.

    Attributes
    ----------
    data : Input file content parsed to flat dictionary of key:value.
    ui_json: User interface serializable as ui.json format
    workspace: Target :obj:`geoh5py.workspace.Workspace`
    validations: Dictionary of validations for parameters in the input file

    Methods
    -------
    write_ui_json()
        Writes a ui.json formatted file from 'data' attribute contents.
    read_ui_json()
        Reads a ui.json formatted file into 'data' attribute dictionary.  Optionally filters
        ui.json fields other than 'value'.
    """

    _path: str | None = None
    _name: str | None = None
    _data: dict[str, Any] | None
    _ui_json: dict[str, Any] | None
    _ui_validators: InputValidation = InputValidation(
        validations=ui_validations,
        validation_options={"ignore_list": ("value",)},
    )
    _validators = None
    _validations: dict | None
    association_validator = AssociationValidator()

    def __init__(
        self,
        data: dict[str, Any] | None = None,
        ui_json: dict[str, Any] | None = None,
        validations: dict | None = None,
        validation_options: dict | None = None,
    ):
        self._workspace = None
        self._validation_options = validation_options
        self.validations = validations
        self.ui_json = ui_json
        self.data = data

        if isinstance(self.workspace, Workspace):
            self.workspace.close()

    @property
    def data(self):
        if getattr(self, "_data", None) is None and self.ui_json is not None:
            self.data = flatten(self.ui_json)

        return self._data

    @data.setter
    def data(self, value: dict[str, Any]):
        if value is not None:
            if not isinstance(value, dict):
                raise ValueError("Input 'data' must be of type dict or None.")

            if self._ui_json is None:
                raise AttributeError("'ui_json' must be set before setting data.")

            if len(value) != len(self._ui_json):
                raise ValueError(
                    "The number of input values for 'data' must "
                    "equal the number of parameters in 'ui_json'."
                )

            if self.workspace is None and "geoh5" in value:
                self.workspace = value["geoh5"]

            value = self.promote(value)

            if self.validators is not None and not self.validation_options.get(
                "disabled", False
            ):
                self.validators.validate_data(value)

        self._data = value

    @property
    def name(self) -> str | None:
        """
        Name of ui.json file.
        """
        if getattr(self, "_name", None) is None and self.ui_json is not None:
            self.name = self.ui_json["title"]

        return self._name

    @name.setter
    def name(self, name: str):
        if ".ui.json" not in name:
            name += ".ui.json"

        self._name = name

    def load(self, input_dict: dict[str, Any]):
        """Load data from dictionary and validate."""
        self.ui_json = input_dict
        self.data = flatten(self.ui_json)

    @property
    def path(self) -> str | None:
        """
        Directory for the input/output ui.json file.
        """
        if getattr(self, "_path", None) is None and self.workspace is not None:
            self.path = os.path.dirname(self.workspace.h5file)

        return self._path

    @path.setter
    def path(self, path: str):
        if not os.path.isdir(path):
            raise ValueError(f"The specified path: '{path}' does not exist.")

        self._path = path

    @property
    def path_name(self) -> str | None:
        if self.path is not None and self.name is not None:
            return os.path.join(self.path, self.name)

        return None

    @staticmethod
    def read_ui_json(json_file: str | Path, **kwargs):
        """
        Read and create an InputFile from ui.json
        """
        if isinstance(json_file, Path):
            json_file = str(json_file)

        if not isinstance(json_file, str) or not json_file.endswith(".ui.json"):
            raise ValueError(
                "Input file should be a str or Path with extension *.ui.json"
            )

        input_file = InputFile(**kwargs)
        input_file.path = os.path.dirname(os.path.abspath(json_file))
        input_file.name = os.path.basename(json_file)

        with open(json_file, encoding="utf-8") as file:
            input_file.load(json.load(file))

        if isinstance(input_file.workspace, Workspace):
            input_file.workspace.close()

        return input_file

    @property
    def ui_json(self) -> dict | None:
        """
        Dictionary representing the ui.json file with promoted values.
        """
        return self._ui_json

    @ui_json.setter
    def ui_json(self, value: dict[str, Any]):
        if value is not None and self.validations is not None:
            if not isinstance(value, dict):
                raise ValueError("Input 'ui_json' must be of type dict or None.")

            self._ui_json = self.numify(value.copy())
            default_validations = InputValidation.infer_validations(self._ui_json)
            for key, validations in default_validations.items():
                if key in self.validations:
                    validations = {**validations, **self.validations[key]}
                self.validations[key] = validations
        else:
            self._ui_json = None
        self._validators = None

    @classmethod
    def ui_validation(cls, ui_json: dict[str, Any]):
        """Validation of the ui_json forms"""
        cls._ui_validators(ui_json)

    def update_ui_values(self, data: dict, none_map=None):
        """
        Update the ui.json values and enabled status from input data.

        :param data: Key and value pairs expected by the ui_json.
        :param none_map: Map parameter 'None' values to non-null numeric types.
            The parameters in the dictionary are mapped to optional and disabled.

        :raises UserWarning: If attempting to set None value to non-optional parameter.
        """
        if self.ui_json is None:
            raise UserWarning("InputFile requires a 'ui_json' to be defined.")

        if none_map is None:
            none_map = {}

        for key, value in data.items():
            if isinstance(self.ui_json[key], dict):
                if value is None:
                    value = none_map.get(key, None)
                    enabled = False
                else:
                    enabled = True

                was_group_enabled = set_enabled(self.ui_json, key, enabled)
                if was_group_enabled:
                    warnings.warn(
                        f"Setting all member of group: {self.ui_json[key]['group']} "
                        f"to enabled: {enabled}."
                    )

                member = "value"
                if "isValue" in self.ui_json[key]:
                    if isinstance(value, (Entity, UUID)):
                        self.ui_json[key]["isValue"] = False
                        member = "property"
                    else:
                        self.ui_json[key]["isValue"] = True

                if (value is None) and (not self.ui_json[key].get("enabled", False)):
                    continue

                self.ui_json[key][member] = value

            else:
                self.ui_json[key] = value

    @property
    def validation_options(self):
        """Pass validation options to the validators."""
        if self._validation_options is None:
            return {}
        return self._validation_options

    @property
    def validations(self) -> dict | None:
        if getattr(self, "_validations", None) is None:
            self._validations = deepcopy(base_validations)

        return self._validations

    @validations.setter
    def validations(self, valid_dict: dict | None):
        if not isinstance(valid_dict, (dict, type(None))):
            raise TypeError(
                "Input validations must be of type 'dict' or None. "
                f"Value type {type(valid_dict)} provided"
            )

        if valid_dict is not None:
            valid_dict = {**valid_dict, **deepcopy(base_validations)}

        self._validations = valid_dict

    @property
    def validators(self):
        if getattr(self, "_validators", None) is None:
            self._validators = InputValidation(
                ui_json=self.ui_json,
                validations=self.validations,
                validation_options=self.validation_options,
            )

        return self._validators

    @property
    def workspace(self):
        return self._workspace

    @workspace.setter
    def workspace(self, workspace: Workspace | None):
        if workspace is not None:
            if self._workspace is not None:
                raise UserWarning(
                    "Attribute 'workspace' already set. "
                    "Consider creating a new InputFile from arguments."
                )

            if not isinstance(workspace, Workspace):
                raise ValueError(
                    "Input 'workspace' must be a valid :obj:`geoh5py.workspace.Workspace`."
                )

        self._workspace = workspace

        if self.validators is not None:
            self.validators.workspace = workspace

    def write_ui_json(
        self,
        name: str | None = None,
        none_map: dict[str, Any] | None = None,
        path: str | Path | None = None,
    ):
        """
        Writes a formatted ui.json file from InputFile data

        :param name: Name of the file
        :param none_map: Map parameter None values to non-null numeric types.
        :param path: Directory to write the ui.json to.
        """

        if name is not None:
            self.name = name

        if path is not None:
            self.path = os.path.abspath(path)

        if self.path_name is None:
            raise AttributeError(
                "The input file requires 'path' and 'name' to be set before writing out."
            )

        if self.ui_json is None:
            raise AttributeError(
                "The input file requires 'ui_json' and 'data' to be set before writing out."
            )

        if self.data is not None:
            self.update_ui_values(self.data, none_map=none_map)

        with open(self.path_name, "w", encoding="utf-8") as file:
            json.dump(self.stringify(self.demote(self.ui_json)), file, indent=4)

        return self.path_name

    @staticmethod
    def stringify(var: dict[str, Any]) -> dict[str, Any]:
        """
        Convert inf, none, and list types to strings within a dictionary

        :param var: Dictionary containing ui.json keys, values, fields

        :return: Dictionary with inf, none and list types converted to string
            representations in json format.
        """
        for key, value in var.items():
            exclude = ["choiceList", "meshType", "dataType", "groupType", "association"]
            mappers = (
                [list2str, inf2str, as_str_if_uuid, none2str]
                if key not in exclude
                else [inf2str, as_str_if_uuid, none2str]
            )
            var[key] = dict_mapper(
                value, mappers, omit={ex: [list2str] for ex in exclude}
            )

        return var

    @classmethod
    def numify(cls, ui_json: dict[str, Any]) -> dict[str, Any]:
        """
        Convert inf, none and list strings to numerical types within a dictionary

        Parameters
        ----------

        ui_json :
            dictionary containing ui.json keys, values, fields

        Returns
        -------
        Dictionary with inf, none and list string representations converted numerical types.

        """
        if not isinstance(ui_json, dict):
            raise ValueError("Input value for 'numify' must be a ui_json dictionary.")

        for key, value in ui_json.items():
            if isinstance(value, dict):
                try:
                    cls.ui_validation(value)
                except tuple(BaseValidationError.__subclasses__()) as error:
                    raise JSONParameterValidationError(key, error.args[0]) from error

                value = cls.numify(value)

            mappers = [str2none, str2inf, str2uuid, path2workspace]
            ui_json[key] = dict_mapper(value, mappers)

        return ui_json

    @classmethod
    def demote(cls, var: dict[str, Any]) -> dict[str, str]:
        """Converts promoted parameter values to their string representations."""
        mappers = [entity2uuid, as_str_if_uuid, workspace2path, container_group2name]
        for key, value in var.items():
            if isinstance(value, dict):
                var[key] = cls.demote(value)
            elif isinstance(value, (list, tuple)):
                var[key] = [dict_mapper(val, mappers) for val in value]
            else:
                var[key] = dict_mapper(value, mappers)

        return var

    def promote(self, var: dict[str, Any]) -> dict[str, Any]:
        """Convert uuids to entities from the workspace."""
        if self.workspace is None:
            return var

        for key, value in var.items():
            if isinstance(value, dict):
<<<<<<< HEAD
                var[key] = self._promote(value)
            else:
                if isinstance(value, list):
                    var[key] = [self._uid_promotion(key, val) for val in value]
                else:
                    var[key] = self._uid_promotion(key, value)

        return var

    def _uid_promotion(self, key, value):
        """
        Check if the value needs to be promoted.
        """
        if isinstance(value, UUID):
            self.association_validator(key, value, self.workspace)
            value = uuid2entity(value, self.workspace)
=======
                var[key] = self.promote(value)
            elif isinstance(value, UUID):
                self.association_validator(key, value, self.workspace)
                var[key] = uuid2entity(value, self.workspace)
>>>>>>> 19eb9639

        return value<|MERGE_RESOLUTION|>--- conflicted
+++ resolved
@@ -447,8 +447,7 @@
 
         for key, value in var.items():
             if isinstance(value, dict):
-<<<<<<< HEAD
-                var[key] = self._promote(value)
+                var[key] = self.promote(value)
             else:
                 if isinstance(value, list):
                     var[key] = [self._uid_promotion(key, val) for val in value]
@@ -464,11 +463,5 @@
         if isinstance(value, UUID):
             self.association_validator(key, value, self.workspace)
             value = uuid2entity(value, self.workspace)
-=======
-                var[key] = self.promote(value)
-            elif isinstance(value, UUID):
-                self.association_validator(key, value, self.workspace)
-                var[key] = uuid2entity(value, self.workspace)
->>>>>>> 19eb9639
 
         return value