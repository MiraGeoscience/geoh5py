--- conflicted
+++ resolved
@@ -144,11 +144,7 @@
     @path.setter
     def path(self, path: str):
         if not os.path.isdir(path):
-<<<<<<< HEAD
-            raise ValueError(f"The path specified {path} does not exist.")
-=======
             raise ValueError(f"The specified path: '{path}' does not exist.")
->>>>>>> 4fac8492
 
         self._path = path
 
