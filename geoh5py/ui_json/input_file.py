--- conflicted
+++ resolved
@@ -279,10 +279,7 @@
                 if (value is None) and (not self.ui_json[key].get("enabled", False)):
                     continue
 
-                if isinstance(value, dict) and "value" in value:
-                    self._update_group_value_ui(key, value)
-                else:
-                    self.ui_json[key][member] = value
+                self.ui_json[key][member] = value
             else:
                 self.ui_json[key] = value
 
@@ -422,6 +419,7 @@
 
         if self.data is not None:
             self.update_ui_values(self.data)
+
         with open(self.path_name, "w", encoding="utf-8") as file:
             json.dump(self.stringify(self.demote(self.ui_json)), file, indent=4)
 
@@ -434,9 +432,7 @@
         :param key: Parameter name to update.
         :param value: Value to update with.
         """
-        if self.data is None:
-            raise ValueError("Input data must be set before setting values. ")
-
+        assert self.data is not None
         if self.validate and self.validations is not None and key in self.validations:
             if "association" in self.validations[key]:
                 validations = deepcopy(self.validations[key])
@@ -489,6 +485,7 @@
         """
         if not isinstance(ui_json, dict):
             raise ValueError("Input value for 'numify' must be a ui_json dictionary.")
+
         for key, value in ui_json.items():
             if isinstance(value, dict):
                 try:
@@ -497,14 +494,10 @@
                     raise JSONParameterValidationError(key, error.args[0]) from error
                 value = cls.numify(value)
 
-<<<<<<< HEAD
-            mappers = [str2none, str2inf, str2uuid, path2workspace]
-=======
             mappers = [str2none, str2inf, str2uuid, str2path]
 
             if key == "geoh5":
                 mappers.append(path2workspace)
->>>>>>> 25300f8b
 
             ui_json[key] = dict_mapper(value, mappers)
 
@@ -534,15 +527,10 @@
         """Convert uuids to entities from the workspace."""
         if self._geoh5 is None:
             return var
+
         for key, value in var.items():
             if isinstance(value, dict):
-                if "groupValue" in value and "value" in value:
-                    var[key] = {
-                        "group_value": self._uid_promotion(key, value["groupValue"]),
-                        "value": value["value"],
-                    }
-                else:
-                    var[key] = self.promote(value)
+                var[key] = self.promote(value)
             else:
                 if isinstance(value, list):
                     var[key] = [self._uid_promotion(key, val) for val in value]
@@ -579,29 +567,4 @@
             "The 'workspace' property is deprecated. Use 'geoh5' instead.",
             DeprecationWarning,
         )
-        self.geoh5 = value
-
-    def _update_group_value_ui(self, key: str, value: dict):
-        """
-        Update the ui.json values and enabled status from input data.
-
-        :param key: Key to update in the ui_json.
-        :param value: Key and value pairs expected by the ui_json.
-        """
-        if self.ui_json is None:
-            return
-
-        group_value: Any = value.get("group_value", value.get("GroupValue", None))
-
-        if hasattr(group_value, "uid"):
-            group_value = group_value.uid
-
-        group_value = str2uuid(group_value)
-
-        if not isinstance(group_value, UUID):
-            raise TypeError(
-                f"Input value for 'group_value' must be of type UUID; {type(group_value)} provided."
-            )
-
-        self.ui_json[key]["groupValue"] = group_value
-        self.ui_json[key]["value"] = value["value"]+        self.geoh5 = value