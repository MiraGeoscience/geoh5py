--- conflicted
+++ resolved
@@ -309,13 +309,8 @@
     parent: str = "",
     value: float = 0.0,
     is_value: bool = True,
-<<<<<<< HEAD
     prop: Union[UUID, Entity, type(None)] = None,
-    optional: Optional[str] = None,
-=======
-    prop: UUID | Entity = None,
-    optional: str | None = None,
->>>>>>> ce4092eb
+    optional: str | None = None,
 ) -> dict:
     """
     Dropdown of data or input box.
