[[package]]
name = "alabaster"
version = "0.7.12"
description = "A configurable sidebar-enabled Sphinx theme"
category = "dev"
optional = false
python-versions = "*"

[[package]]
name = "astroid"
version = "2.4.2"
description = "An abstract syntax tree for Python with inference support."
category = "dev"
optional = false
python-versions = ">=3.5"

[package.dependencies]
lazy-object-proxy = ">=1.4.0,<1.5.0"
six = ">=1.12,<2.0"
typed-ast = {version = ">=1.4.0,<1.5", markers = "implementation_name == \"cpython\" and python_version < \"3.8\""}
wrapt = ">=1.11,<2.0"

[[package]]
name = "atomicwrites"
version = "1.4.0"
description = "Atomic file writes."
category = "dev"
optional = false
python-versions = ">=2.7, !=3.0.*, !=3.1.*, !=3.2.*, !=3.3.*"

[[package]]
name = "attrs"
version = "20.3.0"
description = "Classes Without Boilerplate"
category = "dev"
optional = false
python-versions = ">=2.7, !=3.0.*, !=3.1.*, !=3.2.*, !=3.3.*"

[package.extras]
dev = ["coverage[toml] (>=5.0.2)", "hypothesis", "pympler", "pytest (>=4.3.0)", "six", "zope.interface", "furo", "sphinx", "pre-commit"]
docs = ["furo", "sphinx", "zope.interface"]
tests = ["coverage[toml] (>=5.0.2)", "hypothesis", "pympler", "pytest (>=4.3.0)", "six", "zope.interface"]
tests_no_zope = ["coverage[toml] (>=5.0.2)", "hypothesis", "pympler", "pytest (>=4.3.0)", "six"]

[[package]]
name = "babel"
version = "2.9.0"
description = "Internationalization utilities"
category = "dev"
optional = false
python-versions = ">=2.7, !=3.0.*, !=3.1.*, !=3.2.*, !=3.3.*"

[package.dependencies]
pytz = ">=2015.7"

[[package]]
name = "bleach"
version = "3.2.1"
description = "An easy safelist-based HTML-sanitizing tool."
category = "dev"
optional = false
python-versions = ">=2.7, !=3.0.*, !=3.1.*, !=3.2.*, !=3.3.*, !=3.4.*"

[package.dependencies]
packaging = "*"
six = ">=1.9.0"
webencodings = "*"

[[package]]
name = "certifi"
version = "2020.11.8"
description = "Python package for providing Mozilla's CA Bundle."
category = "dev"
optional = false
python-versions = "*"

[[package]]
name = "cffi"
version = "1.14.3"
description = "Foreign Function Interface for Python calling C code."
category = "dev"
optional = false
python-versions = "*"

[package.dependencies]
pycparser = "*"

[[package]]
name = "chardet"
version = "3.0.4"
description = "Universal encoding detector for Python 2 and 3"
category = "dev"
optional = false
python-versions = "*"

[[package]]
name = "colorama"
version = "0.4.4"
description = "Cross-platform colored terminal text."
category = "dev"
optional = false
python-versions = ">=2.7, !=3.0.*, !=3.1.*, !=3.2.*, !=3.3.*, !=3.4.*"

[[package]]
name = "coverage"
version = "5.3"
description = "Code coverage measurement for Python"
category = "dev"
optional = false
python-versions = ">=2.7, !=3.0.*, !=3.1.*, !=3.2.*, !=3.3.*, !=3.4.*, <4"

[package.extras]
toml = ["toml"]

[[package]]
name = "cryptography"
version = "3.2.1"
description = "cryptography is a package which provides cryptographic recipes and primitives to Python developers."
category = "dev"
optional = false
python-versions = ">=2.7,!=3.0.*,!=3.1.*,!=3.2.*,!=3.3.*,!=3.4.*"

[package.dependencies]
cffi = ">=1.8,<1.11.3 || >1.11.3"
six = ">=1.4.1"

[package.extras]
docs = ["sphinx (>=1.6.5,!=1.8.0,!=3.1.0,!=3.1.1)", "sphinx-rtd-theme"]
docstest = ["doc8", "pyenchant (>=1.6.11)", "twine (>=1.12.0)", "sphinxcontrib-spelling (>=4.0.1)"]
pep8test = ["black", "flake8", "flake8-import-order", "pep8-naming"]
ssh = ["bcrypt (>=3.1.5)"]
test = ["pytest (>=3.6.0,!=3.9.0,!=3.9.1,!=3.9.2)", "pretend", "iso8601", "pytz", "hypothesis (>=1.11.4,!=3.79.2)"]

[[package]]
name = "docutils"
version = "0.16"
description = "Docutils -- Python Documentation Utilities"
category = "dev"
optional = false
python-versions = ">=2.7, !=3.0.*, !=3.1.*, !=3.2.*, !=3.3.*, !=3.4.*"

[[package]]
name = "h5py"
version = "2.10.0"
description = "Read and write HDF5 files from Python"
category = "main"
optional = false
python-versions = "*"

[package.dependencies]
numpy = ">=1.7"
six = "*"

[[package]]
name = "idna"
version = "2.10"
description = "Internationalized Domain Names in Applications (IDNA)"
category = "dev"
optional = false
python-versions = ">=2.7, !=3.0.*, !=3.1.*, !=3.2.*, !=3.3.*"

[[package]]
name = "imagesize"
version = "1.2.0"
description = "Getting image size from png/jpeg/jpeg2000/gif file"
category = "dev"
optional = false
python-versions = ">=2.7, !=3.0.*, !=3.1.*, !=3.2.*, !=3.3.*"

[[package]]
name = "importlib-metadata"
version = "2.0.0"
description = "Read metadata from Python packages"
category = "dev"
optional = false
python-versions = "!=3.0.*,!=3.1.*,!=3.2.*,!=3.3.*,!=3.4.*,>=2.7"

[package.dependencies]
zipp = ">=0.5"

[package.extras]
docs = ["sphinx", "rst.linker"]
testing = ["packaging", "pep517", "importlib-resources (>=1.3)"]

[[package]]
name = "isort"
version = "5.6.4"
description = "A Python utility / library to sort Python imports."
category = "dev"
optional = false
python-versions = ">=3.6,<4.0"

[package.extras]
pipfile_deprecated_finder = ["pipreqs", "requirementslib"]
requirements_deprecated_finder = ["pipreqs", "pip-api"]
colors = ["colorama (>=0.4.3,<0.5.0)"]

[[package]]
name = "jeepney"
version = "0.5.0"
description = "Low-level, pure Python DBus protocol wrapper."
category = "dev"
optional = false
python-versions = ">=3.6"

[package.extras]
test = ["pytest", "pytest-trio", "pytest-asyncio", "testpath", "trio"]

[[package]]
name = "jinja2"
version = "2.11.2"
description = "A very fast and expressive template engine."
category = "dev"
optional = false
python-versions = ">=2.7, !=3.0.*, !=3.1.*, !=3.2.*, !=3.3.*, !=3.4.*"

[package.dependencies]
MarkupSafe = ">=0.23"

[package.extras]
i18n = ["Babel (>=0.8)"]

[[package]]
name = "keyring"
version = "21.5.0"
description = "Store and access your passwords safely."
category = "dev"
optional = false
python-versions = ">=3.6"

[package.dependencies]
importlib-metadata = {version = ">=1", markers = "python_version < \"3.8\""}
jeepney = {version = ">=0.4.2", markers = "sys_platform == \"linux\""}
pywin32-ctypes = {version = "<0.1.0 || >0.1.0,<0.1.1 || >0.1.1", markers = "sys_platform == \"win32\""}
SecretStorage = {version = ">=3.2", markers = "sys_platform == \"linux\""}

[package.extras]
docs = ["sphinx", "jaraco.packaging (>=3.2)", "rst.linker (>=1.9)"]
testing = ["pytest (>=3.5,!=3.7.3)", "pytest-checkdocs (>=1.2.3)", "pytest-flake8", "pytest-cov", "jaraco.test (>=3.2.0)", "pytest-black (>=0.3.7)", "pytest-mypy"]

[[package]]
name = "lazy-object-proxy"
version = "1.4.3"
description = "A fast and thorough lazy object proxy."
category = "dev"
optional = false
python-versions = ">=2.7, !=3.0.*, !=3.1.*, !=3.2.*, !=3.3.*"

[[package]]
name = "lockfile"
version = "0.12.2"
description = "Platform-independent file locking module"
category = "dev"
optional = false
python-versions = "*"

[[package]]
name = "markupsafe"
version = "1.1.1"
description = "Safely add untrusted strings to HTML/XML markup."
category = "dev"
optional = false
python-versions = ">=2.7,!=3.0.*,!=3.1.*,!=3.2.*,!=3.3.*"

[[package]]
name = "mccabe"
version = "0.6.1"
description = "McCabe checker, plugin for flake8"
category = "dev"
optional = false
python-versions = "*"

[[package]]
name = "more-itertools"
version = "8.6.0"
description = "More routines for operating on iterables, beyond itertools"
category = "dev"
optional = false
python-versions = ">=3.5"

[[package]]
name = "numpy"
version = "1.19.3"
description = "NumPy is the fundamental package for array computing with Python."
category = "main"
optional = false
python-versions = ">=3.6"

[[package]]
name = "packaging"
version = "20.4"
description = "Core utilities for Python packages"
category = "dev"
optional = false
python-versions = ">=2.7, !=3.0.*, !=3.1.*, !=3.2.*, !=3.3.*"

[package.dependencies]
pyparsing = ">=2.0.2"
six = "*"

[[package]]
<<<<<<< HEAD
category = "main"
description = "Python Imaging Library (Fork)"
name = "pillow"
optional = false
python-versions = ">=3.6"
version = "8.0.1"

[[package]]
category = "dev"
description = "Query metadatdata from sdists / bdists / installed packages."
=======
>>>>>>> 3f0b12a5
name = "pkginfo"
version = "1.6.1"
description = "Query metadatdata from sdists / bdists / installed packages."
category = "dev"
optional = false
python-versions = "*"

[package.extras]
testing = ["nose", "coverage"]

[[package]]
name = "pluggy"
version = "0.13.1"
description = "plugin and hook calling mechanisms for python"
category = "dev"
optional = false
python-versions = ">=2.7, !=3.0.*, !=3.1.*, !=3.2.*, !=3.3.*"

[package.dependencies]
importlib-metadata = {version = ">=0.12", markers = "python_version < \"3.8\""}

[package.extras]
dev = ["pre-commit", "tox"]

[[package]]
name = "poetry-publish"
version = "0.3.1"
description = "Helper to build and upload a project that used poetry to PyPi, with prechecks"
category = "dev"
optional = false
python-versions = "^3.6"
develop = false

[package.dependencies]
twine = "*"

[package.extras]
creole = ["python-creole"]

[package.source]
type = "git"
url = "https://github.com/MiraGeoscience/poetry-publish.git"
<<<<<<< HEAD
=======
reference = "pending_fixes"
resolved_reference = "c4d8712b7c1131b5aa9d7521180c85eba1f8e32a"
>>>>>>> 3f0b12a5

[[package]]
name = "py"
version = "1.9.0"
description = "library with cross-python path, ini-parsing, io, code, log facilities"
category = "dev"
optional = false
python-versions = ">=2.7, !=3.0.*, !=3.1.*, !=3.2.*, !=3.3.*"

[[package]]
name = "pycparser"
version = "2.20"
description = "C parser in Python"
category = "dev"
optional = false
python-versions = ">=2.7, !=3.0.*, !=3.1.*, !=3.2.*, !=3.3.*"

[[package]]
name = "pygments"
version = "2.7.2"
description = "Pygments is a syntax highlighting package written in Python."
category = "dev"
optional = false
python-versions = ">=3.5"

[[package]]
name = "pylint"
version = "2.6.0"
description = "python code static checker"
category = "dev"
optional = false
python-versions = ">=3.5.*"

[package.dependencies]
astroid = ">=2.4.0,<=2.5"
colorama = {version = "*", markers = "sys_platform == \"win32\""}
isort = ">=4.2.5,<6"
mccabe = ">=0.6,<0.7"
toml = ">=0.7.1"

[[package]]
name = "pyparsing"
version = "2.4.7"
description = "Python parsing module"
category = "dev"
optional = false
python-versions = ">=2.6, !=3.0.*, !=3.1.*, !=3.2.*"

[[package]]
name = "pytest"
version = "3.10.1"
description = "pytest: simple powerful testing with Python"
category = "dev"
optional = false
python-versions = ">=2.7, !=3.0.*, !=3.1.*, !=3.2.*, !=3.3.*"

[package.dependencies]
atomicwrites = ">=1.0"
attrs = ">=17.4.0"
colorama = {version = "*", markers = "sys_platform == \"win32\""}
more-itertools = ">=4.0.0"
pluggy = ">=0.7"
py = ">=1.5.0"
six = ">=1.10.0"

[[package]]
name = "pytest-cov"
version = "2.9.0"
description = "Pytest plugin for measuring coverage."
category = "dev"
optional = false
python-versions = ">=2.7, !=3.0.*, !=3.1.*, !=3.2.*, !=3.3.*, !=3.4.*"

[package.dependencies]
coverage = ">=4.4"
pytest = ">=3.6"

[package.extras]
testing = ["fields", "hunter", "process-tests (==2.0.2)", "six", "pytest-xdist", "virtualenv"]

[[package]]
name = "pytz"
version = "2020.4"
description = "World timezone definitions, modern and historical"
category = "dev"
optional = false
python-versions = "*"

[[package]]
name = "pywin32-ctypes"
version = "0.2.0"
description = ""
category = "dev"
optional = false
python-versions = "*"

[[package]]
name = "readme-renderer"
version = "28.0"
description = "readme_renderer is a library for rendering \"readme\" descriptions for Warehouse"
category = "dev"
optional = false
python-versions = "*"

[package.dependencies]
bleach = ">=2.1.0"
docutils = ">=0.13.1"
Pygments = ">=2.5.1"
six = "*"

[package.extras]
md = ["cmarkgfm (>=0.2.0)"]

[[package]]
name = "requests"
version = "2.25.0"
description = "Python HTTP for Humans."
category = "dev"
optional = false
python-versions = ">=2.7, !=3.0.*, !=3.1.*, !=3.2.*, !=3.3.*, !=3.4.*"

[package.dependencies]
certifi = ">=2017.4.17"
chardet = ">=3.0.2,<4"
idna = ">=2.5,<3"
urllib3 = ">=1.21.1,<1.27"

[package.extras]
security = ["pyOpenSSL (>=0.14)", "cryptography (>=1.3.4)"]
socks = ["PySocks (>=1.5.6,!=1.5.7)", "win-inet-pton"]

[[package]]
name = "requests-toolbelt"
version = "0.9.1"
description = "A utility belt for advanced users of python-requests"
category = "dev"
optional = false
python-versions = "*"

[package.dependencies]
requests = ">=2.0.1,<3.0.0"

[[package]]
name = "rfc3986"
version = "1.4.0"
description = "Validating URI References per RFC 3986"
category = "dev"
optional = false
python-versions = "*"

[package.extras]
idna2008 = ["idna"]

[[package]]
name = "scipy"
version = "1.5.4"
description = "SciPy: Scientific Library for Python"
category = "dev"
optional = false
python-versions = ">=3.6"

[package.dependencies]
numpy = ">=1.14.5"

[[package]]
name = "secretstorage"
version = "3.2.0"
description = "Python bindings to FreeDesktop.org Secret Service API"
category = "dev"
optional = false
python-versions = ">=3.5"

[package.dependencies]
cryptography = ">=2.0"
jeepney = ">=0.4.2"

[[package]]
name = "six"
version = "1.15.0"
description = "Python 2 and 3 compatibility utilities"
category = "main"
optional = false
python-versions = ">=2.7, !=3.0.*, !=3.1.*, !=3.2.*"

[[package]]
name = "snowballstemmer"
version = "2.0.0"
description = "This package provides 26 stemmers for 25 languages generated from Snowball algorithms."
category = "dev"
optional = false
python-versions = "*"

[[package]]
name = "sphinx"
version = "3.3.1"
description = "Python documentation generator"
category = "dev"
optional = false
python-versions = ">=3.5"

[package.dependencies]
alabaster = ">=0.7,<0.8"
babel = ">=1.3"
colorama = {version = ">=0.3.5", markers = "sys_platform == \"win32\""}
docutils = ">=0.12"
imagesize = "*"
Jinja2 = ">=2.3"
packaging = "*"
Pygments = ">=2.0"
requests = ">=2.5.0"
snowballstemmer = ">=1.1"
sphinxcontrib-applehelp = "*"
sphinxcontrib-devhelp = "*"
sphinxcontrib-htmlhelp = "*"
sphinxcontrib-jsmath = "*"
sphinxcontrib-qthelp = "*"
sphinxcontrib-serializinghtml = "*"

[package.extras]
docs = ["sphinxcontrib-websupport"]
lint = ["flake8 (>=3.5.0)", "flake8-import-order", "mypy (>=0.790)", "docutils-stubs"]
test = ["pytest", "pytest-cov", "html5lib", "typed-ast", "cython"]

[[package]]
name = "sphinx-autodoc-typehints"
version = "1.11.1"
description = "Type hints (PEP 484) support for the Sphinx autodoc extension"
category = "dev"
optional = false
python-versions = ">=3.5.2"

[package.dependencies]
Sphinx = ">=3.0"

[package.extras]
test = ["pytest (>=3.1.0)", "typing-extensions (>=3.5)", "sphobjinv (>=2.0)", "Sphinx (>=3.2.0)", "dataclasses"]
type_comments = ["typed-ast (>=1.4.0)"]

[[package]]
name = "sphinx-rtd-theme"
version = "0.4.3"
description = "Read the Docs theme for Sphinx"
category = "dev"
optional = false
python-versions = "*"

[package.dependencies]
sphinx = "*"

[[package]]
name = "sphinxcontrib-applehelp"
version = "1.0.2"
description = "sphinxcontrib-applehelp is a sphinx extension which outputs Apple help books"
category = "dev"
optional = false
python-versions = ">=3.5"

[package.extras]
lint = ["flake8", "mypy", "docutils-stubs"]
test = ["pytest"]

[[package]]
name = "sphinxcontrib-devhelp"
version = "1.0.2"
description = "sphinxcontrib-devhelp is a sphinx extension which outputs Devhelp document."
category = "dev"
optional = false
python-versions = ">=3.5"

[package.extras]
lint = ["flake8", "mypy", "docutils-stubs"]
test = ["pytest"]

[[package]]
name = "sphinxcontrib-htmlhelp"
version = "1.0.3"
description = "sphinxcontrib-htmlhelp is a sphinx extension which renders HTML help files"
category = "dev"
optional = false
python-versions = ">=3.5"

[package.extras]
lint = ["flake8", "mypy", "docutils-stubs"]
test = ["pytest", "html5lib"]

[[package]]
name = "sphinxcontrib-jsmath"
version = "1.0.1"
description = "A sphinx extension which renders display math in HTML via JavaScript"
category = "dev"
optional = false
python-versions = ">=3.5"

[package.extras]
test = ["pytest", "flake8", "mypy"]

[[package]]
name = "sphinxcontrib-qthelp"
version = "1.0.3"
description = "sphinxcontrib-qthelp is a sphinx extension which outputs QtHelp document."
category = "dev"
optional = false
python-versions = ">=3.5"

[package.extras]
lint = ["flake8", "mypy", "docutils-stubs"]
test = ["pytest"]

[[package]]
name = "sphinxcontrib-serializinghtml"
version = "1.1.4"
description = "sphinxcontrib-serializinghtml is a sphinx extension which outputs \"serialized\" HTML files (json and pickle)."
category = "dev"
optional = false
python-versions = ">=3.5"

[package.extras]
lint = ["flake8", "mypy", "docutils-stubs"]
test = ["pytest"]

[[package]]
name = "toml"
version = "0.10.2"
description = "Python Library for Tom's Obvious, Minimal Language"
category = "main"
optional = false
python-versions = ">=2.6, !=3.0.*, !=3.1.*, !=3.2.*"

[[package]]
name = "tqdm"
version = "4.52.0"
description = "Fast, Extensible Progress Meter"
category = "dev"
optional = false
python-versions = ">=2.6, !=3.0.*, !=3.1.*"

[package.extras]
dev = ["py-make (>=0.1.0)", "twine", "argopt", "pydoc-markdown", "wheel"]

[[package]]
name = "twine"
version = "3.2.0"
description = "Collection of utilities for publishing packages on PyPI"
category = "dev"
optional = false
python-versions = ">=3.6"

[package.dependencies]
colorama = ">=0.4.3"
importlib-metadata = {version = "*", markers = "python_version < \"3.8\""}
keyring = ">=15.1"
pkginfo = ">=1.4.2"
readme-renderer = ">=21.0"
requests = ">=2.20"
requests-toolbelt = ">=0.8.0,<0.9.0 || >0.9.0"
rfc3986 = ">=1.4.0"
tqdm = ">=4.14"

[[package]]
name = "typed-ast"
version = "1.4.1"
description = "a fork of Python 2 and 3 ast modules with type comment support"
category = "dev"
optional = false
python-versions = "*"

[[package]]
name = "urllib3"
version = "1.26.2"
description = "HTTP library with thread-safe connection pooling, file post, and more."
category = "dev"
optional = false
python-versions = ">=2.7, !=3.0.*, !=3.1.*, !=3.2.*, !=3.3.*, !=3.4.*, <4"

[package.extras]
brotli = ["brotlipy (>=0.6.0)"]
secure = ["pyOpenSSL (>=0.14)", "cryptography (>=1.3.4)", "idna (>=2.0.0)", "certifi", "ipaddress"]
socks = ["PySocks (>=1.5.6,!=1.5.7,<2.0)"]

[[package]]
name = "webencodings"
version = "0.5.1"
description = "Character encoding aliases for legacy web content"
category = "dev"
optional = false
python-versions = "*"

[[package]]
name = "wrapt"
version = "1.12.1"
description = "Module for decorators, wrappers and monkey patching."
category = "dev"
optional = false
python-versions = "*"

[[package]]
name = "zipp"
version = "3.4.0"
description = "Backport of pathlib-compatible object wrapper for zip files"
category = "dev"
optional = false
python-versions = ">=3.6"

[package.extras]
docs = ["sphinx", "jaraco.packaging (>=3.2)", "rst.linker (>=1.9)"]
testing = ["pytest (>=3.5,!=3.7.3)", "pytest-checkdocs (>=1.2.3)", "pytest-flake8", "pytest-cov", "jaraco.test (>=3.2.0)", "jaraco.itertools", "func-timeout", "pytest-black (>=0.3.7)", "pytest-mypy"]

[metadata]
<<<<<<< HEAD
content-hash = "07f8270033b3bd7e3f48c995cf01156ae53b7271f862af06a5d918cbf0d791d4"
=======
lock-version = "1.1"
>>>>>>> 3f0b12a5
python-versions = "^3.7"
content-hash = "dc4f0302c8512f66b871e7f5c56bac3055b8c555c678964fc1b5b921867e5382"

[metadata.files]
alabaster = [
    {file = "alabaster-0.7.12-py2.py3-none-any.whl", hash = "sha256:446438bdcca0e05bd45ea2de1668c1d9b032e1a9154c2c259092d77031ddd359"},
    {file = "alabaster-0.7.12.tar.gz", hash = "sha256:a661d72d58e6ea8a57f7a86e37d86716863ee5e92788398526d58b26a4e4dc02"},
]
astroid = [
    {file = "astroid-2.4.2-py3-none-any.whl", hash = "sha256:bc58d83eb610252fd8de6363e39d4f1d0619c894b0ed24603b881c02e64c7386"},
    {file = "astroid-2.4.2.tar.gz", hash = "sha256:2f4078c2a41bf377eea06d71c9d2ba4eb8f6b1af2135bec27bbbb7d8f12bb703"},
]
atomicwrites = [
    {file = "atomicwrites-1.4.0-py2.py3-none-any.whl", hash = "sha256:6d1784dea7c0c8d4a5172b6c620f40b6e4cbfdf96d783691f2e1302a7b88e197"},
    {file = "atomicwrites-1.4.0.tar.gz", hash = "sha256:ae70396ad1a434f9c7046fd2dd196fc04b12f9e91ffb859164193be8b6168a7a"},
]
attrs = [
    {file = "attrs-20.3.0-py2.py3-none-any.whl", hash = "sha256:31b2eced602aa8423c2aea9c76a724617ed67cf9513173fd3a4f03e3a929c7e6"},
    {file = "attrs-20.3.0.tar.gz", hash = "sha256:832aa3cde19744e49938b91fea06d69ecb9e649c93ba974535d08ad92164f700"},
]
babel = [
    {file = "Babel-2.9.0-py2.py3-none-any.whl", hash = "sha256:9d35c22fcc79893c3ecc85ac4a56cde1ecf3f19c540bba0922308a6c06ca6fa5"},
    {file = "Babel-2.9.0.tar.gz", hash = "sha256:da031ab54472314f210b0adcff1588ee5d1d1d0ba4dbd07b94dba82bde791e05"},
]
bleach = [
    {file = "bleach-3.2.1-py2.py3-none-any.whl", hash = "sha256:9f8ccbeb6183c6e6cddea37592dfb0167485c1e3b13b3363bc325aa8bda3adbd"},
    {file = "bleach-3.2.1.tar.gz", hash = "sha256:52b5919b81842b1854196eaae5ca29679a2f2e378905c346d3ca8227c2c66080"},
]
certifi = [
    {file = "certifi-2020.11.8-py2.py3-none-any.whl", hash = "sha256:1f422849db327d534e3d0c5f02a263458c3955ec0aae4ff09b95f195c59f4edd"},
    {file = "certifi-2020.11.8.tar.gz", hash = "sha256:f05def092c44fbf25834a51509ef6e631dc19765ab8a57b4e7ab85531f0a9cf4"},
]
cffi = [
    {file = "cffi-1.14.3-2-cp27-cp27m-macosx_10_9_x86_64.whl", hash = "sha256:3eeeb0405fd145e714f7633a5173318bd88d8bbfc3dd0a5751f8c4f70ae629bc"},
    {file = "cffi-1.14.3-2-cp35-cp35m-macosx_10_9_x86_64.whl", hash = "sha256:cb763ceceae04803adcc4e2d80d611ef201c73da32d8f2722e9d0ab0c7f10768"},
    {file = "cffi-1.14.3-2-cp36-cp36m-macosx_10_9_x86_64.whl", hash = "sha256:44f60519595eaca110f248e5017363d751b12782a6f2bd6a7041cba275215f5d"},
    {file = "cffi-1.14.3-2-cp37-cp37m-macosx_10_9_x86_64.whl", hash = "sha256:c53af463f4a40de78c58b8b2710ade243c81cbca641e34debf3396a9640d6ec1"},
    {file = "cffi-1.14.3-2-cp38-cp38-macosx_10_9_x86_64.whl", hash = "sha256:33c6cdc071ba5cd6d96769c8969a0531be2d08c2628a0143a10a7dcffa9719ca"},
    {file = "cffi-1.14.3-2-cp39-cp39-macosx_10_9_x86_64.whl", hash = "sha256:c11579638288e53fc94ad60022ff1b67865363e730ee41ad5e6f0a17188b327a"},
    {file = "cffi-1.14.3-cp27-cp27m-manylinux1_i686.whl", hash = "sha256:3cb3e1b9ec43256c4e0f8d2837267a70b0e1ca8c4f456685508ae6106b1f504c"},
    {file = "cffi-1.14.3-cp27-cp27m-manylinux1_x86_64.whl", hash = "sha256:f0620511387790860b249b9241c2f13c3a80e21a73e0b861a2df24e9d6f56730"},
    {file = "cffi-1.14.3-cp27-cp27m-win32.whl", hash = "sha256:005f2bfe11b6745d726dbb07ace4d53f057de66e336ff92d61b8c7e9c8f4777d"},
    {file = "cffi-1.14.3-cp27-cp27m-win_amd64.whl", hash = "sha256:2f9674623ca39c9ebe38afa3da402e9326c245f0f5ceff0623dccdac15023e05"},
    {file = "cffi-1.14.3-cp27-cp27mu-manylinux1_i686.whl", hash = "sha256:09e96138280241bd355cd585148dec04dbbedb4f46128f340d696eaafc82dd7b"},
    {file = "cffi-1.14.3-cp27-cp27mu-manylinux1_x86_64.whl", hash = "sha256:3363e77a6176afb8823b6e06db78c46dbc4c7813b00a41300a4873b6ba63b171"},
    {file = "cffi-1.14.3-cp35-cp35m-manylinux1_i686.whl", hash = "sha256:0ef488305fdce2580c8b2708f22d7785ae222d9825d3094ab073e22e93dfe51f"},
    {file = "cffi-1.14.3-cp35-cp35m-manylinux1_x86_64.whl", hash = "sha256:0b1ad452cc824665ddc682400b62c9e4f5b64736a2ba99110712fdee5f2505c4"},
    {file = "cffi-1.14.3-cp35-cp35m-win32.whl", hash = "sha256:85ba797e1de5b48aa5a8427b6ba62cf69607c18c5d4eb747604b7302f1ec382d"},
    {file = "cffi-1.14.3-cp35-cp35m-win_amd64.whl", hash = "sha256:e66399cf0fc07de4dce4f588fc25bfe84a6d1285cc544e67987d22663393926d"},
    {file = "cffi-1.14.3-cp36-cp36m-manylinux1_i686.whl", hash = "sha256:15f351bed09897fbda218e4db5a3d5c06328862f6198d4fb385f3e14e19decb3"},
    {file = "cffi-1.14.3-cp36-cp36m-manylinux1_x86_64.whl", hash = "sha256:4d7c26bfc1ea9f92084a1d75e11999e97b62d63128bcc90c3624d07813c52808"},
    {file = "cffi-1.14.3-cp36-cp36m-manylinux2014_aarch64.whl", hash = "sha256:23e5d2040367322824605bc29ae8ee9175200b92cb5483ac7d466927a9b3d537"},
    {file = "cffi-1.14.3-cp36-cp36m-win32.whl", hash = "sha256:a624fae282e81ad2e4871bdb767e2c914d0539708c0f078b5b355258293c98b0"},
    {file = "cffi-1.14.3-cp36-cp36m-win_amd64.whl", hash = "sha256:de31b5164d44ef4943db155b3e8e17929707cac1e5bd2f363e67a56e3af4af6e"},
    {file = "cffi-1.14.3-cp37-cp37m-manylinux1_i686.whl", hash = "sha256:f92cdecb618e5fa4658aeb97d5eb3d2f47aa94ac6477c6daf0f306c5a3b9e6b1"},
    {file = "cffi-1.14.3-cp37-cp37m-manylinux1_x86_64.whl", hash = "sha256:22399ff4870fb4c7ef19fff6eeb20a8bbf15571913c181c78cb361024d574579"},
    {file = "cffi-1.14.3-cp37-cp37m-manylinux2014_aarch64.whl", hash = "sha256:f4eae045e6ab2bb54ca279733fe4eb85f1effda392666308250714e01907f394"},
    {file = "cffi-1.14.3-cp37-cp37m-win32.whl", hash = "sha256:b0358e6fefc74a16f745afa366acc89f979040e0cbc4eec55ab26ad1f6a9bfbc"},
    {file = "cffi-1.14.3-cp37-cp37m-win_amd64.whl", hash = "sha256:6642f15ad963b5092d65aed022d033c77763515fdc07095208f15d3563003869"},
    {file = "cffi-1.14.3-cp38-cp38-manylinux1_i686.whl", hash = "sha256:2791f68edc5749024b4722500e86303a10d342527e1e3bcac47f35fbd25b764e"},
    {file = "cffi-1.14.3-cp38-cp38-manylinux1_x86_64.whl", hash = "sha256:529c4ed2e10437c205f38f3691a68be66c39197d01062618c55f74294a4a4828"},
    {file = "cffi-1.14.3-cp38-cp38-manylinux2014_aarch64.whl", hash = "sha256:8f0f1e499e4000c4c347a124fa6a27d37608ced4fe9f7d45070563b7c4c370c9"},
    {file = "cffi-1.14.3-cp38-cp38-win32.whl", hash = "sha256:3b8eaf915ddc0709779889c472e553f0d3e8b7bdf62dab764c8921b09bf94522"},
    {file = "cffi-1.14.3-cp38-cp38-win_amd64.whl", hash = "sha256:bbd2f4dfee1079f76943767fce837ade3087b578aeb9f69aec7857d5bf25db15"},
    {file = "cffi-1.14.3-cp39-cp39-manylinux1_i686.whl", hash = "sha256:cc75f58cdaf043fe6a7a6c04b3b5a0e694c6a9e24050967747251fb80d7bce0d"},
    {file = "cffi-1.14.3-cp39-cp39-manylinux1_x86_64.whl", hash = "sha256:bf39a9e19ce7298f1bd6a9758fa99707e9e5b1ebe5e90f2c3913a47bc548747c"},
    {file = "cffi-1.14.3-cp39-cp39-win32.whl", hash = "sha256:d80998ed59176e8cba74028762fbd9b9153b9afc71ea118e63bbf5d4d0f9552b"},
    {file = "cffi-1.14.3-cp39-cp39-win_amd64.whl", hash = "sha256:c150eaa3dadbb2b5339675b88d4573c1be3cb6f2c33a6c83387e10cc0bf05bd3"},
    {file = "cffi-1.14.3.tar.gz", hash = "sha256:f92f789e4f9241cd262ad7a555ca2c648a98178a953af117ef7fad46aa1d5591"},
]
chardet = [
    {file = "chardet-3.0.4-py2.py3-none-any.whl", hash = "sha256:fc323ffcaeaed0e0a02bf4d117757b98aed530d9ed4531e3e15460124c106691"},
    {file = "chardet-3.0.4.tar.gz", hash = "sha256:84ab92ed1c4d4f16916e05906b6b75a6c0fb5db821cc65e70cbd64a3e2a5eaae"},
]
colorama = [
    {file = "colorama-0.4.4-py2.py3-none-any.whl", hash = "sha256:9f47eda37229f68eee03b24b9748937c7dc3868f906e8ba69fbcbdd3bc5dc3e2"},
    {file = "colorama-0.4.4.tar.gz", hash = "sha256:5941b2b48a20143d2267e95b1c2a7603ce057ee39fd88e7329b0c292aa16869b"},
]
coverage = [
    {file = "coverage-5.3-cp27-cp27m-macosx_10_13_intel.whl", hash = "sha256:bd3166bb3b111e76a4f8e2980fa1addf2920a4ca9b2b8ca36a3bc3dedc618270"},
    {file = "coverage-5.3-cp27-cp27m-macosx_10_9_x86_64.whl", hash = "sha256:9342dd70a1e151684727c9c91ea003b2fb33523bf19385d4554f7897ca0141d4"},
    {file = "coverage-5.3-cp27-cp27m-manylinux1_i686.whl", hash = "sha256:63808c30b41f3bbf65e29f7280bf793c79f54fb807057de7e5238ffc7cc4d7b9"},
    {file = "coverage-5.3-cp27-cp27m-manylinux1_x86_64.whl", hash = "sha256:4d6a42744139a7fa5b46a264874a781e8694bb32f1d76d8137b68138686f1729"},
    {file = "coverage-5.3-cp27-cp27m-win32.whl", hash = "sha256:86e9f8cd4b0cdd57b4ae71a9c186717daa4c5a99f3238a8723f416256e0b064d"},
    {file = "coverage-5.3-cp27-cp27m-win_amd64.whl", hash = "sha256:7858847f2d84bf6e64c7f66498e851c54de8ea06a6f96a32a1d192d846734418"},
    {file = "coverage-5.3-cp27-cp27mu-manylinux1_i686.whl", hash = "sha256:530cc8aaf11cc2ac7430f3614b04645662ef20c348dce4167c22d99bec3480e9"},
    {file = "coverage-5.3-cp27-cp27mu-manylinux1_x86_64.whl", hash = "sha256:381ead10b9b9af5f64646cd27107fb27b614ee7040bb1226f9c07ba96625cbb5"},
    {file = "coverage-5.3-cp35-cp35m-macosx_10_13_x86_64.whl", hash = "sha256:71b69bd716698fa62cd97137d6f2fdf49f534decb23a2c6fc80813e8b7be6822"},
    {file = "coverage-5.3-cp35-cp35m-manylinux1_i686.whl", hash = "sha256:1d44bb3a652fed01f1f2c10d5477956116e9b391320c94d36c6bf13b088a1097"},
    {file = "coverage-5.3-cp35-cp35m-manylinux1_x86_64.whl", hash = "sha256:1c6703094c81fa55b816f5ae542c6ffc625fec769f22b053adb42ad712d086c9"},
    {file = "coverage-5.3-cp35-cp35m-win32.whl", hash = "sha256:cedb2f9e1f990918ea061f28a0f0077a07702e3819602d3507e2ff98c8d20636"},
    {file = "coverage-5.3-cp35-cp35m-win_amd64.whl", hash = "sha256:7f43286f13d91a34fadf61ae252a51a130223c52bfefb50310d5b2deb062cf0f"},
    {file = "coverage-5.3-cp36-cp36m-macosx_10_13_x86_64.whl", hash = "sha256:c851b35fc078389bc16b915a0a7c1d5923e12e2c5aeec58c52f4aa8085ac8237"},
    {file = "coverage-5.3-cp36-cp36m-manylinux1_i686.whl", hash = "sha256:aac1ba0a253e17889550ddb1b60a2063f7474155465577caa2a3b131224cfd54"},
    {file = "coverage-5.3-cp36-cp36m-manylinux1_x86_64.whl", hash = "sha256:2b31f46bf7b31e6aa690d4c7a3d51bb262438c6dcb0d528adde446531d0d3bb7"},
    {file = "coverage-5.3-cp36-cp36m-win32.whl", hash = "sha256:c5f17ad25d2c1286436761b462e22b5020d83316f8e8fcb5deb2b3151f8f1d3a"},
    {file = "coverage-5.3-cp36-cp36m-win_amd64.whl", hash = "sha256:aef72eae10b5e3116bac6957de1df4d75909fc76d1499a53fb6387434b6bcd8d"},
    {file = "coverage-5.3-cp37-cp37m-macosx_10_13_x86_64.whl", hash = "sha256:e8caf961e1b1a945db76f1b5fa9c91498d15f545ac0ababbe575cfab185d3bd8"},
    {file = "coverage-5.3-cp37-cp37m-manylinux1_i686.whl", hash = "sha256:29a6272fec10623fcbe158fdf9abc7a5fa032048ac1d8631f14b50fbfc10d17f"},
    {file = "coverage-5.3-cp37-cp37m-manylinux1_x86_64.whl", hash = "sha256:2d43af2be93ffbad25dd959899b5b809618a496926146ce98ee0b23683f8c51c"},
    {file = "coverage-5.3-cp37-cp37m-win32.whl", hash = "sha256:c3888a051226e676e383de03bf49eb633cd39fc829516e5334e69b8d81aae751"},
    {file = "coverage-5.3-cp37-cp37m-win_amd64.whl", hash = "sha256:9669179786254a2e7e57f0ecf224e978471491d660aaca833f845b72a2df3709"},
    {file = "coverage-5.3-cp38-cp38-macosx_10_9_x86_64.whl", hash = "sha256:0203acd33d2298e19b57451ebb0bed0ab0c602e5cf5a818591b4918b1f97d516"},
    {file = "coverage-5.3-cp38-cp38-manylinux1_i686.whl", hash = "sha256:582ddfbe712025448206a5bc45855d16c2e491c2dd102ee9a2841418ac1c629f"},
    {file = "coverage-5.3-cp38-cp38-manylinux1_x86_64.whl", hash = "sha256:0f313707cdecd5cd3e217fc68c78a960b616604b559e9ea60cc16795c4304259"},
    {file = "coverage-5.3-cp38-cp38-win32.whl", hash = "sha256:78e93cc3571fd928a39c0b26767c986188a4118edc67bc0695bc7a284da22e82"},
    {file = "coverage-5.3-cp38-cp38-win_amd64.whl", hash = "sha256:8f264ba2701b8c9f815b272ad568d555ef98dfe1576802ab3149c3629a9f2221"},
    {file = "coverage-5.3-cp39-cp39-macosx_10_13_x86_64.whl", hash = "sha256:50691e744714856f03a86df3e2bff847c2acede4c191f9a1da38f088df342978"},
    {file = "coverage-5.3-cp39-cp39-manylinux1_i686.whl", hash = "sha256:9361de40701666b034c59ad9e317bae95c973b9ff92513dd0eced11c6adf2e21"},
    {file = "coverage-5.3-cp39-cp39-manylinux1_x86_64.whl", hash = "sha256:c1b78fb9700fc961f53386ad2fd86d87091e06ede5d118b8a50dea285a071c24"},
    {file = "coverage-5.3-cp39-cp39-win32.whl", hash = "sha256:cb7df71de0af56000115eafd000b867d1261f786b5eebd88a0ca6360cccfaca7"},
    {file = "coverage-5.3-cp39-cp39-win_amd64.whl", hash = "sha256:47a11bdbd8ada9b7ee628596f9d97fbd3851bd9999d398e9436bd67376dbece7"},
    {file = "coverage-5.3.tar.gz", hash = "sha256:280baa8ec489c4f542f8940f9c4c2181f0306a8ee1a54eceba071a449fb870a0"},
]
cryptography = [
    {file = "cryptography-3.2.1-cp27-cp27m-macosx_10_10_x86_64.whl", hash = "sha256:6dc59630ecce8c1f558277ceb212c751d6730bd12c80ea96b4ac65637c4f55e7"},
    {file = "cryptography-3.2.1-cp27-cp27m-manylinux1_x86_64.whl", hash = "sha256:75e8e6684cf0034f6bf2a97095cb95f81537b12b36a8fedf06e73050bb171c2d"},
    {file = "cryptography-3.2.1-cp27-cp27m-manylinux2010_x86_64.whl", hash = "sha256:4e7268a0ca14536fecfdf2b00297d4e407da904718658c1ff1961c713f90fd33"},
    {file = "cryptography-3.2.1-cp27-cp27m-win32.whl", hash = "sha256:7117319b44ed1842c617d0a452383a5a052ec6aa726dfbaffa8b94c910444297"},
    {file = "cryptography-3.2.1-cp27-cp27m-win_amd64.whl", hash = "sha256:a733671100cd26d816eed39507e585c156e4498293a907029969234e5e634bc4"},
    {file = "cryptography-3.2.1-cp27-cp27mu-manylinux1_x86_64.whl", hash = "sha256:a75f306a16d9f9afebfbedc41c8c2351d8e61e818ba6b4c40815e2b5740bb6b8"},
    {file = "cryptography-3.2.1-cp27-cp27mu-manylinux2010_x86_64.whl", hash = "sha256:5849d59358547bf789ee7e0d7a9036b2d29e9a4ddf1ce5e06bb45634f995c53e"},
    {file = "cryptography-3.2.1-cp35-abi3-macosx_10_10_x86_64.whl", hash = "sha256:bd717aa029217b8ef94a7d21632a3bb5a4e7218a4513d2521c2a2fd63011e98b"},
    {file = "cryptography-3.2.1-cp35-abi3-manylinux1_x86_64.whl", hash = "sha256:efe15aca4f64f3a7ea0c09c87826490e50ed166ce67368a68f315ea0807a20df"},
    {file = "cryptography-3.2.1-cp35-abi3-manylinux2010_x86_64.whl", hash = "sha256:32434673d8505b42c0de4de86da8c1620651abd24afe91ae0335597683ed1b77"},
    {file = "cryptography-3.2.1-cp35-abi3-manylinux2014_aarch64.whl", hash = "sha256:7b8d9d8d3a9bd240f453342981f765346c87ade811519f98664519696f8e6ab7"},
    {file = "cryptography-3.2.1-cp35-cp35m-win32.whl", hash = "sha256:d3545829ab42a66b84a9aaabf216a4dce7f16dbc76eb69be5c302ed6b8f4a29b"},
    {file = "cryptography-3.2.1-cp35-cp35m-win_amd64.whl", hash = "sha256:a4e27ed0b2504195f855b52052eadcc9795c59909c9d84314c5408687f933fc7"},
    {file = "cryptography-3.2.1-cp36-abi3-win32.whl", hash = "sha256:13b88a0bd044b4eae1ef40e265d006e34dbcde0c2f1e15eb9896501b2d8f6c6f"},
    {file = "cryptography-3.2.1-cp36-abi3-win_amd64.whl", hash = "sha256:07ca431b788249af92764e3be9a488aa1d39a0bc3be313d826bbec690417e538"},
    {file = "cryptography-3.2.1-cp36-cp36m-win32.whl", hash = "sha256:a035a10686532b0587d58a606004aa20ad895c60c4d029afa245802347fab57b"},
    {file = "cryptography-3.2.1-cp36-cp36m-win_amd64.whl", hash = "sha256:d26a2557d8f9122f9bf445fc7034242f4375bd4e95ecda007667540270965b13"},
    {file = "cryptography-3.2.1-cp37-cp37m-win32.whl", hash = "sha256:545a8550782dda68f8cdc75a6e3bf252017aa8f75f19f5a9ca940772fc0cb56e"},
    {file = "cryptography-3.2.1-cp37-cp37m-win_amd64.whl", hash = "sha256:55d0b896631412b6f0c7de56e12eb3e261ac347fbaa5d5e705291a9016e5f8cb"},
    {file = "cryptography-3.2.1-cp38-cp38-win32.whl", hash = "sha256:3cd75a683b15576cfc822c7c5742b3276e50b21a06672dc3a800a2d5da4ecd1b"},
    {file = "cryptography-3.2.1-cp38-cp38-win_amd64.whl", hash = "sha256:d25cecbac20713a7c3bc544372d42d8eafa89799f492a43b79e1dfd650484851"},
    {file = "cryptography-3.2.1.tar.gz", hash = "sha256:d3d5e10be0cf2a12214ddee45c6bd203dab435e3d83b4560c03066eda600bfe3"},
]
docutils = [
    {file = "docutils-0.16-py2.py3-none-any.whl", hash = "sha256:0c5b78adfbf7762415433f5515cd5c9e762339e23369dbe8000d84a4bf4ab3af"},
    {file = "docutils-0.16.tar.gz", hash = "sha256:c2de3a60e9e7d07be26b7f2b00ca0309c207e06c100f9cc2a94931fc75a478fc"},
]
h5py = [
    {file = "h5py-2.10.0-cp27-cp27m-macosx_10_6_intel.whl", hash = "sha256:ecf4d0b56ee394a0984de15bceeb97cbe1fe485f1ac205121293fc44dcf3f31f"},
    {file = "h5py-2.10.0-cp27-cp27m-manylinux1_i686.whl", hash = "sha256:86868dc07b9cc8cb7627372a2e6636cdc7a53b7e2854ad020c9e9d8a4d3fd0f5"},
    {file = "h5py-2.10.0-cp27-cp27m-manylinux1_x86_64.whl", hash = "sha256:aac4b57097ac29089f179bbc2a6e14102dd210618e94d77ee4831c65f82f17c0"},
    {file = "h5py-2.10.0-cp27-cp27m-win32.whl", hash = "sha256:7be5754a159236e95bd196419485343e2b5875e806fe68919e087b6351f40a70"},
    {file = "h5py-2.10.0-cp27-cp27m-win_amd64.whl", hash = "sha256:13c87efa24768a5e24e360a40e0bc4c49bcb7ce1bb13a3a7f9902cec302ccd36"},
    {file = "h5py-2.10.0-cp27-cp27mu-manylinux1_i686.whl", hash = "sha256:79b23f47c6524d61f899254f5cd5e486e19868f1823298bc0c29d345c2447172"},
    {file = "h5py-2.10.0-cp27-cp27mu-manylinux1_x86_64.whl", hash = "sha256:cbf28ae4b5af0f05aa6e7551cee304f1d317dbed1eb7ac1d827cee2f1ef97a99"},
    {file = "h5py-2.10.0-cp34-cp34m-manylinux1_i686.whl", hash = "sha256:c0d4b04bbf96c47b6d360cd06939e72def512b20a18a8547fa4af810258355d5"},
    {file = "h5py-2.10.0-cp34-cp34m-manylinux1_x86_64.whl", hash = "sha256:549ad124df27c056b2e255ea1c44d30fb7a17d17676d03096ad5cd85edb32dc1"},
    {file = "h5py-2.10.0-cp35-cp35m-macosx_10_6_intel.whl", hash = "sha256:a5f82cd4938ff8761d9760af3274acf55afc3c91c649c50ab18fcff5510a14a5"},
    {file = "h5py-2.10.0-cp35-cp35m-manylinux1_i686.whl", hash = "sha256:3dad1730b6470fad853ef56d755d06bb916ee68a3d8272b3bab0c1ddf83bb99e"},
    {file = "h5py-2.10.0-cp35-cp35m-manylinux1_x86_64.whl", hash = "sha256:063947eaed5f271679ed4ffa36bb96f57bc14f44dd4336a827d9a02702e6ce6b"},
    {file = "h5py-2.10.0-cp35-cp35m-win32.whl", hash = "sha256:c54a2c0dd4957776ace7f95879d81582298c5daf89e77fb8bee7378f132951de"},
    {file = "h5py-2.10.0-cp35-cp35m-win_amd64.whl", hash = "sha256:6998be619c695910cb0effe5eb15d3a511d3d1a5d217d4bd0bebad1151ec2262"},
    {file = "h5py-2.10.0-cp36-cp36m-macosx_10_6_intel.whl", hash = "sha256:ff7d241f866b718e4584fa95f520cb19405220c501bd3a53ee11871ba5166ea2"},
    {file = "h5py-2.10.0-cp36-cp36m-manylinux1_i686.whl", hash = "sha256:54817b696e87eb9e403e42643305f142cd8b940fe9b3b490bbf98c3b8a894cf4"},
    {file = "h5py-2.10.0-cp36-cp36m-manylinux1_x86_64.whl", hash = "sha256:d3c59549f90a891691991c17f8e58c8544060fdf3ccdea267100fa5f561ff62f"},
    {file = "h5py-2.10.0-cp36-cp36m-win32.whl", hash = "sha256:d7ae7a0576b06cb8e8a1c265a8bc4b73d05fdee6429bffc9a26a6eb531e79d72"},
    {file = "h5py-2.10.0-cp36-cp36m-win_amd64.whl", hash = "sha256:bffbc48331b4a801d2f4b7dac8a72609f0b10e6e516e5c480a3e3241e091c878"},
    {file = "h5py-2.10.0-cp37-cp37m-macosx_10_6_intel.whl", hash = "sha256:51ae56894c6c93159086ffa2c94b5b3388c0400548ab26555c143e7cfa05b8e5"},
    {file = "h5py-2.10.0-cp37-cp37m-manylinux1_i686.whl", hash = "sha256:16ead3c57141101e3296ebeed79c9c143c32bdd0e82a61a2fc67e8e6d493e9d1"},
    {file = "h5py-2.10.0-cp37-cp37m-manylinux1_x86_64.whl", hash = "sha256:f0e25bb91e7a02efccb50aba6591d3fe2c725479e34769802fcdd4076abfa917"},
    {file = "h5py-2.10.0-cp37-cp37m-win32.whl", hash = "sha256:f23951a53d18398ef1344c186fb04b26163ca6ce449ebd23404b153fd111ded9"},
    {file = "h5py-2.10.0-cp37-cp37m-win_amd64.whl", hash = "sha256:8bb1d2de101f39743f91512a9750fb6c351c032e5cd3204b4487383e34da7f75"},
    {file = "h5py-2.10.0-cp38-cp38-macosx_10_9_x86_64.whl", hash = "sha256:64f74da4a1dd0d2042e7d04cf8294e04ddad686f8eba9bb79e517ae582f6668d"},
    {file = "h5py-2.10.0-cp38-cp38-manylinux1_x86_64.whl", hash = "sha256:d35f7a3a6cefec82bfdad2785e78359a0e6a5fbb3f605dd5623ce88082ccd681"},
    {file = "h5py-2.10.0-cp38-cp38-win32.whl", hash = "sha256:6ef7ab1089e3ef53ca099038f3c0a94d03e3560e6aff0e9d6c64c55fb13fc681"},
    {file = "h5py-2.10.0-cp38-cp38-win_amd64.whl", hash = "sha256:769e141512b54dee14ec76ed354fcacfc7d97fea5a7646b709f7400cf1838630"},
    {file = "h5py-2.10.0.tar.gz", hash = "sha256:84412798925dc870ffd7107f045d7659e60f5d46d1c70c700375248bf6bf512d"},
]
idna = [
    {file = "idna-2.10-py2.py3-none-any.whl", hash = "sha256:b97d804b1e9b523befed77c48dacec60e6dcb0b5391d57af6a65a312a90648c0"},
    {file = "idna-2.10.tar.gz", hash = "sha256:b307872f855b18632ce0c21c5e45be78c0ea7ae4c15c828c20788b26921eb3f6"},
]
imagesize = [
    {file = "imagesize-1.2.0-py2.py3-none-any.whl", hash = "sha256:6965f19a6a2039c7d48bca7dba2473069ff854c36ae6f19d2cde309d998228a1"},
    {file = "imagesize-1.2.0.tar.gz", hash = "sha256:b1f6b5a4eab1f73479a50fb79fcf729514a900c341d8503d62a62dbc4127a2b1"},
]
importlib-metadata = [
    {file = "importlib_metadata-2.0.0-py2.py3-none-any.whl", hash = "sha256:cefa1a2f919b866c5beb7c9f7b0ebb4061f30a8a9bf16d609b000e2dfaceb9c3"},
    {file = "importlib_metadata-2.0.0.tar.gz", hash = "sha256:77a540690e24b0305878c37ffd421785a6f7e53c8b5720d211b211de8d0e95da"},
]
isort = [
    {file = "isort-5.6.4-py3-none-any.whl", hash = "sha256:dcab1d98b469a12a1a624ead220584391648790275560e1a43e54c5dceae65e7"},
    {file = "isort-5.6.4.tar.gz", hash = "sha256:dcaeec1b5f0eca77faea2a35ab790b4f3680ff75590bfcb7145986905aab2f58"},
]
jeepney = [
    {file = "jeepney-0.5.0-py3-none-any.whl", hash = "sha256:e0e057fe2069a54257de32eb26cf14aac5fa90f5836f49926009a5022fb1e31a"},
    {file = "jeepney-0.5.0.tar.gz", hash = "sha256:2531d17ccfb3485d4eaee03c1a19a75f28b3ac0fbb5a1b683b77b820e5b0f509"},
]
jinja2 = [
    {file = "Jinja2-2.11.2-py2.py3-none-any.whl", hash = "sha256:f0a4641d3cf955324a89c04f3d94663aa4d638abe8f733ecd3582848e1c37035"},
    {file = "Jinja2-2.11.2.tar.gz", hash = "sha256:89aab215427ef59c34ad58735269eb58b1a5808103067f7bb9d5836c651b3bb0"},
]
keyring = [
    {file = "keyring-21.5.0-py3-none-any.whl", hash = "sha256:12de23258a95f3b13e5b167f7a641a878e91eab8ef16fafc077720a95e6115bb"},
    {file = "keyring-21.5.0.tar.gz", hash = "sha256:207bd66f2a9881c835dad653da04e196c678bf104f8252141d2d3c4f31051579"},
]
lazy-object-proxy = [
    {file = "lazy-object-proxy-1.4.3.tar.gz", hash = "sha256:f3900e8a5de27447acbf900b4750b0ddfd7ec1ea7fbaf11dfa911141bc522af0"},
    {file = "lazy_object_proxy-1.4.3-cp27-cp27m-macosx_10_13_x86_64.whl", hash = "sha256:a2238e9d1bb71a56cd710611a1614d1194dc10a175c1e08d75e1a7bcc250d442"},
    {file = "lazy_object_proxy-1.4.3-cp27-cp27m-win32.whl", hash = "sha256:efa1909120ce98bbb3777e8b6f92237f5d5c8ea6758efea36a473e1d38f7d3e4"},
    {file = "lazy_object_proxy-1.4.3-cp27-cp27m-win_amd64.whl", hash = "sha256:4677f594e474c91da97f489fea5b7daa17b5517190899cf213697e48d3902f5a"},
    {file = "lazy_object_proxy-1.4.3-cp27-cp27mu-manylinux1_x86_64.whl", hash = "sha256:0c4b206227a8097f05c4dbdd323c50edf81f15db3b8dc064d08c62d37e1a504d"},
    {file = "lazy_object_proxy-1.4.3-cp34-cp34m-manylinux1_x86_64.whl", hash = "sha256:d945239a5639b3ff35b70a88c5f2f491913eb94871780ebfabb2568bd58afc5a"},
    {file = "lazy_object_proxy-1.4.3-cp34-cp34m-win32.whl", hash = "sha256:9651375199045a358eb6741df3e02a651e0330be090b3bc79f6d0de31a80ec3e"},
    {file = "lazy_object_proxy-1.4.3-cp34-cp34m-win_amd64.whl", hash = "sha256:eba7011090323c1dadf18b3b689845fd96a61ba0a1dfbd7f24b921398affc357"},
    {file = "lazy_object_proxy-1.4.3-cp35-cp35m-manylinux1_x86_64.whl", hash = "sha256:48dab84ebd4831077b150572aec802f303117c8cc5c871e182447281ebf3ac50"},
    {file = "lazy_object_proxy-1.4.3-cp35-cp35m-win32.whl", hash = "sha256:ca0a928a3ddbc5725be2dd1cf895ec0a254798915fb3a36af0964a0a4149e3db"},
    {file = "lazy_object_proxy-1.4.3-cp35-cp35m-win_amd64.whl", hash = "sha256:194d092e6f246b906e8f70884e620e459fc54db3259e60cf69a4d66c3fda3449"},
    {file = "lazy_object_proxy-1.4.3-cp36-cp36m-manylinux1_x86_64.whl", hash = "sha256:97bb5884f6f1cdce0099f86b907aa41c970c3c672ac8b9c8352789e103cf3156"},
    {file = "lazy_object_proxy-1.4.3-cp36-cp36m-win32.whl", hash = "sha256:cb2c7c57005a6804ab66f106ceb8482da55f5314b7fcb06551db1edae4ad1531"},
    {file = "lazy_object_proxy-1.4.3-cp36-cp36m-win_amd64.whl", hash = "sha256:8d859b89baf8ef7f8bc6b00aa20316483d67f0b1cbf422f5b4dc56701c8f2ffb"},
    {file = "lazy_object_proxy-1.4.3-cp37-cp37m-macosx_10_13_x86_64.whl", hash = "sha256:1be7e4c9f96948003609aa6c974ae59830a6baecc5376c25c92d7d697e684c08"},
    {file = "lazy_object_proxy-1.4.3-cp37-cp37m-manylinux1_x86_64.whl", hash = "sha256:d74bb8693bf9cf75ac3b47a54d716bbb1a92648d5f781fc799347cfc95952383"},
    {file = "lazy_object_proxy-1.4.3-cp37-cp37m-win32.whl", hash = "sha256:9b15f3f4c0f35727d3a0fba4b770b3c4ebbb1fa907dbcc046a1d2799f3edd142"},
    {file = "lazy_object_proxy-1.4.3-cp37-cp37m-win_amd64.whl", hash = "sha256:9254f4358b9b541e3441b007a0ea0764b9d056afdeafc1a5569eee1cc6c1b9ea"},
    {file = "lazy_object_proxy-1.4.3-cp38-cp38-manylinux1_x86_64.whl", hash = "sha256:a6ae12d08c0bf9909ce12385803a543bfe99b95fe01e752536a60af2b7797c62"},
    {file = "lazy_object_proxy-1.4.3-cp38-cp38-win32.whl", hash = "sha256:5541cada25cd173702dbd99f8e22434105456314462326f06dba3e180f203dfd"},
    {file = "lazy_object_proxy-1.4.3-cp38-cp38-win_amd64.whl", hash = "sha256:59f79fef100b09564bc2df42ea2d8d21a64fdcda64979c0fa3db7bdaabaf6239"},
]
lockfile = [
    {file = "lockfile-0.12.2-py2.py3-none-any.whl", hash = "sha256:6c3cb24f344923d30b2785d5ad75182c8ea7ac1b6171b08657258ec7429d50fa"},
    {file = "lockfile-0.12.2.tar.gz", hash = "sha256:6aed02de03cba24efabcd600b30540140634fc06cfa603822d508d5361e9f799"},
]
markupsafe = [
    {file = "MarkupSafe-1.1.1-cp27-cp27m-macosx_10_6_intel.whl", hash = "sha256:09027a7803a62ca78792ad89403b1b7a73a01c8cb65909cd876f7fcebd79b161"},
    {file = "MarkupSafe-1.1.1-cp27-cp27m-manylinux1_i686.whl", hash = "sha256:e249096428b3ae81b08327a63a485ad0878de3fb939049038579ac0ef61e17e7"},
    {file = "MarkupSafe-1.1.1-cp27-cp27m-manylinux1_x86_64.whl", hash = "sha256:500d4957e52ddc3351cabf489e79c91c17f6e0899158447047588650b5e69183"},
    {file = "MarkupSafe-1.1.1-cp27-cp27m-win32.whl", hash = "sha256:b2051432115498d3562c084a49bba65d97cf251f5a331c64a12ee7e04dacc51b"},
    {file = "MarkupSafe-1.1.1-cp27-cp27m-win_amd64.whl", hash = "sha256:98c7086708b163d425c67c7a91bad6e466bb99d797aa64f965e9d25c12111a5e"},
    {file = "MarkupSafe-1.1.1-cp27-cp27mu-manylinux1_i686.whl", hash = "sha256:cd5df75523866410809ca100dc9681e301e3c27567cf498077e8551b6d20e42f"},
    {file = "MarkupSafe-1.1.1-cp27-cp27mu-manylinux1_x86_64.whl", hash = "sha256:43a55c2930bbc139570ac2452adf3d70cdbb3cfe5912c71cdce1c2c6bbd9c5d1"},
    {file = "MarkupSafe-1.1.1-cp34-cp34m-macosx_10_6_intel.whl", hash = "sha256:1027c282dad077d0bae18be6794e6b6b8c91d58ed8a8d89a89d59693b9131db5"},
    {file = "MarkupSafe-1.1.1-cp34-cp34m-manylinux1_i686.whl", hash = "sha256:62fe6c95e3ec8a7fad637b7f3d372c15ec1caa01ab47926cfdf7a75b40e0eac1"},
    {file = "MarkupSafe-1.1.1-cp34-cp34m-manylinux1_x86_64.whl", hash = "sha256:88e5fcfb52ee7b911e8bb6d6aa2fd21fbecc674eadd44118a9cc3863f938e735"},
    {file = "MarkupSafe-1.1.1-cp34-cp34m-win32.whl", hash = "sha256:ade5e387d2ad0d7ebf59146cc00c8044acbd863725f887353a10df825fc8ae21"},
    {file = "MarkupSafe-1.1.1-cp34-cp34m-win_amd64.whl", hash = "sha256:09c4b7f37d6c648cb13f9230d847adf22f8171b1ccc4d5682398e77f40309235"},
    {file = "MarkupSafe-1.1.1-cp35-cp35m-macosx_10_6_intel.whl", hash = "sha256:79855e1c5b8da654cf486b830bd42c06e8780cea587384cf6545b7d9ac013a0b"},
    {file = "MarkupSafe-1.1.1-cp35-cp35m-manylinux1_i686.whl", hash = "sha256:c8716a48d94b06bb3b2524c2b77e055fb313aeb4ea620c8dd03a105574ba704f"},
    {file = "MarkupSafe-1.1.1-cp35-cp35m-manylinux1_x86_64.whl", hash = "sha256:7c1699dfe0cf8ff607dbdcc1e9b9af1755371f92a68f706051cc8c37d447c905"},
    {file = "MarkupSafe-1.1.1-cp35-cp35m-win32.whl", hash = "sha256:6dd73240d2af64df90aa7c4e7481e23825ea70af4b4922f8ede5b9e35f78a3b1"},
    {file = "MarkupSafe-1.1.1-cp35-cp35m-win_amd64.whl", hash = "sha256:9add70b36c5666a2ed02b43b335fe19002ee5235efd4b8a89bfcf9005bebac0d"},
    {file = "MarkupSafe-1.1.1-cp36-cp36m-macosx_10_6_intel.whl", hash = "sha256:24982cc2533820871eba85ba648cd53d8623687ff11cbb805be4ff7b4c971aff"},
    {file = "MarkupSafe-1.1.1-cp36-cp36m-manylinux1_i686.whl", hash = "sha256:00bc623926325b26bb9605ae9eae8a215691f33cae5df11ca5424f06f2d1f473"},
    {file = "MarkupSafe-1.1.1-cp36-cp36m-manylinux1_x86_64.whl", hash = "sha256:717ba8fe3ae9cc0006d7c451f0bb265ee07739daf76355d06366154ee68d221e"},
    {file = "MarkupSafe-1.1.1-cp36-cp36m-win32.whl", hash = "sha256:535f6fc4d397c1563d08b88e485c3496cf5784e927af890fb3c3aac7f933ec66"},
    {file = "MarkupSafe-1.1.1-cp36-cp36m-win_amd64.whl", hash = "sha256:b1282f8c00509d99fef04d8ba936b156d419be841854fe901d8ae224c59f0be5"},
    {file = "MarkupSafe-1.1.1-cp37-cp37m-macosx_10_6_intel.whl", hash = "sha256:8defac2f2ccd6805ebf65f5eeb132adcf2ab57aa11fdf4c0dd5169a004710e7d"},
    {file = "MarkupSafe-1.1.1-cp37-cp37m-manylinux1_i686.whl", hash = "sha256:46c99d2de99945ec5cb54f23c8cd5689f6d7177305ebff350a58ce5f8de1669e"},
    {file = "MarkupSafe-1.1.1-cp37-cp37m-manylinux1_x86_64.whl", hash = "sha256:ba59edeaa2fc6114428f1637ffff42da1e311e29382d81b339c1817d37ec93c6"},
    {file = "MarkupSafe-1.1.1-cp37-cp37m-win32.whl", hash = "sha256:b00c1de48212e4cc9603895652c5c410df699856a2853135b3967591e4beebc2"},
    {file = "MarkupSafe-1.1.1-cp37-cp37m-win_amd64.whl", hash = "sha256:9bf40443012702a1d2070043cb6291650a0841ece432556f784f004937f0f32c"},
    {file = "MarkupSafe-1.1.1-cp38-cp38-macosx_10_9_x86_64.whl", hash = "sha256:6788b695d50a51edb699cb55e35487e430fa21f1ed838122d722e0ff0ac5ba15"},
    {file = "MarkupSafe-1.1.1-cp38-cp38-manylinux1_i686.whl", hash = "sha256:cdb132fc825c38e1aeec2c8aa9338310d29d337bebbd7baa06889d09a60a1fa2"},
    {file = "MarkupSafe-1.1.1-cp38-cp38-manylinux1_x86_64.whl", hash = "sha256:13d3144e1e340870b25e7b10b98d779608c02016d5184cfb9927a9f10c689f42"},
    {file = "MarkupSafe-1.1.1-cp38-cp38-win32.whl", hash = "sha256:596510de112c685489095da617b5bcbbac7dd6384aeebeda4df6025d0256a81b"},
    {file = "MarkupSafe-1.1.1-cp38-cp38-win_amd64.whl", hash = "sha256:e8313f01ba26fbbe36c7be1966a7b7424942f670f38e666995b88d012765b9be"},
    {file = "MarkupSafe-1.1.1.tar.gz", hash = "sha256:29872e92839765e546828bb7754a68c418d927cd064fd4708fab9fe9c8bb116b"},
]
mccabe = [
    {file = "mccabe-0.6.1-py2.py3-none-any.whl", hash = "sha256:ab8a6258860da4b6677da4bd2fe5dc2c659cff31b3ee4f7f5d64e79735b80d42"},
    {file = "mccabe-0.6.1.tar.gz", hash = "sha256:dd8d182285a0fe56bace7f45b5e7d1a6ebcbf524e8f3bd87eb0f125271b8831f"},
]
more-itertools = [
    {file = "more-itertools-8.6.0.tar.gz", hash = "sha256:b3a9005928e5bed54076e6e549c792b306fddfe72b2d1d22dd63d42d5d3899cf"},
    {file = "more_itertools-8.6.0-py3-none-any.whl", hash = "sha256:8e1a2a43b2f2727425f2b5839587ae37093f19153dc26c0927d1048ff6557330"},
]
numpy = [
    {file = "numpy-1.19.3-cp36-cp36m-macosx_10_9_x86_64.whl", hash = "sha256:942d2cdcb362739908c26ce8dd88db6e139d3fa829dd7452dd9ff02cba6b58b2"},
    {file = "numpy-1.19.3-cp36-cp36m-manylinux1_i686.whl", hash = "sha256:efd656893171bbf1331beca4ec9f2e74358fc732a2084f664fd149cc4b3441d2"},
    {file = "numpy-1.19.3-cp36-cp36m-manylinux1_x86_64.whl", hash = "sha256:1a307bdd3dd444b1d0daa356b5f4c7de2e24d63bdc33ea13ff718b8ec4c6a268"},
    {file = "numpy-1.19.3-cp36-cp36m-manylinux2010_i686.whl", hash = "sha256:9d08d84bb4128abb9fbd9f073e5c69f70e5dab991a9c42e5b4081ea5b01b5db0"},
    {file = "numpy-1.19.3-cp36-cp36m-manylinux2010_x86_64.whl", hash = "sha256:7197ee0a25629ed782c7bd01871ee40702ffeef35bc48004bc2fdcc71e29ba9d"},
    {file = "numpy-1.19.3-cp36-cp36m-manylinux2014_aarch64.whl", hash = "sha256:8edc4d687a74d0a5f8b9b26532e860f4f85f56c400b3a98899fc44acb5e27add"},
    {file = "numpy-1.19.3-cp36-cp36m-win32.whl", hash = "sha256:522053b731e11329dd52d258ddf7de5288cae7418b55e4b7d32f0b7e31787e9d"},
    {file = "numpy-1.19.3-cp36-cp36m-win_amd64.whl", hash = "sha256:eefc13863bf01583a85e8c1121a901cc7cb8f059b960c4eba30901e2e6aba95f"},
    {file = "numpy-1.19.3-cp37-cp37m-macosx_10_9_x86_64.whl", hash = "sha256:6ff88bcf1872b79002569c63fe26cd2cda614e573c553c4d5b814fb5eb3d2822"},
    {file = "numpy-1.19.3-cp37-cp37m-manylinux1_i686.whl", hash = "sha256:e080087148fd70469aade2abfeadee194357defd759f9b59b349c6192aba994c"},
    {file = "numpy-1.19.3-cp37-cp37m-manylinux1_x86_64.whl", hash = "sha256:50f68ebc439821b826823a8da6caa79cd080dee2a6d5ab9f1163465a060495ed"},
    {file = "numpy-1.19.3-cp37-cp37m-manylinux2010_i686.whl", hash = "sha256:b9074d062d30c2779d8af587924f178a539edde5285d961d2dfbecbac9c4c931"},
    {file = "numpy-1.19.3-cp37-cp37m-manylinux2010_x86_64.whl", hash = "sha256:463792a249a81b9eb2b63676347f996d3f0082c2666fd0604f4180d2e5445996"},
    {file = "numpy-1.19.3-cp37-cp37m-manylinux2014_aarch64.whl", hash = "sha256:ea6171d2d8d648dee717457d0f75db49ad8c2f13100680e284d7becf3dc311a6"},
    {file = "numpy-1.19.3-cp37-cp37m-win32.whl", hash = "sha256:0ee77786eebbfa37f2141fd106b549d37c89207a0d01d8852fde1c82e9bfc0e7"},
    {file = "numpy-1.19.3-cp37-cp37m-win_amd64.whl", hash = "sha256:271139653e8b7a046d11a78c0d33bafbddd5c443a5b9119618d0652a4eb3a09f"},
    {file = "numpy-1.19.3-cp38-cp38-macosx_10_9_x86_64.whl", hash = "sha256:e983cbabe10a8989333684c98fdc5dd2f28b236216981e0c26ed359aaa676772"},
    {file = "numpy-1.19.3-cp38-cp38-manylinux1_i686.whl", hash = "sha256:d78294f1c20f366cde8a75167f822538a7252b6e8b9d6dbfb3bdab34e7c1929e"},
    {file = "numpy-1.19.3-cp38-cp38-manylinux1_x86_64.whl", hash = "sha256:199bebc296bd8a5fc31c16f256ac873dd4d5b4928dfd50e6c4995570fc71a8f3"},
    {file = "numpy-1.19.3-cp38-cp38-manylinux2010_i686.whl", hash = "sha256:dffed17848e8b968d8d3692604e61881aa6ef1f8074c99e81647ac84f6038535"},
    {file = "numpy-1.19.3-cp38-cp38-manylinux2010_x86_64.whl", hash = "sha256:5ea4401ada0d3988c263df85feb33818dc995abc85b8125f6ccb762009e7bc68"},
    {file = "numpy-1.19.3-cp38-cp38-manylinux2014_aarch64.whl", hash = "sha256:604d2e5a31482a3ad2c88206efd43d6fcf666ada1f3188fd779b4917e49b7a98"},
    {file = "numpy-1.19.3-cp38-cp38-win32.whl", hash = "sha256:a2daea1cba83210c620e359de2861316f49cc7aea8e9a6979d6cb2ddab6dda8c"},
    {file = "numpy-1.19.3-cp38-cp38-win_amd64.whl", hash = "sha256:dfdc8b53aa9838b9d44ed785431ca47aa3efaa51d0d5dd9c412ab5247151a7c4"},
    {file = "numpy-1.19.3-cp39-cp39-macosx_10_9_x86_64.whl", hash = "sha256:9f7f56b5e85b08774939622b7d45a5d00ff511466522c44fc0756ac7692c00f2"},
    {file = "numpy-1.19.3-cp39-cp39-manylinux1_i686.whl", hash = "sha256:8802d23e4895e0c65e418abe67cdf518aa5cbb976d97f42fd591f921d6dffad0"},
    {file = "numpy-1.19.3-cp39-cp39-manylinux1_x86_64.whl", hash = "sha256:c4aa79993f5d856765819a3651117520e41ac3f89c3fc1cb6dee11aa562df6da"},
    {file = "numpy-1.19.3-cp39-cp39-manylinux2010_i686.whl", hash = "sha256:51e8d2ae7c7e985c7bebf218e56f72fa93c900ad0c8a7d9fbbbf362f45710f69"},
    {file = "numpy-1.19.3-cp39-cp39-manylinux2010_x86_64.whl", hash = "sha256:50d3513469acf5b2c0406e822d3f314d7ac5788c2b438c24e5dd54d5a81ef522"},
    {file = "numpy-1.19.3-cp39-cp39-manylinux2014_aarch64.whl", hash = "sha256:741d95eb2b505bb7a99fbf4be05fa69f466e240c2b4f2d3ddead4f1b5f82a5a5"},
    {file = "numpy-1.19.3-cp39-cp39-win32.whl", hash = "sha256:1ea7e859f16e72ab81ef20aae69216cfea870676347510da9244805ff9670170"},
    {file = "numpy-1.19.3-cp39-cp39-win_amd64.whl", hash = "sha256:83af653bb92d1e248ccf5fdb05ccc934c14b936bcfe9b917dc180d3f00250ac6"},
    {file = "numpy-1.19.3-pp36-pypy36_pp73-manylinux2010_x86_64.whl", hash = "sha256:9a0669787ba8c9d3bb5de5d9429208882fb47764aa79123af25c5edc4f5966b9"},
    {file = "numpy-1.19.3.zip", hash = "sha256:35bf5316af8dc7c7db1ad45bec603e5fb28671beb98ebd1d65e8059efcfd3b72"},
]
packaging = [
    {file = "packaging-20.4-py2.py3-none-any.whl", hash = "sha256:998416ba6962ae7fbd6596850b80e17859a5753ba17c32284f67bfff33784181"},
    {file = "packaging-20.4.tar.gz", hash = "sha256:4357f74f47b9c12db93624a82154e9b120fa8293699949152b22065d556079f8"},
]
pillow = [
    {file = "Pillow-8.0.1-cp36-cp36m-macosx_10_10_x86_64.whl", hash = "sha256:b63d4ff734263ae4ce6593798bcfee6dbfb00523c82753a3a03cbc05555a9cc3"},
    {file = "Pillow-8.0.1-cp36-cp36m-manylinux1_i686.whl", hash = "sha256:5f9403af9c790cc18411ea398a6950ee2def2a830ad0cfe6dc9122e6d528b302"},
    {file = "Pillow-8.0.1-cp36-cp36m-manylinux1_x86_64.whl", hash = "sha256:6b4a8fd632b4ebee28282a9fef4c341835a1aa8671e2770b6f89adc8e8c2703c"},
    {file = "Pillow-8.0.1-cp36-cp36m-manylinux2014_aarch64.whl", hash = "sha256:cc3ea6b23954da84dbee8025c616040d9aa5eaf34ea6895a0a762ee9d3e12e11"},
    {file = "Pillow-8.0.1-cp36-cp36m-win32.whl", hash = "sha256:d8a96747df78cda35980905bf26e72960cba6d355ace4780d4bdde3b217cdf1e"},
    {file = "Pillow-8.0.1-cp36-cp36m-win_amd64.whl", hash = "sha256:7ba0ba61252ab23052e642abdb17fd08fdcfdbbf3b74c969a30c58ac1ade7cd3"},
    {file = "Pillow-8.0.1-cp37-cp37m-macosx_10_10_x86_64.whl", hash = "sha256:795e91a60f291e75de2e20e6bdd67770f793c8605b553cb6e4387ce0cb302e09"},
    {file = "Pillow-8.0.1-cp37-cp37m-manylinux1_i686.whl", hash = "sha256:0a2e8d03787ec7ad71dc18aec9367c946ef8ef50e1e78c71f743bc3a770f9fae"},
    {file = "Pillow-8.0.1-cp37-cp37m-manylinux1_x86_64.whl", hash = "sha256:006de60d7580d81f4a1a7e9f0173dc90a932e3905cc4d47ea909bc946302311a"},
    {file = "Pillow-8.0.1-cp37-cp37m-manylinux2014_aarch64.whl", hash = "sha256:bd7bf289e05470b1bc74889d1466d9ad4a56d201f24397557b6f65c24a6844b8"},
    {file = "Pillow-8.0.1-cp37-cp37m-win32.whl", hash = "sha256:95edb1ed513e68bddc2aee3de66ceaf743590bf16c023fb9977adc4be15bd3f0"},
    {file = "Pillow-8.0.1-cp37-cp37m-win_amd64.whl", hash = "sha256:e38d58d9138ef972fceb7aeec4be02e3f01d383723965bfcef14d174c8ccd039"},
    {file = "Pillow-8.0.1-cp38-cp38-macosx_10_10_x86_64.whl", hash = "sha256:d3d07c86d4efa1facdf32aa878bd508c0dc4f87c48125cc16b937baa4e5b5e11"},
    {file = "Pillow-8.0.1-cp38-cp38-manylinux1_i686.whl", hash = "sha256:fbd922f702582cb0d71ef94442bfca57624352622d75e3be7a1e7e9360b07e72"},
    {file = "Pillow-8.0.1-cp38-cp38-manylinux1_x86_64.whl", hash = "sha256:92c882b70a40c79de9f5294dc99390671e07fc0b0113d472cbea3fde15db1792"},
    {file = "Pillow-8.0.1-cp38-cp38-manylinux2014_aarch64.whl", hash = "sha256:7c9401e68730d6c4245b8e361d3d13e1035cbc94db86b49dc7da8bec235d0015"},
    {file = "Pillow-8.0.1-cp38-cp38-win32.whl", hash = "sha256:6c1aca8231625115104a06e4389fcd9ec88f0c9befbabd80dc206c35561be271"},
    {file = "Pillow-8.0.1-cp38-cp38-win_amd64.whl", hash = "sha256:cc9ec588c6ef3a1325fa032ec14d97b7309db493782ea8c304666fb10c3bd9a7"},
    {file = "Pillow-8.0.1-cp39-cp39-macosx_10_10_x86_64.whl", hash = "sha256:eb472586374dc66b31e36e14720747595c2b265ae962987261f044e5cce644b5"},
    {file = "Pillow-8.0.1-cp39-cp39-manylinux1_i686.whl", hash = "sha256:0eeeae397e5a79dc088d8297a4c2c6f901f8fb30db47795113a4a605d0f1e5ce"},
    {file = "Pillow-8.0.1-cp39-cp39-manylinux1_x86_64.whl", hash = "sha256:81f812d8f5e8a09b246515fac141e9d10113229bc33ea073fec11403b016bcf3"},
    {file = "Pillow-8.0.1-cp39-cp39-manylinux2014_aarch64.whl", hash = "sha256:895d54c0ddc78a478c80f9c438579ac15f3e27bf442c2a9aa74d41d0e4d12544"},
    {file = "Pillow-8.0.1-cp39-cp39-win32.whl", hash = "sha256:2fb113757a369a6cdb189f8df3226e995acfed0a8919a72416626af1a0a71140"},
    {file = "Pillow-8.0.1-cp39-cp39-win_amd64.whl", hash = "sha256:59e903ca800c8cfd1ebe482349ec7c35687b95e98cefae213e271c8c7fffa021"},
    {file = "Pillow-8.0.1-pp36-pypy36_pp73-macosx_10_10_x86_64.whl", hash = "sha256:5abd653a23c35d980b332bc0431d39663b1709d64142e3652890df4c9b6970f6"},
    {file = "Pillow-8.0.1-pp36-pypy36_pp73-manylinux2010_x86_64.whl", hash = "sha256:4b0ef2470c4979e345e4e0cc1bbac65fda11d0d7b789dbac035e4c6ce3f98adb"},
    {file = "Pillow-8.0.1-pp37-pypy37_pp73-win32.whl", hash = "sha256:8de332053707c80963b589b22f8e0229f1be1f3ca862a932c1bcd48dafb18dd8"},
    {file = "Pillow-8.0.1.tar.gz", hash = "sha256:11c5c6e9b02c9dac08af04f093eb5a2f84857df70a7d4a6a6ad461aca803fb9e"},
]
pkginfo = [
    {file = "pkginfo-1.6.1-py2.py3-none-any.whl", hash = "sha256:ce14d7296c673dc4c61c759a0b6c14bae34e34eb819c0017bb6ca5b7292c56e9"},
    {file = "pkginfo-1.6.1.tar.gz", hash = "sha256:a6a4ac943b496745cec21f14f021bbd869d5e9b4f6ec06918cffea5a2f4b9193"},
]
pluggy = [
    {file = "pluggy-0.13.1-py2.py3-none-any.whl", hash = "sha256:966c145cd83c96502c3c3868f50408687b38434af77734af1e9ca461a4081d2d"},
    {file = "pluggy-0.13.1.tar.gz", hash = "sha256:15b2acde666561e1298d71b523007ed7364de07029219b604cf808bfa1c765b0"},
]
poetry-publish = []
py = [
    {file = "py-1.9.0-py2.py3-none-any.whl", hash = "sha256:366389d1db726cd2fcfc79732e75410e5fe4d31db13692115529d34069a043c2"},
    {file = "py-1.9.0.tar.gz", hash = "sha256:9ca6883ce56b4e8da7e79ac18787889fa5206c79dcc67fb065376cd2fe03f342"},
]
pycparser = [
    {file = "pycparser-2.20-py2.py3-none-any.whl", hash = "sha256:7582ad22678f0fcd81102833f60ef8d0e57288b6b5fb00323d101be910e35705"},
    {file = "pycparser-2.20.tar.gz", hash = "sha256:2d475327684562c3a96cc71adf7dc8c4f0565175cf86b6d7a404ff4c771f15f0"},
]
pygments = [
    {file = "Pygments-2.7.2-py3-none-any.whl", hash = "sha256:88a0bbcd659fcb9573703957c6b9cff9fab7295e6e76db54c9d00ae42df32773"},
    {file = "Pygments-2.7.2.tar.gz", hash = "sha256:381985fcc551eb9d37c52088a32914e00517e57f4a21609f48141ba08e193fa0"},
]
pylint = [
    {file = "pylint-2.6.0-py3-none-any.whl", hash = "sha256:bfe68f020f8a0fece830a22dd4d5dddb4ecc6137db04face4c3420a46a52239f"},
    {file = "pylint-2.6.0.tar.gz", hash = "sha256:bb4a908c9dadbc3aac18860550e870f58e1a02c9f2c204fdf5693d73be061210"},
]
pyparsing = [
    {file = "pyparsing-2.4.7-py2.py3-none-any.whl", hash = "sha256:ef9d7589ef3c200abe66653d3f1ab1033c3c419ae9b9bdb1240a85b024efc88b"},
    {file = "pyparsing-2.4.7.tar.gz", hash = "sha256:c203ec8783bf771a155b207279b9bccb8dea02d8f0c9e5f8ead507bc3246ecc1"},
]
pytest = [
    {file = "pytest-3.10.1-py2.py3-none-any.whl", hash = "sha256:3f193df1cfe1d1609d4c583838bea3d532b18d6160fd3f55c9447fdca30848ec"},
    {file = "pytest-3.10.1.tar.gz", hash = "sha256:e246cf173c01169b9617fc07264b7b1316e78d7a650055235d6d897bc80d9660"},
]
pytest-cov = [
    {file = "pytest-cov-2.9.0.tar.gz", hash = "sha256:b6a814b8ed6247bd81ff47f038511b57fe1ce7f4cc25b9106f1a4b106f1d9322"},
    {file = "pytest_cov-2.9.0-py2.py3-none-any.whl", hash = "sha256:c87dfd8465d865655a8213859f1b4749b43448b5fae465cb981e16d52a811424"},
]
pytz = [
    {file = "pytz-2020.4-py2.py3-none-any.whl", hash = "sha256:5c55e189b682d420be27c6995ba6edce0c0a77dd67bfbe2ae6607134d5851ffd"},
    {file = "pytz-2020.4.tar.gz", hash = "sha256:3e6b7dd2d1e0a59084bcee14a17af60c5c562cdc16d828e8eba2e683d3a7e268"},
]
pywin32-ctypes = [
    {file = "pywin32-ctypes-0.2.0.tar.gz", hash = "sha256:24ffc3b341d457d48e8922352130cf2644024a4ff09762a2261fd34c36ee5942"},
    {file = "pywin32_ctypes-0.2.0-py2.py3-none-any.whl", hash = "sha256:9dc2d991b3479cc2df15930958b674a48a227d5361d413827a4cfd0b5876fc98"},
]
readme-renderer = [
    {file = "readme_renderer-28.0-py2.py3-none-any.whl", hash = "sha256:267854ac3b1530633c2394ead828afcd060fc273217c42ac36b6be9c42cd9a9d"},
    {file = "readme_renderer-28.0.tar.gz", hash = "sha256:6b7e5aa59210a40de72eb79931491eaf46fefca2952b9181268bd7c7c65c260a"},
]
requests = [
    {file = "requests-2.25.0-py2.py3-none-any.whl", hash = "sha256:e786fa28d8c9154e6a4de5d46a1d921b8749f8b74e28bde23768e5e16eece998"},
    {file = "requests-2.25.0.tar.gz", hash = "sha256:7f1a0b932f4a60a1a65caa4263921bb7d9ee911957e0ae4a23a6dd08185ad5f8"},
]
requests-toolbelt = [
    {file = "requests-toolbelt-0.9.1.tar.gz", hash = "sha256:968089d4584ad4ad7c171454f0a5c6dac23971e9472521ea3b6d49d610aa6fc0"},
    {file = "requests_toolbelt-0.9.1-py2.py3-none-any.whl", hash = "sha256:380606e1d10dc85c3bd47bf5a6095f815ec007be7a8b69c878507068df059e6f"},
]
rfc3986 = [
    {file = "rfc3986-1.4.0-py2.py3-none-any.whl", hash = "sha256:af9147e9aceda37c91a05f4deb128d4b4b49d6b199775fd2d2927768abdc8f50"},
    {file = "rfc3986-1.4.0.tar.gz", hash = "sha256:112398da31a3344dc25dbf477d8df6cb34f9278a94fee2625d89e4514be8bb9d"},
]
scipy = [
    {file = "scipy-1.5.4-cp36-cp36m-macosx_10_9_x86_64.whl", hash = "sha256:4f12d13ffbc16e988fa40809cbbd7a8b45bc05ff6ea0ba8e3e41f6f4db3a9e47"},
    {file = "scipy-1.5.4-cp36-cp36m-manylinux1_i686.whl", hash = "sha256:a254b98dbcc744c723a838c03b74a8a34c0558c9ac5c86d5561703362231107d"},
    {file = "scipy-1.5.4-cp36-cp36m-manylinux1_x86_64.whl", hash = "sha256:368c0f69f93186309e1b4beb8e26d51dd6f5010b79264c0f1e9ca00cd92ea8c9"},
    {file = "scipy-1.5.4-cp36-cp36m-manylinux2014_aarch64.whl", hash = "sha256:4598cf03136067000855d6b44d7a1f4f46994164bcd450fb2c3d481afc25dd06"},
    {file = "scipy-1.5.4-cp36-cp36m-win32.whl", hash = "sha256:e98d49a5717369d8241d6cf33ecb0ca72deee392414118198a8e5b4c35c56340"},
    {file = "scipy-1.5.4-cp36-cp36m-win_amd64.whl", hash = "sha256:65923bc3809524e46fb7eb4d6346552cbb6a1ffc41be748535aa502a2e3d3389"},
    {file = "scipy-1.5.4-cp37-cp37m-macosx_10_9_x86_64.whl", hash = "sha256:9ad4fcddcbf5dc67619379782e6aeef41218a79e17979aaed01ed099876c0e62"},
    {file = "scipy-1.5.4-cp37-cp37m-manylinux1_i686.whl", hash = "sha256:f87b39f4d69cf7d7529d7b1098cb712033b17ea7714aed831b95628f483fd012"},
    {file = "scipy-1.5.4-cp37-cp37m-manylinux1_x86_64.whl", hash = "sha256:25b241034215247481f53355e05f9e25462682b13bd9191359075682adcd9554"},
    {file = "scipy-1.5.4-cp37-cp37m-manylinux2014_aarch64.whl", hash = "sha256:fa789583fc94a7689b45834453fec095245c7e69c58561dc159b5d5277057e4c"},
    {file = "scipy-1.5.4-cp37-cp37m-win32.whl", hash = "sha256:d6d25c41a009e3c6b7e757338948d0076ee1dd1770d1c09ec131f11946883c54"},
    {file = "scipy-1.5.4-cp37-cp37m-win_amd64.whl", hash = "sha256:2c872de0c69ed20fb1a9b9cf6f77298b04a26f0b8720a5457be08be254366c6e"},
    {file = "scipy-1.5.4-cp38-cp38-macosx_10_9_x86_64.whl", hash = "sha256:e360cb2299028d0b0d0f65a5c5e51fc16a335f1603aa2357c25766c8dab56938"},
    {file = "scipy-1.5.4-cp38-cp38-manylinux1_i686.whl", hash = "sha256:3397c129b479846d7eaa18f999369a24322d008fac0782e7828fa567358c36ce"},
    {file = "scipy-1.5.4-cp38-cp38-manylinux1_x86_64.whl", hash = "sha256:168c45c0c32e23f613db7c9e4e780bc61982d71dcd406ead746c7c7c2f2004ce"},
    {file = "scipy-1.5.4-cp38-cp38-manylinux2014_aarch64.whl", hash = "sha256:213bc59191da2f479984ad4ec39406bf949a99aba70e9237b916ce7547b6ef42"},
    {file = "scipy-1.5.4-cp38-cp38-win32.whl", hash = "sha256:634568a3018bc16a83cda28d4f7aed0d803dd5618facb36e977e53b2df868443"},
    {file = "scipy-1.5.4-cp38-cp38-win_amd64.whl", hash = "sha256:b03c4338d6d3d299e8ca494194c0ae4f611548da59e3c038813f1a43976cb437"},
    {file = "scipy-1.5.4-cp39-cp39-macosx_10_9_x86_64.whl", hash = "sha256:3d5db5d815370c28d938cf9b0809dade4acf7aba57eaf7ef733bfedc9b2474c4"},
    {file = "scipy-1.5.4-cp39-cp39-manylinux1_i686.whl", hash = "sha256:6b0ceb23560f46dd236a8ad4378fc40bad1783e997604ba845e131d6c680963e"},
    {file = "scipy-1.5.4-cp39-cp39-manylinux1_x86_64.whl", hash = "sha256:ed572470af2438b526ea574ff8f05e7f39b44ac37f712105e57fc4d53a6fb660"},
    {file = "scipy-1.5.4-cp39-cp39-manylinux2014_aarch64.whl", hash = "sha256:8c8d6ca19c8497344b810b0b0344f8375af5f6bb9c98bd42e33f747417ab3f57"},
    {file = "scipy-1.5.4-cp39-cp39-win32.whl", hash = "sha256:d84cadd7d7998433334c99fa55bcba0d8b4aeff0edb123b2a1dfcface538e474"},
    {file = "scipy-1.5.4-cp39-cp39-win_amd64.whl", hash = "sha256:cc1f78ebc982cd0602c9a7615d878396bec94908db67d4ecddca864d049112f2"},
    {file = "scipy-1.5.4.tar.gz", hash = "sha256:4a453d5e5689de62e5d38edf40af3f17560bfd63c9c5bd228c18c1f99afa155b"},
]
secretstorage = [
    {file = "SecretStorage-3.2.0-py3-none-any.whl", hash = "sha256:ed5279d788af258e4676fa26b6efb6d335a31f1f9f529b6f1e200f388fac33e1"},
    {file = "SecretStorage-3.2.0.tar.gz", hash = "sha256:46305c3847ee3f7252b284e0eee5590fa6341c891104a2fd2313f8798c615a82"},
]
six = [
    {file = "six-1.15.0-py2.py3-none-any.whl", hash = "sha256:8b74bedcbbbaca38ff6d7491d76f2b06b3592611af620f8426e82dddb04a5ced"},
    {file = "six-1.15.0.tar.gz", hash = "sha256:30639c035cdb23534cd4aa2dd52c3bf48f06e5f4a941509c8bafd8ce11080259"},
]
snowballstemmer = [
    {file = "snowballstemmer-2.0.0-py2.py3-none-any.whl", hash = "sha256:209f257d7533fdb3cb73bdbd24f436239ca3b2fa67d56f6ff88e86be08cc5ef0"},
    {file = "snowballstemmer-2.0.0.tar.gz", hash = "sha256:df3bac3df4c2c01363f3dd2cfa78cce2840a79b9f1c2d2de9ce8d31683992f52"},
]
sphinx = [
    {file = "Sphinx-3.3.1-py3-none-any.whl", hash = "sha256:d4e59ad4ea55efbb3c05cde3bfc83bfc14f0c95aa95c3d75346fcce186a47960"},
    {file = "Sphinx-3.3.1.tar.gz", hash = "sha256:1e8d592225447104d1172be415bc2972bd1357e3e12fdc76edf2261105db4300"},
]
sphinx-autodoc-typehints = [
    {file = "sphinx-autodoc-typehints-1.11.1.tar.gz", hash = "sha256:244ba6d3e2fdb854622f643c7763d6f95b6886eba24bec28e86edf205e4ddb20"},
    {file = "sphinx_autodoc_typehints-1.11.1-py3-none-any.whl", hash = "sha256:da049791d719f4c9813642496ee4764203e317f0697eb75446183fa2a68e3f77"},
]
sphinx-rtd-theme = [
    {file = "sphinx_rtd_theme-0.4.3-py2.py3-none-any.whl", hash = "sha256:00cf895504a7895ee433807c62094cf1e95f065843bf3acd17037c3e9a2becd4"},
    {file = "sphinx_rtd_theme-0.4.3.tar.gz", hash = "sha256:728607e34d60456d736cc7991fd236afb828b21b82f956c5ea75f94c8414040a"},
]
sphinxcontrib-applehelp = [
    {file = "sphinxcontrib-applehelp-1.0.2.tar.gz", hash = "sha256:a072735ec80e7675e3f432fcae8610ecf509c5f1869d17e2eecff44389cdbc58"},
    {file = "sphinxcontrib_applehelp-1.0.2-py2.py3-none-any.whl", hash = "sha256:806111e5e962be97c29ec4c1e7fe277bfd19e9652fb1a4392105b43e01af885a"},
]
sphinxcontrib-devhelp = [
    {file = "sphinxcontrib-devhelp-1.0.2.tar.gz", hash = "sha256:ff7f1afa7b9642e7060379360a67e9c41e8f3121f2ce9164266f61b9f4b338e4"},
    {file = "sphinxcontrib_devhelp-1.0.2-py2.py3-none-any.whl", hash = "sha256:8165223f9a335cc1af7ffe1ed31d2871f325254c0423bc0c4c7cd1c1e4734a2e"},
]
sphinxcontrib-htmlhelp = [
    {file = "sphinxcontrib-htmlhelp-1.0.3.tar.gz", hash = "sha256:e8f5bb7e31b2dbb25b9cc435c8ab7a79787ebf7f906155729338f3156d93659b"},
    {file = "sphinxcontrib_htmlhelp-1.0.3-py2.py3-none-any.whl", hash = "sha256:3c0bc24a2c41e340ac37c85ced6dafc879ab485c095b1d65d2461ac2f7cca86f"},
]
sphinxcontrib-jsmath = [
    {file = "sphinxcontrib-jsmath-1.0.1.tar.gz", hash = "sha256:a9925e4a4587247ed2191a22df5f6970656cb8ca2bd6284309578f2153e0c4b8"},
    {file = "sphinxcontrib_jsmath-1.0.1-py2.py3-none-any.whl", hash = "sha256:2ec2eaebfb78f3f2078e73666b1415417a116cc848b72e5172e596c871103178"},
]
sphinxcontrib-qthelp = [
    {file = "sphinxcontrib-qthelp-1.0.3.tar.gz", hash = "sha256:4c33767ee058b70dba89a6fc5c1892c0d57a54be67ddd3e7875a18d14cba5a72"},
    {file = "sphinxcontrib_qthelp-1.0.3-py2.py3-none-any.whl", hash = "sha256:bd9fc24bcb748a8d51fd4ecaade681350aa63009a347a8c14e637895444dfab6"},
]
sphinxcontrib-serializinghtml = [
    {file = "sphinxcontrib-serializinghtml-1.1.4.tar.gz", hash = "sha256:eaa0eccc86e982a9b939b2b82d12cc5d013385ba5eadcc7e4fed23f4405f77bc"},
    {file = "sphinxcontrib_serializinghtml-1.1.4-py2.py3-none-any.whl", hash = "sha256:f242a81d423f59617a8e5cf16f5d4d74e28ee9a66f9e5b637a18082991db5a9a"},
]
toml = [
    {file = "toml-0.10.2-py2.py3-none-any.whl", hash = "sha256:806143ae5bfb6a3c6e736a764057db0e6a0e05e338b5630894a5f779cabb4f9b"},
    {file = "toml-0.10.2.tar.gz", hash = "sha256:b3bda1d108d5dd99f4a20d24d9c348e91c4db7ab1b749200bded2f839ccbe68f"},
]
tqdm = [
    {file = "tqdm-4.52.0-py2.py3-none-any.whl", hash = "sha256:80d9d5165d678dbd027dd102dfb99f71bf05f333b61fb761dbba13b4ab719ead"},
    {file = "tqdm-4.52.0.tar.gz", hash = "sha256:18d6a615aedd09ec8456d9524489dab330af4bd5c2a14a76eb3f9a0e14471afe"},
]
twine = [
    {file = "twine-3.2.0-py3-none-any.whl", hash = "sha256:ba9ff477b8d6de0c89dd450e70b2185da190514e91c42cc62f96850025c10472"},
    {file = "twine-3.2.0.tar.gz", hash = "sha256:34352fd52ec3b9d29837e6072d5a2a7c6fe4290e97bba46bb8d478b5c598f7ab"},
]
typed-ast = [
    {file = "typed_ast-1.4.1-cp35-cp35m-manylinux1_i686.whl", hash = "sha256:73d785a950fc82dd2a25897d525d003f6378d1cb23ab305578394694202a58c3"},
    {file = "typed_ast-1.4.1-cp35-cp35m-manylinux1_x86_64.whl", hash = "sha256:aaee9905aee35ba5905cfb3c62f3e83b3bec7b39413f0a7f19be4e547ea01ebb"},
    {file = "typed_ast-1.4.1-cp35-cp35m-win32.whl", hash = "sha256:0c2c07682d61a629b68433afb159376e24e5b2fd4641d35424e462169c0a7919"},
    {file = "typed_ast-1.4.1-cp35-cp35m-win_amd64.whl", hash = "sha256:4083861b0aa07990b619bd7ddc365eb7fa4b817e99cf5f8d9cf21a42780f6e01"},
    {file = "typed_ast-1.4.1-cp36-cp36m-macosx_10_9_x86_64.whl", hash = "sha256:269151951236b0f9a6f04015a9004084a5ab0d5f19b57de779f908621e7d8b75"},
    {file = "typed_ast-1.4.1-cp36-cp36m-manylinux1_i686.whl", hash = "sha256:24995c843eb0ad11a4527b026b4dde3da70e1f2d8806c99b7b4a7cf491612652"},
    {file = "typed_ast-1.4.1-cp36-cp36m-manylinux1_x86_64.whl", hash = "sha256:fe460b922ec15dd205595c9b5b99e2f056fd98ae8f9f56b888e7a17dc2b757e7"},
    {file = "typed_ast-1.4.1-cp36-cp36m-win32.whl", hash = "sha256:4e3e5da80ccbebfff202a67bf900d081906c358ccc3d5e3c8aea42fdfdfd51c1"},
    {file = "typed_ast-1.4.1-cp36-cp36m-win_amd64.whl", hash = "sha256:249862707802d40f7f29f6e1aad8d84b5aa9e44552d2cc17384b209f091276aa"},
    {file = "typed_ast-1.4.1-cp37-cp37m-macosx_10_9_x86_64.whl", hash = "sha256:8ce678dbaf790dbdb3eba24056d5364fb45944f33553dd5869b7580cdbb83614"},
    {file = "typed_ast-1.4.1-cp37-cp37m-manylinux1_i686.whl", hash = "sha256:c9e348e02e4d2b4a8b2eedb48210430658df6951fa484e59de33ff773fbd4b41"},
    {file = "typed_ast-1.4.1-cp37-cp37m-manylinux1_x86_64.whl", hash = "sha256:bcd3b13b56ea479b3650b82cabd6b5343a625b0ced5429e4ccad28a8973f301b"},
    {file = "typed_ast-1.4.1-cp37-cp37m-win32.whl", hash = "sha256:d5d33e9e7af3b34a40dc05f498939f0ebf187f07c385fd58d591c533ad8562fe"},
    {file = "typed_ast-1.4.1-cp37-cp37m-win_amd64.whl", hash = "sha256:0666aa36131496aed8f7be0410ff974562ab7eeac11ef351def9ea6fa28f6355"},
    {file = "typed_ast-1.4.1-cp38-cp38-macosx_10_15_x86_64.whl", hash = "sha256:d205b1b46085271b4e15f670058ce182bd1199e56b317bf2ec004b6a44f911f6"},
    {file = "typed_ast-1.4.1-cp38-cp38-manylinux1_i686.whl", hash = "sha256:6daac9731f172c2a22ade6ed0c00197ee7cc1221aa84cfdf9c31defeb059a907"},
    {file = "typed_ast-1.4.1-cp38-cp38-manylinux1_x86_64.whl", hash = "sha256:498b0f36cc7054c1fead3d7fc59d2150f4d5c6c56ba7fb150c013fbc683a8d2d"},
    {file = "typed_ast-1.4.1-cp38-cp38-win32.whl", hash = "sha256:715ff2f2df46121071622063fc7543d9b1fd19ebfc4f5c8895af64a77a8c852c"},
    {file = "typed_ast-1.4.1-cp38-cp38-win_amd64.whl", hash = "sha256:fc0fea399acb12edbf8a628ba8d2312f583bdbdb3335635db062fa98cf71fca4"},
    {file = "typed_ast-1.4.1-cp39-cp39-macosx_10_15_x86_64.whl", hash = "sha256:d43943ef777f9a1c42bf4e552ba23ac77a6351de620aa9acf64ad54933ad4d34"},
    {file = "typed_ast-1.4.1.tar.gz", hash = "sha256:8c8aaad94455178e3187ab22c8b01a3837f8ee50e09cf31f1ba129eb293ec30b"},
]
urllib3 = [
    {file = "urllib3-1.26.2-py2.py3-none-any.whl", hash = "sha256:d8ff90d979214d7b4f8ce956e80f4028fc6860e4431f731ea4a8c08f23f99473"},
    {file = "urllib3-1.26.2.tar.gz", hash = "sha256:19188f96923873c92ccb987120ec4acaa12f0461fa9ce5d3d0772bc965a39e08"},
]
webencodings = [
    {file = "webencodings-0.5.1-py2.py3-none-any.whl", hash = "sha256:a0af1213f3c2226497a97e2b3aa01a7e4bee4f403f95be16fc9acd2947514a78"},
    {file = "webencodings-0.5.1.tar.gz", hash = "sha256:b36a1c245f2d304965eb4e0a82848379241dc04b865afcc4aab16748587e1923"},
]
wrapt = [
    {file = "wrapt-1.12.1.tar.gz", hash = "sha256:b62ffa81fb85f4332a4f609cab4ac40709470da05643a082ec1eb88e6d9b97d7"},
]
zipp = [
    {file = "zipp-3.4.0-py3-none-any.whl", hash = "sha256:102c24ef8f171fd729d46599845e95c7ab894a4cf45f5de11a44cc7444fb1108"},
    {file = "zipp-3.4.0.tar.gz", hash = "sha256:ed5eee1974372595f9e416cc7bbeeb12335201d8081ca8a0743c954d4446e5cb"},
]<|MERGE_RESOLUTION|>--- conflicted
+++ resolved
@@ -299,19 +299,14 @@
 six = "*"
 
 [[package]]
-<<<<<<< HEAD
+name = "pillow"
+version = "8.0.1"
+description = "Python Imaging Library (Fork)"
 category = "main"
-description = "Python Imaging Library (Fork)"
-name = "pillow"
 optional = false
 python-versions = ">=3.6"
-version = "8.0.1"
-
-[[package]]
-category = "dev"
-description = "Query metadatdata from sdists / bdists / installed packages."
-=======
->>>>>>> 3f0b12a5
+
+[[package]]
 name = "pkginfo"
 version = "1.6.1"
 description = "Query metadatdata from sdists / bdists / installed packages."
@@ -354,11 +349,8 @@
 [package.source]
 type = "git"
 url = "https://github.com/MiraGeoscience/poetry-publish.git"
-<<<<<<< HEAD
-=======
 reference = "pending_fixes"
 resolved_reference = "c4d8712b7c1131b5aa9d7521180c85eba1f8e32a"
->>>>>>> 3f0b12a5
 
 [[package]]
 name = "py"
@@ -767,13 +759,9 @@
 testing = ["pytest (>=3.5,!=3.7.3)", "pytest-checkdocs (>=1.2.3)", "pytest-flake8", "pytest-cov", "jaraco.test (>=3.2.0)", "jaraco.itertools", "func-timeout", "pytest-black (>=0.3.7)", "pytest-mypy"]
 
 [metadata]
-<<<<<<< HEAD
-content-hash = "07f8270033b3bd7e3f48c995cf01156ae53b7271f862af06a5d918cbf0d791d4"
-=======
 lock-version = "1.1"
->>>>>>> 3f0b12a5
 python-versions = "^3.7"
-content-hash = "dc4f0302c8512f66b871e7f5c56bac3055b8c555c678964fc1b5b921867e5382"
+content-hash = "c123dffc30ac9707ac70470c9116127fe388af4cd8683f2412575bb2a57abbd5"
 
 [metadata.files]
 alabaster = [
