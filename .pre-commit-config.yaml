
default_language_version:
    python: python3
exclude: ^docs/(conf.py|_ext/)
default_stages: [commit,push]
fail_fast: false

ci:
    skip: [pylint]
    autoupdate_branch: develop
    autoupdate_schedule: monthly

repos:
-   repo: https://github.com/hadialqattan/pycln
    rev: v2.4.0
    hooks:
    -   id: pycln
        args: [--config=pyproject.toml]
-   repo: https://github.com/astral-sh/ruff-pre-commit
    rev: v0.5.5
    hooks:
    -   id: ruff
        args:
        -   --fix
        -   --exit-non-zero-on-fix
#        -   --unsafe-fixes
    -   id: ruff-format
-   repo: https://github.com/pre-commit/mirrors-mypy
    rev: v1.11.0
    hooks:
    -   id: mypy
        additional_dependencies: [
#            numpy==1.26.*,  # TODO: fix mypy errors related to numpy
            pydantic==2.5.*,
            tomli, # to read config from pyproject.toml
            types-toml,
        ]
        exclude: |
<<<<<<< HEAD
            (?x)^(
=======
            (?x)(^
                geoh5py/interfaces/__init__.py|
                geoh5py/handlers/__init__.py|
>>>>>>> bb20f9c7
                geoh5py/interfaces/.*|
                geoh5py/handlers/.*|
                tests/.*|
                geoh5py/shared/utils.py|
                geoh5py/shared/entity_type.py|
                geoh5py/data/data_type.py|
                geoh5py/objects/cell_object.py|
                geoh5py/shared/concatenation/drillhole.py|
                geoh5py/shared/concatenation/concatenator.py|
                geoh5py/workspace/workspace.py|
                geoh5py/ui_json/validation.py
            )$
-   repo: https://github.com/codingjoe/relint
    rev: 3.1.1
    hooks:
    -   id: relint
        args: [-W]  # to fail on warnings
-   repo: https://github.com/MiraGeoscience/pre-commit-hooks
    rev: v1.0.1
    hooks:
    -   id: check-copyright
        files: (^LICENSE|^README(|-dev).rst|\.py|\.pyi)$
        exclude: (^\.|^docs/)
    -   id: prepare-commit-msg
    -   id: check-commit-msg
-   repo: local
    hooks:
    -   id: pylint
        name: pylint
        entry: hatch run pylint
        language: system
        require_serial: true  # pylint does its own parallelism
        types: [text]
        types_or: [python, pyi]
        exclude: ^(devtools|docs|geoh5py/interfaces|geoh5py/handlers)/
-   repo: https://github.com/codespell-project/codespell
    rev: v2.3.0
    hooks:
    -   id: codespell
        exclude: (\.lock|\.ipynb|^THIRD_PARTY_SOFTWARE\.rst)$
        entry: codespell -I .codespellignore
-   repo: https://github.com/pre-commit/pre-commit-hooks
    rev: v4.6.0
    hooks:
    -   id: trailing-whitespace
        exclude: \.mdj$
    -   id: check-json
        exclude_types: [jupyter]
    -   id: check-toml
    -   id: check-yaml
#    -   id: check-added-large-files # crashing on some configuration. To be investigated
    -   id: check-case-conflict
    -   id: check-merge-conflict
    -   id: debug-statements
    -   id: detect-private-key
    -   id: end-of-file-fixer
        exclude: (^\.idea/.*\.xml|\.mdj)$
    -   id: mixed-line-ending
        exclude: ^\.idea/.*\.xml$
    -   id: name-tests-test
    -   id: pretty-format-json
        args:
            - --autofix
            - --indent=4
            - --no-sort-keys
            - --top-keys
            - version,title,icon,documentation,conda_environment,run_command,geoh5,monitoring_directory,workspace_geoh5
        exclude_types: [jupyter]
        exclude: ^docs/(.*/)?images/
-   repo: https://github.com/rstcheck/rstcheck
    rev: v6.2.4
    hooks:
    -   id: rstcheck
        exclude: ^THIRD_PARTY_SOFTWARE.rst$
        additional_dependencies: [sphinx]
-   repo: https://github.com/pre-commit/pygrep-hooks
    rev: v1.10.0
    hooks:
    -   id: rst-backticks
        exclude: ^THIRD_PARTY_SOFTWARE.rst$<|MERGE_RESOLUTION|>--- conflicted
+++ resolved
@@ -36,13 +36,9 @@
             types-toml,
         ]
         exclude: |
-<<<<<<< HEAD
-            (?x)^(
-=======
             (?x)(^
                 geoh5py/interfaces/__init__.py|
                 geoh5py/handlers/__init__.py|
->>>>>>> bb20f9c7
                 geoh5py/interfaces/.*|
                 geoh5py/handlers/.*|
                 tests/.*|
