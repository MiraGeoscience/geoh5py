--- conflicted
+++ resolved
@@ -11,13 +11,8 @@
     autoupdate_schedule: monthly
 
 repos:
-<<<<<<< HEAD
--   repo: https://github.com/psf/black
-    rev: 24.4.0
-=======
 -   repo: https://github.com/python-poetry/poetry
     rev: 1.8.0
->>>>>>> 3c63b84b
     hooks:
     -   id: poetry-check
         args: [--lock]
@@ -49,11 +44,7 @@
         types: [text]
         types_or: [python, pyi]
 -   repo: https://github.com/pre-commit/mirrors-mypy
-<<<<<<< HEAD
-    rev: v1.9.0
-=======
     rev: v1.10.0
->>>>>>> 3c63b84b
     hooks:
     -   id: mypy
         additional_dependencies: [
