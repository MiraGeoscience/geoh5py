
default_language_version:
    python: python3
exclude: ^docs/(conf.py|_ext/)
default_stages: [pre-commit,pre-push]
fail_fast: false

ci:
    skip: [pylint]
    autoupdate_branch: develop
    autoupdate_schedule: monthly

repos:
-   repo: https://github.com/python-poetry/poetry
    rev: 1.8.0
    hooks:
    -   id: poetry-check
        args: [--lock]
-   repo: https://github.com/hadialqattan/pycln
    rev: v2.5.0
    hooks:
    -   id: pycln
        args: [--config=pyproject.toml]
-   repo: https://github.com/astral-sh/ruff-pre-commit
<<<<<<< HEAD
    rev: v0.8.1
=======
    rev: v0.8.6
>>>>>>> 43d1945a
    hooks:
    -   id: ruff
        args:
        -   --fix
        -   --exit-non-zero-on-fix
#        -   --unsafe-fixes
    -   id: ruff-format
-   repo: https://github.com/pre-commit/mirrors-mypy
<<<<<<< HEAD
    rev: v1.13.0
=======
    rev: v1.14.1
>>>>>>> 43d1945a
    hooks:
    -   id: mypy
        additional_dependencies: [
#            numpy==1.26.*,  # TODO: fix mypy errors related to numpy
            pydantic==2.5.*,
            tomli, # to read config from pyproject.toml
            types-toml,
            types-PyYAML,
        ]
        exclude: |
            (?x)(^
                geoh5py/interfaces/__init__.py|
                geoh5py/handlers/__init__.py|
                geoh5py/interfaces/.*|
                geoh5py/handlers/.*|
                tests/.*|
                geoh5py/shared/utils.py|
                geoh5py/shared/entity_type.py|
                geoh5py/data/data_type.py|
                geoh5py/objects/cell_object.py|
                geoh5py/shared/concatenation/drillhole.py|
                geoh5py/shared/concatenation/concatenator.py|
                geoh5py/workspace/workspace.py|
                geoh5py/ui_json/validation.py
            )$
-   repo: https://github.com/codingjoe/relint
    rev: 3.3.1
    hooks:
    -   id: relint
        args: [-W]  # to fail on warnings
-   repo: https://github.com/MiraGeoscience/pre-commit-hooks
    rev: v1.0.2
    hooks:
    -   id: check-copyright
        files: (^package\.rst|^LICENSE|^README(|-dev)\.rst|\.py|\.pyi)$
        exclude: (^\.|^docs/)
    -   id: prepare-commit-msg
    -   id: check-commit-msg
-   repo: local
    hooks:
    -   id: pylint
        name: pylint
        entry: poetry run pylint
        language: system
        require_serial: true  # pylint does its own parallelism
        types: [text]
        types_or: [python, pyi]
        exclude: ^(devtools|docs|geoh5py/interfaces|geoh5py/handlers)/
-   repo: https://github.com/codespell-project/codespell
    rev: v2.3.0
    hooks:
    -   id: codespell
        exclude: (\.lock|\.ipynb|^THIRD_PARTY_SOFTWARE\.rst)$
        entry: codespell -I .codespellignore
-   repo: https://github.com/pre-commit/pre-commit-hooks
    rev: v5.0.0
    hooks:
    -   id: trailing-whitespace
        exclude: \.mdj$
    -   id: check-json
        exclude_types: [jupyter]
    -   id: check-toml
    -   id: check-yaml
        exclude: ^meta.yaml$
    -   id: check-added-large-files
    -   id: check-case-conflict
    -   id: check-merge-conflict
    -   id: debug-statements
    -   id: detect-private-key
    -   id: end-of-file-fixer
        exclude: (^\.idea/.*\.xml|\.mdj)$
    -   id: mixed-line-ending
        exclude: ^\.idea/.*\.xml$
    -   id: name-tests-test
    -   id: pretty-format-json
        args:
            - --autofix
            - --indent=4
            - --no-sort-keys
            - --top-keys
            - version,title,icon,documentation,conda_environment,run_command,geoh5,monitoring_directory,workspace_geoh5
        exclude_types: [jupyter]
        exclude: ^docs/(.*/)?images/
-   repo: https://github.com/rstcheck/rstcheck
    rev: v6.2.4
    hooks:
    -   id: rstcheck
        exclude: ^THIRD_PARTY_SOFTWARE.rst$
        additional_dependencies: [sphinx]
-   repo: https://github.com/pre-commit/pygrep-hooks
    rev: v1.10.0
    hooks:
    -   id: rst-backticks
        exclude: ^THIRD_PARTY_SOFTWARE.rst$<|MERGE_RESOLUTION|>--- conflicted
+++ resolved
@@ -22,11 +22,7 @@
     -   id: pycln
         args: [--config=pyproject.toml]
 -   repo: https://github.com/astral-sh/ruff-pre-commit
-<<<<<<< HEAD
-    rev: v0.8.1
-=======
     rev: v0.8.6
->>>>>>> 43d1945a
     hooks:
     -   id: ruff
         args:
@@ -35,11 +31,7 @@
 #        -   --unsafe-fixes
     -   id: ruff-format
 -   repo: https://github.com/pre-commit/mirrors-mypy
-<<<<<<< HEAD
-    rev: v1.13.0
-=======
     rev: v1.14.1
->>>>>>> 43d1945a
     hooks:
     -   id: mypy
         additional_dependencies: [
