--- conflicted
+++ resolved
@@ -24,11 +24,7 @@
 
 [tool.poetry.dependencies]
 python = "^3.8,<3.11"
-<<<<<<< HEAD
-Pillow = ">=8.0.1,<11.0.0"
-=======
 Pillow = "^10.0.1"
->>>>>>> 39e5dab9
 h5py = "^3.2.1"
 numpy = "!=1.19.4, ~1.23.5"
 
