[tool.poetry]
name = "geoh5py"

version = "0.10.0-alpha.1"

license = "LGPL-3.0-or-later"
description = "Python API for geoh5, an open file format for geoscientific data"
authors = ["Mira Geoscience <support@mirageoscience.com>"]
repository = "https://github.com/MiraGeoscience/geoh5py"
maintainers = [
    "Benjamin Kary <benjamink@mirageoscience.com>",
    "Dominique Fournier <dominiquef@mirageoscience.com>",
    "Matthieu Cedou <matthieuc@mirageoscience.com>",
]
documentation = "https://mirageoscience-geoh5py.readthedocs-hosted.com/"
homepage = "https://www.mirageoscience.com/mining-industry-software/python-integration/"
readme = "package.rst"
keywords = ["geology", "geophysics", "data", "interoperability"]
classifiers = [
    "Development Status :: 4 - Beta",
    "Intended Audience :: Science/Research",
    "Intended Audience :: Developers",
    "Natural Language :: English",
    "Topic :: Database",
    "Topic :: Scientific/Engineering",
    "Topic :: Scientific/Engineering :: Mathematics",
    "Topic :: Scientific/Engineering :: Physics",
    "Topic :: Software Development :: Libraries :: Python Modules"
]

exclude = ["geoh5py/handlers/*", "geoh5py/interfaces/*"]

include = [
    "COPYING",
    "COPYING.LESSER",
    "LICENSE",
    "README.rst",
    "THIRD_PARTY_SOFTWARE.rst",
]

[tool.poetry.dependencies]
<<<<<<< HEAD
python = "^3.9,<3.11"

pydantic = "~2.5.2"
=======
python = "^3.10,<4"
>>>>>>> abea26b9
h5py = "^3.2.1"
numpy = [
    {version="!=1.19.4, ^1.23.5", python= "<3.12"},
    {version="^1.26.0", python= ">=3.12"}
]
Pillow = "~10.3.0"


[tool.poetry.group.dev.dependencies]
Pygments = "*"
lockfile = "^0.12.2"
pylint = "*"
pytest = "*"
pytest-cov = "*"
scipy = [
    {version="~1.10.1", python= "<3.12"},
    {version=">=1.12.0", python= ">=3.12"}
]
sphinx = "^3.0"
sphinx-autodoc-typehints = "^1.10"
sphinx-rtd-theme = "^0.4.3"
tomli = "*"

[tool.poetry.extras]

[tool.isort]
profile = "black"

[tool.black]
# defaults are just fine

[tool.mypy]
warn_unused_configs = true
ignore_missing_imports = true
scripts_are_modules = true
show_error_context = true
show_column_numbers = true
check_untyped_defs = true

plugins = [
    "pydantic.mypy"
#    'numpy.typing.mypy_plugin'
]

[tool.coverage.run]
branch = true
source = ["geoh5py"]
omit = [
    "geoh5py/handlers/*",
    "geoh5py/interfaces/*"
]

[tool.coverage.report]
exclude_lines = [
    "raise NotImplementedError",
    "pass",
    "if TYPE_CHECKING",
    "pragma: no cover"
]

fail_under = 80

[build-system]
requires = ["poetry-core>=1.0.0", "setuptools"]
build-backend = "poetry.core.masonry.api"<|MERGE_RESOLUTION|>--- conflicted
+++ resolved
@@ -39,13 +39,9 @@
 ]
 
 [tool.poetry.dependencies]
-<<<<<<< HEAD
-python = "^3.9,<3.11"
+python = "^3.10,<4"
 
 pydantic = "~2.5.2"
-=======
-python = "^3.10,<4"
->>>>>>> abea26b9
 h5py = "^3.2.1"
 numpy = [
     {version="!=1.19.4, ^1.23.5", python= "<3.12"},
