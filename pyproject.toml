[tool.poetry]
name = "geoh5py"
version = "0.1.0"
license = "LGPL-3.0-or-later"
description = "Python API for geoh5, an open file format for geoscientific data"
authors = ["Mira Geoscience <support@mirageoscience.com>"]
repository = "https://github.com/MiraGeoscience/geoh5py"
documentation = "https://geoh5py.readthedocs.io/en/latest/"
homepage = "https://mirageoscience.com"
readme = "package.rst"
keywords = ["geology", "geophysics", "data", "interoperability"]
classifiers = [
    "Development Status :: 3 - Alpha",
    "Intended Audience :: Science/Research",
    "Intended Audience :: Developers",
    "Natural Language :: English",
    "Topic :: Database",
    "Topic :: Scientific/Engineering",
    "Topic :: Scientific/Engineering :: Mathematics",
    "Topic :: Scientific/Engineering :: Physics",
    "Topic :: Software Development :: Libraries :: Python Modules"
]
exclude = ["geoh5py/handlers/*", "geoh5py/interfaces/*"]

[tool.poetry.dependencies]
python = "^3.7"
h5py = "^2.10"
toml = "^0.10.0"
<<<<<<< HEAD
Pillow = "^8.0.1"
=======
numpy = "!=1.19.4"
>>>>>>> 3f0b12a5

[tool.poetry.dev-dependencies]
pylint = "^2.3"
pytest = "^3.0"
pytest-cov = "^2.7.1"
scipy = "^1.4.1"
sphinx = "^3.0"
sphinx-rtd-theme = "^0.4.3"
sphinx-autodoc-typehints = "^1.10"
lockfile = "^0.12.2"
poetry-publish = {git = "https://github.com/MiraGeoscience/poetry-publish.git", rev = "pending_fixes"}

[tool.poetry.extras]

[tool.poetry.scripts]
publish = 'devtools.publish:publish'

[tool.isort]
# settings for compatibility between ``isort`` and ``black`` formatting
multi_line_output = 3
include_trailing_comma = true
force_grid_wrap = 0
use_parentheses = true
line_length = 88
# auto-updated by seed-isort-config

known_third_party = ["Add2Build", "PIL", "StringIO", "autodoc", "edit_on_github", "environmentSetup", "h5py", "numpy", "poetry_publish", "pytest", "scipy", "setuptools", "toml", "urllib2"]


[tool.black]
# defaults are just fine

[build-system]
requires = ["poetry>=0.12"]
build-backend = "poetry.masonry.api"<|MERGE_RESOLUTION|>--- conflicted
+++ resolved
@@ -26,11 +26,8 @@
 python = "^3.7"
 h5py = "^2.10"
 toml = "^0.10.0"
-<<<<<<< HEAD
+numpy = "!=1.19.4"
 Pillow = "^8.0.1"
-=======
-numpy = "!=1.19.4"
->>>>>>> 3f0b12a5
 
 [tool.poetry.dev-dependencies]
 pylint = "^2.3"
