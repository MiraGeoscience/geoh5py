--- conflicted
+++ resolved
@@ -1,12 +1,8 @@
 [tool.poetry]
 name = "geoh5py"
-<<<<<<< HEAD
 
 version = "0.10.0-alpha.1"
 
-=======
-version = "0.9.1"
->>>>>>> 73d7803d
 license = "LGPL-3.0-or-later"
 description = "Python API for geoh5, an open file format for geoscientific data"
 authors = ["Mira Geoscience <support@mirageoscience.com>"]
@@ -35,30 +31,20 @@
 exclude = ["geoh5py/handlers/*", "geoh5py/interfaces/*"]
 
 include = [
-    "COPYING",
-    "COPYING.LESSER",
-    "LICENSE",
-    "README.rst",
-    "THIRD_PARTY_SOFTWARE.rst",
+    { path = "COPYING", format = ["sdist", "wheel"] },
+    { path = "COPYING.LESSER", format = ["sdist", "wheel"] },
+    { path = "LICENSE", format = ["sdist", "wheel"] },
+    { path = "README.rst", format = ["sdist", "wheel"] },
+    { path = "THIRD_PARTY_SOFTWARE.rst", format = ["sdist", "wheel"] },
+    { path = "docs/**/THIRD_PARTY_SOFTWARE.rst", format = ["sdist", "wheel"] },
 ]
 
 [tool.poetry.dependencies]
-<<<<<<< HEAD
-python = "^3.10,<4"
-=======
 python = "^3.9"
->>>>>>> 73d7803d
 
 pydantic = "~2.5.2"
 h5py = "^3.2.1"
-<<<<<<< HEAD
-numpy = [
-    {version="!=1.19.4, ^1.23.5", python= "<3.12"},
-    {version="^1.26.0", python= ">=3.12"}
-]
-=======
 numpy = "~1.26.0"
->>>>>>> 73d7803d
 Pillow = "~10.3.0"
 
 [tool.poetry.group.dev.dependencies]
@@ -67,14 +53,7 @@
 pylint = "*"
 pytest = "*"
 pytest-cov = "*"
-<<<<<<< HEAD
-scipy = [
-    {version="~1.10.1", python= "<3.12"},
-    {version=">=1.12.0", python= ">=3.12"}
-]
-=======
 scipy = "~1.13.1"
->>>>>>> 73d7803d
 sphinx = "^3.0"
 sphinx-autodoc-typehints = "^1.10"
 sphinx-rtd-theme = "^0.4.3"
@@ -96,6 +75,10 @@
 show_column_numbers = true
 check_untyped_defs = true
 
+plugins = [
+#    'numpy.typing.mypy_plugin'
+]
+
 [tool.coverage.run]
 branch = true
 source = ["geoh5py"]
@@ -112,7 +95,11 @@
     "pragma: no cover"
 ]
 
-fail_under = 80
+fail_under = 90
+
+[tool.coverage.html]
+skip_empty = true
+skip_covered = true
 
 [build-system]
 requires = ["poetry-core>=1.0.0", "setuptools"]
