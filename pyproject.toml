[tool.poetry]
name = "geoh5py"
<<<<<<< HEAD
version = "0.10.0-alpha.1"
=======
version = "0.9.0-rc.4"
>>>>>>> 6e38ee1a
license = "LGPL-3.0-or-later"
description = "Python API for geoh5, an open file format for geoscientific data"
authors = ["Mira Geoscience <support@mirageoscience.com>"]
repository = "https://github.com/MiraGeoscience/geoh5py"
maintainers = [
    "Benjamin Kary <benjamink@mirageoscience.com>",
    "Dominique Fournier <dominiquef@mirageoscience.com>",
    "Matthieu Cedou <matthieuc@mirageoscience.com>",
]
documentation = "https://mirageoscience-geoh5py.readthedocs-hosted.com/"
homepage = "https://www.mirageoscience.com/mining-industry-software/python-integration/"
readme = "package.rst"
keywords = ["geology", "geophysics", "data", "interoperability"]
classifiers = [
    "Development Status :: 4 - Beta",
    "Intended Audience :: Science/Research",
    "Intended Audience :: Developers",
    "Natural Language :: English",
    "Topic :: Database",
    "Topic :: Scientific/Engineering",
    "Topic :: Scientific/Engineering :: Mathematics",
    "Topic :: Scientific/Engineering :: Physics",
    "Topic :: Software Development :: Libraries :: Python Modules"
]

exclude = ["geoh5py/handlers/*", "geoh5py/interfaces/*"]

include = [
    "COPYING",
    "COPYING.LESSER",
    "LICENSE",
    "README.rst",
    "THIRD_PARTY_SOFTWARE.rst",
]

[tool.poetry.dependencies]
python = "^3.9,<3.11"

h5py = "^3.2.1"
numpy = "!=1.19.4, ~1.23.5"
Pillow = "~10.3.0"


[tool.poetry.group.dev.dependencies]
Pygments = "*"
lockfile = "^0.12.2"
pylint = "*"
pytest = "*"
pytest-cov = "*"
scipy = "~1.10.1"
sphinx = "^3.0"
sphinx-autodoc-typehints = "^1.10"
sphinx-rtd-theme = "^0.4.3"
tomli = "*"

[tool.poetry.extras]

[tool.isort]
profile = "black"

[tool.black]
# defaults are just fine

[tool.mypy]
warn_unused_configs = true
ignore_missing_imports = true
scripts_are_modules = true
show_error_context = true
show_column_numbers = true
check_untyped_defs = true

plugins = [
#    'numpy.typing.mypy_plugin'
]

[tool.coverage.run]
branch = true
source = ["geoh5py"]
omit = [
    "geoh5py/handlers/*",
    "geoh5py/interfaces/*"
]

[tool.coverage.report]
exclude_lines = [
    "raise NotImplementedError",
    "pass",
    "if TYPE_CHECKING",
    "pragma: no cover"
]

fail_under = 80

[build-system]
requires = ["poetry-core>=1.0.0", "setuptools"]
build-backend = "poetry.core.masonry.api"<|MERGE_RESOLUTION|>--- conflicted
+++ resolved
@@ -1,10 +1,8 @@
 [tool.poetry]
 name = "geoh5py"
-<<<<<<< HEAD
+
 version = "0.10.0-alpha.1"
-=======
-version = "0.9.0-rc.4"
->>>>>>> 6e38ee1a
+
 license = "LGPL-3.0-or-later"
 description = "Python API for geoh5, an open file format for geoscientific data"
 authors = ["Mira Geoscience <support@mirageoscience.com>"]
