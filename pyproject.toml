--- conflicted
+++ resolved
@@ -1,11 +1,5 @@
-<<<<<<< HEAD
-
 [build-system]
 requires = ["poetry-core>=1.8.0"]
-=======
-[build-system]
-requires = ["poetry-core>=1.0.0", "setuptools"]
->>>>>>> 4b1a1f1d
 build-backend = "poetry.core.masonry.api"
 
 [project]
@@ -13,36 +7,17 @@
 version = "0.12.0a1"
 requires-python = ">=3.10,<4.0"
 
-<<<<<<< HEAD
-dynamic = ["dependencies"]
-
-requires-python = ">=3.10,<4.0"
-
-
-license = "LGPL-3.0-or-later"
-description = "Python API for geoh5, an open file format for geoscientific data"
-authors = [
-    { name = "Mira Geoscience", email = "support@mirageoscience.com" }
-]
-maintainers = [
-    { name = "Benjamin Kary", email = "benjamink@mirageoscience.com" },
-    { name = "Dominique Fournier", email = "dominiquef@mirageoscience.com" },
-    { name = "Matthieu Cedou", email = "matthieuc@mirageoscience.com" }
-]
-
-readme = "package.rst"
-
-
-
-keywords = ["geology", "geophysics", "data", "interoperability"]
-=======
 description = "Python API for geoh5, an open file format for geoscientific data"
 license = "LGPL-3.0-or-later"
 keywords = ["geology", "geophysics", "data", "interoperability"]
 readme = "package.rst"
 dynamic = ["dependencies", "classifiers"]
 authors = [{name = "Mira Geoscience", email = "support@mirageoscience.com"}]
-maintainers = [{name = "Matthieu Cedou", email = "matthieuc@mirageoscience.com"}, {name = "Dominique Fournier", email = "dominiquef@mirageoscience.com"}, {name = "Benjamin Kary", email = "benjamink@mirageoscience.com"}]
+maintainers = [
+    { name = "Benjamin Kary", email = "benjamink@mirageoscience.com" },
+    { name = "Dominique Fournier", email = "dominiquef@mirageoscience.com" },
+    { name = "Matthieu Cedou", email = "matthieuc@mirageoscience.com" }
+]
 
 [project.urls]
 homepage = "https://www.mirageoscience.com/mining-industry-software/python-integration/"
@@ -54,7 +29,6 @@
 [tool.poetry]
 requires-poetry = '>=2.0,<3.0'
 
->>>>>>> 4b1a1f1d
 classifiers = [
     "Development Status :: 4 - Beta",
     "Intended Audience :: Science/Research",
@@ -78,26 +52,11 @@
     { path = "docs/**/THIRD_PARTY_SOFTWARE.rst" },
 ]
 
-<<<<<<< HEAD
-
-dependencies = [
-  "h5py >=3.2.1",
-  "numpy >=1.26.0,<1.27.0",
-  "Pillow >=10.3.0,<10.4.0",
-  "pydantic >=2.5.2"
-]
-
-[project.urls]
-"Homepage" = "https://www.mirageoscience.com/mining-industry-software/python-integration/"
-"Documentation" = "https://mirageoscience-geoh5py.readthedocs-hosted.com/"
-"Repository" = "https://github.com/MiraGeoscience/geoh5py"
-=======
 [tool.poetry.dependencies]
 h5py = "^3.2.1"
 numpy = "~1.26.0"
 Pillow = "~10.3.0"
 pydantic = "^2.5.2"
->>>>>>> 4b1a1f1d
 
 
 [tool.poetry.group.dev.dependencies]
@@ -115,11 +74,6 @@
 sphinx-rtd-theme = "^0.4.3"
 tomli = "*"
 
-<<<<<<< HEAD
-[project.optional-dependencies]
-
-=======
->>>>>>> 4b1a1f1d
 [tool.ruff]
 target-version = "py310"
 
