{% set name = "geoh5py" %}
<<<<<<< HEAD
{% set version = "0.11.0a1" %}
=======
{% set version = "0.10.0b5" %}
>>>>>>> c1d2176b

package:
  name: {{ name|lower }}
  version: {{ version }}

source:
  # url: https://github.com/MiraGeoscience/{{ name }}/archive/v{{ version }}.tar.gz
  # sha256: 71ef863971355dcaf255c5e1824be5cf091c87940ab930001ab08ca8bfd11441
  path: ../{{ name}}

build:
  noarch: python
  script: {{ PYTHON }} -m pip install . -vv --no-deps --no-build-isolation
  number: 0

requirements:
  host:
    - python >=3.10.0,<4.0.0
    - poetry-core >=1.0.0
    - setuptools
    - pip
  run:
    - python >=3.10.0,<3.11
    - pydantic >=2.5.2,<3.0.0
    - h5py >=3.2.1,<4.0.0
    - numpy >=1.26.0,<1.27.0
    - pillow >=10.3.0,<10.4.0

test:
  imports:
    - geoh5py
  commands:
    - pip check
  requires:
    - pip

about:
  home: https://www.mirageoscience.com/mining-industry-software/python-integration/
  summary: 'Python API for geoh5, an open file format for geoscientific data.'
  description: |
    The geoh5py library has been created for the manipulation and storage of a wide range of
    geoscientific data (points, curve, surface, 2D and 3D grids) in GEOH5 file format. Users will
    be able to directly leverage the powerful visualization capabilities of
    (Geoscience ANALYST)<https://mirageoscience.com/mining-industry-software/geoscience-analyst/>
    along with open-source code from the Python ecosystem.
  license: LGPL-3.0-only
  license_file:
    - COPYING
    - COPYING.LESSER
  doc_url: https://mirageoscience-geoh5py.readthedocs-hosted.com/
  dev_url: https://github.com/MiraGeoscience/geoh5py

extra:
  recipe-maintainers:
    - SophieCurinier
    - sebhmg<|MERGE_RESOLUTION|>--- conflicted
+++ resolved
@@ -1,9 +1,5 @@
 {% set name = "geoh5py" %}
-<<<<<<< HEAD
 {% set version = "0.11.0a1" %}
-=======
-{% set version = "0.10.0b5" %}
->>>>>>> c1d2176b
 
 package:
   name: {{ name|lower }}
