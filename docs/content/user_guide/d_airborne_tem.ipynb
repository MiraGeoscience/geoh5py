--- conflicted
+++ resolved
@@ -180,11 +180,7 @@
    "source": [
     "# Create some simple data\n",
     "def data_fun(t):\n",
-<<<<<<< HEAD
-    "    1.0 / t * np.sin(np.pi * (x_loc * y_loc).ravel() / 800.0)\n",
-=======
     "    return 1.0 / t * np.sin(np.pi * (x_loc * y_loc).ravel() / 800.0)\n",
->>>>>>> a3c2bd2e
     "\n",
     "\n",
     "# Create a nested dictionary of time data.\n",
