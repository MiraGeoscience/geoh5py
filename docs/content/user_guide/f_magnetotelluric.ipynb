{
 "cells": [
  {
   "cell_type": "markdown",
   "id": "0",
   "metadata": {},
   "source": [
    "# Magnetotellurics\n",
    "\n",
    "This object can be used to store magnetotelluric (MT) surveys - a natural-source geophysical method. Data are provided in the frequency-domain as point source measurements of either impedances or apparent resistity/phase.\n",
    "\n",
    "The following example shows how to generate an MT survey with associated data stored in `geoh5` format and accessible from [Geoscience ANALYST](https://mirageoscience.com/mining-industry-software/geoscience-analyst/).\n",
    "\n",
    "\n",
    "![mtSurvey](./images/mt_survey.png)"
   ]
  },
  {
   "cell_type": "code",
   "execution_count": null,
   "id": "1",
   "metadata": {},
   "outputs": [],
   "source": [
    "import numpy as np\n",
    "\n",
    "from geoh5py.objects import MTReceivers\n",
    "from geoh5py.workspace import Workspace\n",
    "\n",
    "\n",
    "# Create a new project\n",
    "workspace = Workspace(\"my_project.geoh5\")\n",
    "\n",
    "# Define a synthetic survey with receivers on 2 lines, 60 m apart\n",
    "x_loc, y_loc = np.meshgrid(np.linspace(-5, 5, 2), np.linspace(0.0, 20.0, 9))\n",
    "vertices = np.c_[x_loc.ravel(), y_loc.ravel(), np.zeros_like(x_loc).ravel()]\n",
    "\n",
    "# Create the survey from vertices\n",
    "mt_survey = MTReceivers.create(workspace, vertices=vertices)"
   ]
  },
  {
   "cell_type": "markdown",
   "id": "2",
   "metadata": {},
   "source": [
    "Only receivers are needed to define the survey as MT uses the ambient electromagntic field of the Earth - no transmitters (source) required."
   ]
  },
  {
   "cell_type": "markdown",
   "id": "3",
   "metadata": {},
   "source": [
    "## Metadata\n",
    "\n",
    "Along with the [MTReceivers](../api/geoh5py.objects.surveys.electromagnetics.rst#module-geoh5py.objects.surveys.electromagnetics.magnetotellurics), the metadata contains all the necessary information to define the geophysical experiment."
   ]
  },
  {
   "cell_type": "code",
   "execution_count": null,
   "id": "4",
   "metadata": {},
   "outputs": [],
   "source": [
    "mt_survey.metadata"
   ]
  },
  {
   "cell_type": "markdown",
   "id": "5",
   "metadata": {},
   "source": [
    "### Channels\n",
    "\n",
    "List of frequencies at which the data are provided."
   ]
  },
  {
   "cell_type": "code",
   "execution_count": null,
   "id": "6",
   "metadata": {},
   "outputs": [],
   "source": [
    "mt_survey.channels = [1.0, 10.0, 100.0]"
   ]
  },
  {
   "cell_type": "markdown",
   "id": "7",
   "metadata": {},
   "source": [
    "### Input type\n",
    "\n",
    "Generic label used in the `geoh5` standard for all EM survey entities. Restricted to `Rx only` in the case of natural sources methods."
   ]
  },
  {
   "cell_type": "markdown",
   "id": "8",
   "metadata": {},
   "source": [
    "### Property groups\n",
    "\n",
    "List of [PropertyGroup](../api/geoh5py.groups.rst#module-geoh5py.groups.property_group)s defining the various data components (e.g. `Zxx (real)`, `Zxy (imag)`, ...). It is not required to supply all components of the impedence tensor, but it is expected that each component contains a list of data channels of length and in the same order as the `Channels` (one `Data` per frequency).\n",
    "\n",
    "The class method [add_components_data](../api/geoh5py.objects.surveys.electromagnetics.rst#geoh5py.objects.surveys.electromagnetics.base.BaseEMSurvey.add_components_data) can help users add data from nested dictionaries. Below is an example using four components:"
   ]
  },
  {
   "cell_type": "code",
   "execution_count": null,
   "id": "9",
   "metadata": {},
   "outputs": [],
   "source": [
    "# Arbitrary data generator using sine functions\n",
    "def data_fun(c, f):\n",
<<<<<<< HEAD
    "    (c + 1.0) * np.sin(f * np.pi * (x_loc * y_loc).ravel() / 200.0)\n",
=======
    "    return (c + 1.0) * np.sin(f * np.pi * (x_loc * y_loc).ravel() / 200.0)\n",
>>>>>>> a3c2bd2e
    "\n",
    "\n",
    "# Create a nested dictionary of component and frequency data.\n",
    "data = {\n",
    "    component: {\n",
    "        f\"{component}_{freq}\": {\n",
    "            \"values\": (ff + 1) * 1000.0\n",
    "            + (cc + 1) * 100.0\n",
    "            + np.arange(vertices.shape[0])\n",
    "        }\n",
    "        for ff, freq in enumerate(mt_survey.channels)\n",
    "    }\n",
    "    for cc, component in enumerate(\n",
    "        [\n",
    "            \"Zxx (real)\",\n",
    "            \"Zxx (imaginary)\",\n",
    "            \"Zxy (real)\",\n",
    "            \"Zxy (imaginary)\",\n",
    "            \"Zyx (real)\",\n",
    "            \"Zyx (imaginary)\",\n",
    "            \"Zyy (real)\",\n",
    "            \"Zyy (imaginary)\",\n",
    "        ]\n",
    "    )\n",
    "}\n",
    "\n",
    "mt_survey.add_components_data(data)"
   ]
  },
  {
   "cell_type": "markdown",
   "id": "10",
   "metadata": {},
   "source": [
    "Metadata are updated immediately to reflect the addition of components:"
   ]
  },
  {
   "cell_type": "code",
   "execution_count": null,
   "id": "11",
   "metadata": {},
   "outputs": [],
   "source": [
    "mt_survey.metadata"
   ]
  },
  {
   "cell_type": "markdown",
   "id": "12",
   "metadata": {},
   "source": [
    "Data channels associated with each component can be quickly accessed through the [BaseEMSurvey.components](../api/geoh5py.objects.surveys.electromagnetics.rst#geoh5py.objects.surveys.electromagnetics.base.BaseEMSurvey.components) property:"
   ]
  },
  {
   "cell_type": "code",
   "execution_count": null,
   "id": "13",
   "metadata": {},
   "outputs": [],
   "source": [
    "mt_survey.components"
   ]
  },
  {
   "cell_type": "markdown",
   "id": "14",
   "metadata": {},
   "source": [
    "### Receivers\n",
    "\n",
    "Generic label used in the `geoh5` standard for EM survey to identify the receiver entity. Restricted to itself in the case of `MTReceivers`."
   ]
  },
  {
   "cell_type": "markdown",
   "id": "15",
   "metadata": {},
   "source": [
    "### Survey type\n",
    "\n",
    "Label identifier for `Magnetotellurics` survey type."
   ]
  },
  {
   "cell_type": "markdown",
   "id": "16",
   "metadata": {},
   "source": [
    "### Unit\n",
    "\n",
    "Units for frequency sampling of the data: `Hertz (Hz)`, `KiloHertz (kHz)`, `MegaHertz (MHz)` or `Gigahertz (GHz)`."
   ]
  },
  {
   "cell_type": "code",
   "execution_count": null,
   "id": "17",
   "metadata": {},
   "outputs": [],
   "source": [
    "workspace.close()"
   ]
  }
 ],
 "metadata": {
  "kernelspec": {
   "display_name": "Python 3 (ipykernel)",
   "language": "python",
   "name": "python3"
  },
  "language_info": {
   "codemirror_mode": {
    "name": "ipython",
    "version": 3
   },
   "file_extension": ".py",
   "mimetype": "text/x-python",
   "name": "python",
   "nbconvert_exporter": "python",
   "pygments_lexer": "ipython3",
   "version": "3.10.14"
  }
 },
 "nbformat": 4,
 "nbformat_minor": 5
}<|MERGE_RESOLUTION|>--- conflicted
+++ resolved
@@ -118,11 +118,7 @@
    "source": [
     "# Arbitrary data generator using sine functions\n",
     "def data_fun(c, f):\n",
-<<<<<<< HEAD
-    "    (c + 1.0) * np.sin(f * np.pi * (x_loc * y_loc).ravel() / 200.0)\n",
-=======
     "    return (c + 1.0) * np.sin(f * np.pi * (x_loc * y_loc).ravel() / 200.0)\n",
->>>>>>> a3c2bd2e
     "\n",
     "\n",
     "# Create a nested dictionary of component and frequency data.\n",
