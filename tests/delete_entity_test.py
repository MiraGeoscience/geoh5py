--- conflicted
+++ resolved
@@ -24,65 +24,15 @@
 from geoh5py.objects import Curve
 from geoh5py.workspace import Workspace
 
-<<<<<<< HEAD
-# def test_delete_entities():
-
-xyz = np.random.randn(12, 3)
-values = np.random.randn(12)
-
-with tempfile.TemporaryDirectory() as tempdir:
-    # Create a workspace
-    workspace = Workspace(str(Path(tempdir) / r"testPoints.geoh5"))
-
-    group = ContainerGroup.create(workspace)
-
-    points = Curve.create(workspace, vertices=xyz, parent=group)
-
-    data = points.add_data({"DataValues": {"association": "VERTEX", "values": values}})
-
-    # Add data
-    d_group = []
-    for i in range(4):
-        values = np.random.randn(points.n_vertices)
-        d_group += [
-            points.add_data(
-                {f"Period{i + 1}": {"values": values}}, property_group="myGroup"
-            )
-        ]
-
-    # Property group object should have been created
-    prop_group = points.get_property_group("myGroup")
-
-    workspace.finalize()
-    workspace.remove_entity(d_group[2])
-    assert (
-        d_group[2].uid not in prop_group.properties
-    ), "Data uid was not removed from the property_group"
-
-    workspace.remove_entity(points)
-    assert (
-        (len(group.children) == 0)
-        and (points not in list(workspace.objects))
-        and (data not in list(workspace.data))
-    ), "Object and data were not fully removed from the workspace"
-
-    workspace.remove_entity(group)
-    assert group not in list(
-        workspace.groups
-    ), "Group object not fully remove from the workspace"
-=======
 
 def test_delete_entities():
 
-    n_data = 12
-    xyz = np.random.randn(n_data, 3)
-    values = np.random.randn(n_data)
+    xyz = np.random.randn(12, 3)
+    values = np.random.randn(12)
 
     with tempfile.TemporaryDirectory() as tempdir:
-        h5file_path = Path(tempdir) / r"testPoints.geoh5"
-
         # Create a workspace
-        workspace = Workspace(h5file_path)
+        workspace = Workspace(str(Path(tempdir) / r"testPoints.geoh5"))
 
         group = ContainerGroup.create(workspace)
 
@@ -106,19 +56,19 @@
         prop_group = points.get_property_group("myGroup")
 
         workspace.finalize()
-        d_group[2].delete()
+        workspace.remove_entity(d_group[2])
         assert (
             d_group[2].uid not in prop_group.properties
         ), "Data uid was not removed from the property_group"
 
-        points.delete()
+        workspace.remove_entity(points)
         assert (
             (len(group.children) == 0)
-            and (points not in workspace.all_objects())
-            and (data not in workspace.all_data())
+            and (points not in list(workspace.objects))
+            and (data not in list(workspace.data))
         ), "Object and data were not fully removed from the workspace"
 
-        group.delete()
-        assert group not in workspace.all_groups()
-        ), "Group object not fully remove from the workspace"
->>>>>>> 71f6e6fc
+        workspace.remove_entity(group)
+        assert group not in list(
+            workspace.groups
+        ), "Group object not fully remove from the workspace"