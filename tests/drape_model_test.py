--- conflicted
+++ resolved
@@ -1,108 +1,89 @@
-#  Copyright (c) 2024 Mira Geoscience Ltd.
-#
-#  This file is part of geoh5py.
-#
-#  geoh5py is free software: you can redistribute it and/or modify
-#  it under the terms of the GNU Lesser General Public License as published by
-#  the Free Software Foundation, either version 3 of the License, or
-#  (at your option) any later version.
-#
-#  geoh5py is distributed in the hope that it will be useful,
-#  but WITHOUT ANY WARRANTY; without even the implied warranty of
-#  MERCHANTABILITY or FITNESS FOR A PARTICULAR PURPOSE.  See the
-#  GNU Lesser General Public License for more details.
-#
-#  You should have received a copy of the GNU Lesser General Public License
-#  along with geoh5py.  If not, see <https://www.gnu.org/licenses/>.
-
-from __future__ import annotations
-
-from pathlib import Path
-
-import numpy as np
-import pytest
-
-from geoh5py.objects import DrapeModel
-from geoh5py.shared.utils import compare_entities
-from geoh5py.workspace import Workspace
-
-
-# pylint: disable=too-many-locals
-
-
-def create_drape_parameters():
-    """
-    Utility function to generate basic drape model
-    """
-    n_col, n_row = 64, 32
-    j, i = np.meshgrid(np.arange(n_row), np.arange(n_col))
-    bottom = -np.sin(j / n_col * np.pi) * np.abs(np.cos(4 * i / n_col * np.pi)) - 0.1
-
-    x = np.sin(2 * np.arange(n_col) / n_col * np.pi)
-    y = np.cos(2 * np.arange(n_col) / n_col * np.pi)
-    top = bottom.flatten()[::n_row] + 0.1
-
-    layers = np.c_[i.flatten(), j.flatten(), bottom.flatten()]
-    prisms = np.c_[
-        x, y, top, np.arange(0, i.flatten().shape[0], n_row), np.tile(n_row, n_col)
-    ]
-    return layers, prisms
-
-
-def test_create_drape_model(tmp_path: Path):
-    h5file_path = tmp_path / "drapedmodel.geoh5"
-    with Workspace.create(h5file_path) as workspace:
-
-        layers, prisms = create_drape_parameters()
-
-<<<<<<< HEAD
-        with pytest.raises(TypeError, match="Attribute 'layers' must be"):
-            DrapeModel.create(workspace, layers="abc")
-
-        with pytest.raises(ValueError, match="Array of 'layers' must be of shape"):
-            DrapeModel.create(workspace, layers=(0, 0))
-=======
-        with pytest.raises(AttributeError, match="Attribute 'layers'"):
-            drape.centroids
->>>>>>> f55f0ad4
-
-        with pytest.raises(TypeError, match="Attribute 'prisms' must be"):
-            DrapeModel.create(workspace, layers=layers, prisms="abc")
-
-<<<<<<< HEAD
-        with pytest.raises(ValueError, match="Array of 'prisms' must be of shape"):
-            DrapeModel.create(workspace, layers=layers, prisms=(0, 0))
-
-        drape = DrapeModel.create(workspace, layers=layers, prisms=prisms)
-=======
-        with pytest.raises(ValueError, match="Prism index"):
-            layers[-32:, 0] = 64
-            drape.layers = layers
-
-        with pytest.raises(AttributeError, match="Attribute 'prisms'"):
-            drape.centroids
->>>>>>> f55f0ad4
-
-        with pytest.raises(AttributeError):
-            layers[-32:, 0] = 64
-            drape.layers = layers
-
-        np.testing.assert_almost_equal(
-            drape.centroids[:n_row, 2],
-            bottom[0, :] - np.diff(np.r_[0.0, bottom[0, :]]) / 2.0,
-        )
-        drape.add_data(
-            {
-                "indices": {
-                    "values": np.arange(drape.n_cells).astype(np.int32),
-                    "association": "CELL",
-                }
-            }
-        )
-
-        with Workspace.create(tmp_path / "tester.geoh5") as new_workspace:
-            drape.copy(parent=new_workspace)
-
-        with Workspace(tmp_path / "tester.geoh5") as new_workspace:
-            rec_drape = new_workspace.objects[0]
-            compare_entities(drape, rec_drape, ignore=["_parent"])
+#  Copyright (c) 2024 Mira Geoscience Ltd.
+#
+#  This file is part of geoh5py.
+#
+#  geoh5py is free software: you can redistribute it and/or modify
+#  it under the terms of the GNU Lesser General Public License as published by
+#  the Free Software Foundation, either version 3 of the License, or
+#  (at your option) any later version.
+#
+#  geoh5py is distributed in the hope that it will be useful,
+#  but WITHOUT ANY WARRANTY; without even the implied warranty of
+#  MERCHANTABILITY or FITNESS FOR A PARTICULAR PURPOSE.  See the
+#  GNU Lesser General Public License for more details.
+#
+#  You should have received a copy of the GNU Lesser General Public License
+#  along with geoh5py.  If not, see <https://www.gnu.org/licenses/>.
+
+from __future__ import annotations
+
+from pathlib import Path
+
+import numpy as np
+import pytest
+
+from geoh5py.objects import DrapeModel
+from geoh5py.shared.utils import compare_entities
+from geoh5py.workspace import Workspace
+
+
+# pylint: disable=too-many-locals
+
+
+def create_drape_parameters():
+    """
+    Utility function to generate basic drape model
+    """
+    n_col, n_row = 64, 32
+    j, i = np.meshgrid(np.arange(n_row), np.arange(n_col))
+    bottom = -np.sin(j / n_col * np.pi) * np.abs(np.cos(4 * i / n_col * np.pi)) - 0.1
+
+    x = np.sin(2 * np.arange(n_col) / n_col * np.pi)
+    y = np.cos(2 * np.arange(n_col) / n_col * np.pi)
+    top = bottom.flatten()[::n_row] + 0.1
+
+    layers = np.c_[i.flatten(), j.flatten(), bottom.flatten()]
+    prisms = np.c_[
+        x, y, top, np.arange(0, i.flatten().shape[0], n_row), np.tile(n_row, n_col)
+    ]
+    return layers, prisms
+
+
+def test_create_drape_model(tmp_path: Path):
+    h5file_path = tmp_path / "drapedmodel.geoh5"
+    with Workspace.create(h5file_path) as workspace:
+        layers, prisms = create_drape_parameters()
+
+        with pytest.raises(TypeError, match="Attribute 'layers' must be"):
+            DrapeModel.create(workspace, layers="abc")
+
+        with pytest.raises(ValueError, match="Array of 'layers' must be of shape"):
+            DrapeModel.create(workspace, layers=(0, 0))
+
+        with pytest.raises(TypeError, match="Attribute 'prisms' must be"):
+            DrapeModel.create(workspace, layers=layers, prisms="abc")
+
+        with pytest.raises(ValueError, match="Array of 'prisms' must be of shape"):
+            DrapeModel.create(workspace, layers=layers, prisms=(0, 0))
+
+        drape = DrapeModel.create(workspace, layers=layers, prisms=prisms)
+
+        with pytest.raises(AttributeError):
+            layers[-32:, 0] = 64
+            drape.layers = layers
+
+        drape.add_data(
+            {
+                "indices": {
+                    "values": np.arange(drape.n_cells).astype(np.int32),
+                    "association": "CELL",
+                }
+            }
+        )
+
+        with Workspace.create(tmp_path / "tester.geoh5") as new_workspace:
+            drape.copy(parent=new_workspace)
+
+        with Workspace(tmp_path / "tester.geoh5") as new_workspace:
+            rec_drape = new_workspace.objects[0]
+            compare_entities(drape, rec_drape, ignore=["_parent"])