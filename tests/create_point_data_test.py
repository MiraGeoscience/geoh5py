import os

import numpy.random as random

from geoh5io.objects import Points
from geoh5io.workspace import Workspace


def test_create_point_data():

    h5file = "testProject.geoh5"
    name = "MyTestPointset"

    # Generate a random cloud of points
    n_data = 12
    xyz = random.randn(n_data, 3)
    values = random.randn(n_data)

    # Create a workspace
    workspace = Workspace(r".\assets" + os.sep + h5file)

    points, data = workspace.create_entity(
        Points, name, vertices=xyz, data={"DataValues": values}
    )
    points.save_to_h5()
    workspace.finalize()

<<<<<<< HEAD
        points = Points.create(locations=xyz, data={"DataValues": values})
        workspace.save_entity(points)
        workspace.finalize()

    # Read the data back in
=======
    # Read the data back in from a fresh workspace
    workspace = Workspace(r".\assets" + os.sep + h5file)
>>>>>>> e5ac4cd9
    obj_list = workspace.list_objects

    obj = workspace.get_entity(obj_list[0])[0]

    data = workspace.get_entity(obj.get_data_list[0])[0]

    assert all(data.values == values), "Data values differ from input"
    assert all((obj.locations == xyz).flatten()), "Data locations differ from input"

    os.remove(r".\assets" + os.sep + h5file)<|MERGE_RESOLUTION|>--- conflicted
+++ resolved
@@ -25,16 +25,8 @@
     points.save_to_h5()
     workspace.finalize()
 
-<<<<<<< HEAD
-        points = Points.create(locations=xyz, data={"DataValues": values})
-        workspace.save_entity(points)
-        workspace.finalize()
-
-    # Read the data back in
-=======
     # Read the data back in from a fresh workspace
     workspace = Workspace(r".\assets" + os.sep + h5file)
->>>>>>> e5ac4cd9
     obj_list = workspace.list_objects
 
     obj = workspace.get_entity(obj_list[0])[0]
