#  Copyright (c) 2022 Mira Geoscience Ltd.
#
#  This file is part of geoh5py.
#
#  geoh5py is free software: you can redistribute it and/or modify
#  it under the terms of the GNU Lesser General Public License as published by
#  the Free Software Foundation, either version 3 of the License, or
#  (at your option) any later version.
#
#  geoh5py is distributed in the hope that it will be useful,
#  but WITHOUT ANY WARRANTY; without even the implied warranty of
#  MERCHANTABILITY or FITNESS FOR A PARTICULAR PURPOSE.  See the
#  GNU Lesser General Public License for more details.
#
#  You should have received a copy of the GNU Lesser General Public License
#  along with geoh5py.  If not, see <https://www.gnu.org/licenses/>.
import json
from copy import deepcopy
from os import path
from uuid import uuid4

import numpy as np
import pytest

from geoh5py.groups import ContainerGroup, PropertyGroup
from geoh5py.objects import Points
from geoh5py.shared import Entity
from geoh5py.shared.exceptions import (
    AssociationValidationError,
    AtLeastOneValidationError,
    JSONParameterValidationError,
    PropertyGroupValidationError,
    RequiredValidationError,
    ShapeValidationError,
    TypeValidationError,
    ValueValidationError,
)
from geoh5py.shared.utils import compare_entities
from geoh5py.ui_json import InputValidation, templates
from geoh5py.ui_json.constants import default_ui_json, ui_validations
from geoh5py.ui_json.input_file import InputFile
from geoh5py.ui_json.utils import collect
from geoh5py.workspace import Workspace


<<<<<<< HEAD
def test_validation_types():
    validation_types = [
        "optional",
        "association",
        "property_group_type",
        "required",
        "shape",
        "types",
        "uuid",
        "values",
    ]

    errs = [
        OptionalValidator(),
        AssociationValidator(),
        PropertyGroupValidator(),
        RequiredValidator(),
        ShapeValidator(),
        TypeValidator(),
        UUIDValidator(),
        ValueValidator(),
    ]

    for i, err in enumerate(errs):
        assert err.validator_type == validation_types[i]


def test_optional_validator():
    validator = OptionalValidator()
    with pytest.raises(OptionalValidationError) as excinfo:
        validator("test", None, False)
    assert OptionalValidationError.message("test", None, None) == str(excinfo.value)


def test_association_validator(tmp_path):

    workspace = Workspace(path.join(tmp_path, "test.geoh5"))
    workspace2 = Workspace(path.join(tmp_path, "test2.geoh5"))
    points = Points.create(workspace, vertices=np.array([[1, 2, 3], [4, 5, 6]]))
    points2 = Points.create(workspace2, vertices=np.array([[1, 2, 3], [4, 5, 6]]))
    validator = AssociationValidator()

    # Test valid workspace
    with pytest.raises(AssociationValidationError) as excinfo:
        validator("test", points, workspace2)
    assert AssociationValidationError.message("test", points, workspace2) == str(
        excinfo.value
    )

    # Test valid points object
    with pytest.raises(AssociationValidationError) as excinfo:
        validator("test", points, points2)
    assert AssociationValidationError.message("test", points, points2) == str(
        excinfo.value
    )

    # No validation error for none value or valid
    validator("test", None, points)
    validator("test", points, None)


def test_property_group_validator(tmp_path):

    workspace = Workspace(path.join(tmp_path, "test.geoh5"))
    points = Points.create(
        workspace, vertices=np.array([[1, 2, 3], [4, 5, 6]]), name="test_points"
    )
    test_data = points.add_data({"points_data": {"values": np.array([1.0, 2.0])}})
    property_group = points.add_data_to_group(test_data, "test_group")
    validator = PropertyGroupValidator()

    with pytest.raises(PropertyGroupValidationError) as excinfo:
        validator("test", property_group, "not_test_group")
    assert PropertyGroupValidationError.message(
        "test", property_group, "not_test_group"
    ) == str(excinfo.value)


def test_required_validator():

    validator = RequiredValidator()
    with pytest.raises(RequiredValidationError) as excinfo:
        validator("test", None, True)
    assert RequiredValidationError.message("test", None, None) == str(excinfo.value)


def test_shape_validator():

    validator = ShapeValidator()
    with pytest.raises(ShapeValidationError) as excinfo:
        validator("test", [[1, 2, 3], [4, 5, 6]], (3, 2))
    assert ShapeValidationError.message("test", (2, 3), (3, 2)) == str(excinfo.value)

    # No validation error for None
    validator("test", None, (3, 2))


def test_type_validator():

    validator = TypeValidator()

    # Test non-iterable value, single valid
    with pytest.raises(TypeValidationError) as excinfo:
        validator("test", 3, type({}))
    assert TypeValidationError.message(
        "test", int.__name__, [type({}).__name__]
    ) == str(excinfo.value)

    # Test non-iterable value, more than one valid
    with pytest.raises(TypeValidationError) as excinfo:
        validator("test", 3, [str, type({})])
    assert TypeValidationError.message(
        "test", int.__name__, [str.__name__, type({}).__name__]
    ) == str(excinfo.value)

    # Test iterable value single valid both invalid
    with pytest.raises(TypeValidationError) as excinfo:
        validator("test", [3, 2], type({}))
    assert TypeValidationError.message(
        "test", int.__name__, [type({}).__name__]
    ) == str(excinfo.value)

    # Test iterable value single valid one valid, one invalid
    with pytest.raises(TypeValidationError) as excinfo:
        validator("test", [3, "a"], int)
    assert TypeValidationError.message("test", str.__name__, [int.__name__]) == str(
        excinfo.value
    )


def test_uuid_validator():

    validator = UUIDValidator()

    # Test bad uid string
    with pytest.raises(UUIDValidationError) as excinfo:
        validator("test", "sdr")
    assert UUIDValidationError.message("test", "sdr", None) == str(excinfo.value)

    # No validation error for None
    validator("test", None, [])


def test_value_validator():

    validator = ValueValidator()
    with pytest.raises(ValueValidationError) as excinfo:
        validator("test", "blah", ["nope", "not here"])
    assert ValueValidationError.message("test", "blah", ["nope", "not here"]) == str(
        excinfo.value
    )

    # No validation error for None
    validator("test", None, ["these", "don't", "matter"])


def test_validate_data(tmp_path):
    ui_json = {
        "title": "test",
        "geoh5": path.join(tmp_path, "test.geoh5"),
        "param_1": {"label": "param_1", "value": None},
        "param_2": {"label": "param_2", "value": None},
    }
    validations = {
        "param_1": {"one_of": "sad little parameter", "types": [str, type(None)]},
        "param_2": {"one_of": "sad little parameter", "types": [str, type(None)]},
    }
    ifile = InputFile(ui_json=ui_json, validations=validations)
    with pytest.raises(AtLeastOneValidationError) as excinfo:
        ifile.validators.validate_data(ifile.data)
    assert "at least one sad little parameter" in str(excinfo.value)


=======
>>>>>>> 5c0b5ff3
def get_workspace(directory):

    workspace = Workspace(path.join(directory, "..", "testPoints.geoh5"))
    if len(workspace.objects) == 0:
        xyz = np.random.randn(12, 3)
        group = ContainerGroup.create(workspace)
        points = Points.create(workspace, vertices=xyz, parent=group, name="Points_A")
        data = points.add_data(
            {
                "values A": {"values": np.random.randn(12)},
                "values B": {"values": np.random.randn(12)},
            }
        )
        points.add_data_to_group(data, name="My group")

        points_b = points.copy(copy_children=True)
        points_b.name = "Points_B"
        points_b.add_data_to_group(points_b.children, name="My group2")

        workspace.finalize()

    return workspace


def test_input_file_json():

    # Test missing required ui_json parameter
    with pytest.raises(ValueError) as excinfo:
        InputFile(ui_json=123)

    assert "Input 'ui_json' must be of type dict or None" in str(excinfo)

    with pytest.raises(AttributeError) as excinfo:
        InputFile().data = {"abc": 123}

    assert "'ui_json' must be set before setting data." in str(excinfo)

    with pytest.raises(UserWarning) as excinfo:
        InputFile().update_ui_values({"abc": 123})

    assert "InputFile requires a 'ui_json' to be defined." in str(excinfo)

    ui_json = {"test": 4}
    in_file = InputFile(ui_json=ui_json)

    with pytest.raises(RequiredValidationError) as excinfo:
        getattr(in_file, "data")

    assert RequiredValidationError.message("title", None, None) == str(excinfo.value)

    # Test wrong type for core geoh5 parameter
    ui_json = deepcopy(default_ui_json)
    ui_json["geoh5"] = 123

    in_file = InputFile(ui_json=ui_json)
    with pytest.raises(ValueError) as excinfo:
        getattr(in_file, "data")

    assert (
        "Input 'workspace' must be a valid :obj:`geoh5py.workspace.Workspace`"
        in str(excinfo)
    )


def test_input_file_name_path(tmp_path):
    # pylint: disable=protected-access

    # Test handling of name attribute
    test = InputFile()
    test.name = "test.ui.json"
    assert test.name == "test.ui.json"  # usual behaviour
    test._name = None
    test.ui_json = {"title": "Jarrod"}
    assert test.name == "Jarrod.ui.json"  # ui.json extension added

    # Test handling of path attribute
    test.workspace = Workspace(path.join(tmp_path, "test.geoh5"))
    assert test.path == str(tmp_path)  # pulled from workspace.h5file
    test.path = tmp_path
    assert test.path == tmp_path  # usual behaviour

    with pytest.raises(ValueError) as excinfo:
        test.path = "im/a/fake/path"
    assert "'im/a/fake/path'" in str(excinfo.value)  # raises if not a dir

    # test path_name method
    assert test.path_name == path.join(tmp_path, "Jarrod.ui.json")
    test = InputFile()
    assert test.path_name is None

    with pytest.raises(AttributeError) as excinfo:
        test.write_ui_json()
    assert "requires 'path' and 'name'" in str(excinfo.value)


def test_optional_parameter():
    test = templates.optional_parameter("enabled")
    assert test["optional"]
    assert test["enabled"]
    test = templates.optional_parameter("disabled")
    assert test["optional"]
    assert not test["enabled"]


def test_bool_parameter():

    ui_json = deepcopy(default_ui_json)
    ui_json["logic"] = templates.bool_parameter()
    ui_json["logic"]["value"] = True
    in_file = InputFile(ui_json=ui_json, validation_options={"disabled": False})

    with pytest.raises(TypeValidationError) as excinfo:
        in_file.validators.validate("logic", 1234)

    assert TypeValidationError.message("logic", "int", ["bool"]) == str(excinfo.value)


def test_integer_parameter(tmp_path):

    workspace = get_workspace(tmp_path)
    ui_json = deepcopy(default_ui_json)
    ui_json["geoh5"] = workspace
    ui_json["integer"] = templates.integer_parameter()
    in_file = InputFile(ui_json=ui_json)
    data = in_file.data
    data["integer"] = 4.0

    with pytest.raises(TypeValidationError) as excinfo:
        in_file.data = data
    assert TypeValidationError.message("integer", "float", ["int"]) == str(
        excinfo.value
    )

    data.pop("integer")
    with pytest.raises(ValueError) as excinfo:
        in_file.data = data

    assert "The number of input values" in str(excinfo.value)  # raises if not a dir

    data["integer"] = 123
    in_file.data = data

    out_file = in_file.write_ui_json()
    reload_input = InputFile.read_ui_json(out_file)

    assert (
        reload_input.data["integer"] == 123
    ), "IntegerParameter did not properly save to file."

    test = templates.integer_parameter(optional="enabled")
    assert test["optional"]
    assert test["enabled"]


def test_float_parameter(tmp_path):

    workspace = get_workspace(tmp_path)
    ui_json = deepcopy(default_ui_json)
    ui_json["geoh5"] = workspace
    ui_json["float_parameter"] = templates.float_parameter()
    in_file = InputFile(ui_json=ui_json)
    data = in_file.data
    data["float_parameter"] = 4

    with pytest.raises(TypeValidationError) as excinfo:
        in_file.data = data
    assert TypeValidationError.message("float_parameter", "int", ["float"]) == str(
        excinfo.value
    )

    data["float_parameter"] = 123.0
    in_file.data = data

    out_file = in_file.write_ui_json()
    reload_input = InputFile.read_ui_json(out_file)

    assert (
        reload_input.data["float_parameter"] == 123.0
    ), "IntegerParameter did not properly save to file."

    test = templates.float_parameter(optional="enabled")
    assert test["optional"]
    assert test["enabled"]


def test_string_parameter(tmp_path):

    workspace = get_workspace(tmp_path)
    ui_json = deepcopy(default_ui_json)
    ui_json["geoh5"] = workspace
    ui_json["string_parameter"] = templates.string_parameter()
    in_file = InputFile(ui_json=ui_json)
    data = in_file.data
    data["string_parameter"] = 4

    with pytest.raises(TypeValidationError) as excinfo:
        in_file.data = data
    assert TypeValidationError.message("string_parameter", "int", ["str"]) == str(
        excinfo.value
    )

    data["string_parameter"] = "goodtogo"
    in_file.data = data

    out_file = in_file.write_ui_json()
    reload_input = InputFile.read_ui_json(out_file)

    assert (
        reload_input.data["string_parameter"] == "goodtogo"
    ), "IntegerParameter did not properly save to file."

    test = templates.string_parameter(optional="enabled")
    assert test["optional"]
    assert test["enabled"]


def test_choice_string_parameter(tmp_path):

    workspace = get_workspace(tmp_path)
    ui_json = deepcopy(default_ui_json)
    ui_json["geoh5"] = workspace
    ui_json["choice_string_parameter"] = templates.choice_string_parameter()
    in_file = InputFile(ui_json=ui_json)
    data = in_file.data
    data["choice_string_parameter"] = "Option C"

    with pytest.raises(ValueValidationError) as excinfo:
        in_file.data = data
    assert ValueValidationError.message(
        "choice_string_parameter", "Option C", ["Option A", "Option B"]
    ) == str(excinfo.value)

    data["choice_string_parameter"] = "Option A"
    in_file.data = data

    out_file = in_file.write_ui_json()
    reload_input = InputFile.read_ui_json(out_file)

    assert (
        reload_input.data["choice_string_parameter"] == "Option A"
    ), "IntegerParameter did not properly save to file."

    test = templates.choice_string_parameter(optional="enabled")
    assert test["optional"]
    assert test["enabled"]


def test_file_parameter():
    test = templates.file_parameter(optional="enabled")
    assert test["optional"]
    assert test["enabled"]


def test_shape_parameter(tmp_path):

    workspace = get_workspace(tmp_path)
    ui_json = deepcopy(default_ui_json)
    ui_json["data"] = templates.string_parameter(value="2,5,6,7")
    ui_json["geoh5"] = workspace
    in_file = InputFile(ui_json=ui_json, validations={"data": {"shape": (3,)}})

    with pytest.raises(ShapeValidationError) as excinfo:
        getattr(in_file, "data")

    assert ShapeValidationError.message("data", (4,), (3,)) == str(excinfo.value)


def test_missing_required_field(tmp_path):

    workspace = get_workspace(tmp_path)
    ui_json = deepcopy(default_ui_json)
    ui_json["object"] = templates.object_parameter(optional="enabled")
    assert ui_json["object"]["optional"]
    assert ui_json["object"]["enabled"]
    ui_json["geoh5"] = workspace

    del ui_json["object"]["value"]
    with pytest.raises(JSONParameterValidationError) as excinfo:
        InputFile(ui_json=ui_json)
    assert JSONParameterValidationError.message(
        "object", RequiredValidationError.message("value", None, None)
    ) == str(excinfo.value)


def test_object_promotion(tmp_path):
    workspace = get_workspace(tmp_path)
    points = workspace.get_entity("Points_A")[0]

    ui_json = deepcopy(default_ui_json)
    ui_json["object"] = templates.object_parameter()
    ui_json["geoh5"] = workspace
    ui_json["object"]["value"] = str(points.uid)
    ui_json["object"]["meshType"] = [points.entity_type.uid]

    in_file = InputFile(ui_json=ui_json)

    assert (
        in_file.data["object"] == points
    ), "Promotion of entity from uuid string failed."

    with pytest.raises(ValueError) as excinfo:
        in_file.data = 123
    assert "Input 'data' must be of type dict or None." in str(excinfo)


def test_invalid_uuid_string(tmp_path):
    workspace = get_workspace(tmp_path)
    ui_json = deepcopy(default_ui_json)
    ui_json["geoh5"] = workspace
    ui_json["data"] = templates.data_parameter(optional="enabled")
    ui_json["data"]["parent"] = "object"
    ui_json["data"]["value"] = 4
    in_file = InputFile(ui_json=ui_json)

    with pytest.raises(TypeValidationError) as excinfo:
        getattr(in_file, "data")
    assert TypeValidationError.message(
        "data", "int", ["str", "UUID", "Entity", "NoneType"]
    ) == str(excinfo.value)


def test_valid_uuid_in_workspace(tmp_path):
    workspace = get_workspace(tmp_path)
    ui_json = deepcopy(default_ui_json)
    ui_json["geoh5"] = workspace
    ui_json["data"] = templates.data_parameter()
    ui_json["data"]["parent"] = "object"
    bogus_uuid = uuid4()
    ui_json["data"]["value"] = bogus_uuid
    in_file = InputFile(ui_json=ui_json)

    with pytest.raises(AssociationValidationError) as excinfo:
        getattr(in_file, "data")
    assert AssociationValidationError.message("data", bogus_uuid, workspace) == str(
        excinfo.value
    )


def test_data_with_wrong_parent(tmp_path):
    workspace = get_workspace(tmp_path)
    points = workspace.get_entity("Points_A")[0]
    points_b = workspace.get_entity("Points_B")[0]

    ui_json = deepcopy(default_ui_json)
    ui_json["geoh5"] = workspace
    ui_json["object"] = templates.object_parameter()
    ui_json["object"]["value"] = str(points.uid)
    ui_json["object"]["meshType"] = [points.entity_type.uid]
    ui_json["data"] = templates.data_parameter()
    ui_json["data"]["parent"] = "object"
    ui_json["data"]["value"] = points_b.children[0].uid
    in_file = InputFile(ui_json=ui_json)

    with pytest.raises(AssociationValidationError) as excinfo:
        getattr(in_file, "data")
    assert AssociationValidationError.message(
        "data", points_b.children[0], points
    ) == str(excinfo.value)


def test_property_group_with_wrong_type(tmp_path):
    workspace = get_workspace(tmp_path)
    points = workspace.get_entity("Points_A")[0]

    ui_json = deepcopy(default_ui_json)
    ui_json["object"] = templates.object_parameter(optional="enabled")
    ui_json["object"]["value"] = str(points.uid)
    ui_json["geoh5"] = workspace
    ui_json["data"] = templates.data_parameter()
    ui_json["data"]["value"] = points.property_groups[0].uid
    ui_json["data"]["dataGroupType"] = "ABC"

    with pytest.raises(JSONParameterValidationError) as excinfo:
        InputFile(ui_json=ui_json)

    assert JSONParameterValidationError.message(
        "data",
        ValueValidationError.message(
            "dataGroupType", "ABC", ui_validations["dataGroupType"]["values"]
        ),
    ) == str(excinfo.value)

    ui_json["data"]["dataGroupType"] = "3D vector"
    ui_json["data"]["value"] = points.property_groups[0]
    in_file = InputFile(ui_json=ui_json)

    with pytest.raises(PropertyGroupValidationError) as excinfo:
        getattr(in_file, "data")
    assert PropertyGroupValidationError.message(
        "data", points.property_groups[0], "3D vector"
    ) == str(excinfo.value)


def test_input_file(tmp_path):
    workspace = get_workspace(tmp_path)
    ui_json = deepcopy(default_ui_json)
    ui_json["geoh5"] = workspace
    in_file = InputFile()
    with pytest.raises(AttributeError) as excinfo:
        in_file.write_ui_json(name="test", path=tmp_path)

    assert (
        "The input file requires 'ui_json' and 'data' to be set before writing out."
        in str(excinfo)
    )

    in_file = InputFile(ui_json=ui_json)
    out_file = in_file.write_ui_json(path=tmp_path)

    with pytest.raises(ValueError) as error:
        InputFile.read_ui_json("somefile.json")

    assert "Input file should have the extension *.ui.json" in str(error)

    # Load the input back in
    reload_input = InputFile.read_ui_json(out_file)

    with pytest.raises(TypeError) as error:
        reload_input.validations = "abc"

    assert "Input validations must be of type 'dict' or None." in str(error)

    for key, value in in_file.data.items():
        if key == "geoh5":
            continue
        if isinstance(value, (Entity, PropertyGroup)):
            compare_entities(
                reload_input.data[key], value, ignore=["_parent", "_property_groups"]
            )
        elif reload_input.data[key] != value:
            raise ValueError(f"Input '{key}' differs from the output.")


def test_write_ui_json(tmp_path):
    # Make sure that none2str is applied in dict_mapper
    workspace = get_workspace(tmp_path)
    ui_json = deepcopy(default_ui_json)
    ui_json["geoh5"] = workspace
    ui_json["test"] = templates.float_parameter(optional="disabled")
    in_file = InputFile(ui_json=ui_json)
    in_file.write_ui_json(name="test_write.ui.json", path=tmp_path)

    with open(path.join(tmp_path, "test_write.ui.json"), encoding="utf-8") as file:
        ui_json = json.load(file)
        assert ui_json["test"]["value"] == 1.0


def test_data_value_parameter_a(tmp_path):
    workspace = get_workspace(tmp_path)
    ui_json = deepcopy(default_ui_json)
    ui_json["geoh5"] = workspace
    ui_json["object"] = templates.object_parameter(optional="enabled")
    ui_json["data"] = templates.data_value_parameter(
        parent="object", optional="enabled"
    )

    assert ui_json["data"]["optional"]
    assert ui_json["data"]["enabled"]

    in_file = InputFile(ui_json=ui_json)
    out_file = in_file.write_ui_json(path=tmp_path, name="ABC")
    reload_input = InputFile.read_ui_json(out_file)

    assert reload_input.data["object"] is None, "Object not reloaded as None"
    assert reload_input.data["data"] == 0.0


# @pytest.mark.skip(reason="Failing on github for unknown reason")
def test_data_value_parameter_b(tmp_path):

    workspace = get_workspace(tmp_path)
    points_a = workspace.get_entity("Points_A")[0]
    data_b = points_a.children[0]
    ui_json = deepcopy(default_ui_json)
    ui_json["geoh5"] = workspace
    ui_json["object"] = templates.object_parameter(value=points_a.uid)
    ui_json["data"] = templates.data_value_parameter(
        parent="object", is_value=False, prop=data_b.uid
    )

    in_file = InputFile(ui_json=ui_json)
    out_file = in_file.write_ui_json(name="test.ui.json", path=tmp_path)
    reload_input = InputFile.read_ui_json(out_file)

    assert reload_input.data["object"].uid == points_a.uid
    assert reload_input.data["data"].uid == data_b.uid

    # Change data to float and re-write
    reload_input.data["data"] = 123.0
    reload_input.write_ui_json(name="test.ui.json", path=tmp_path)
    reload_input = InputFile.read_ui_json(out_file)
    assert reload_input.data["data"] == 123.0
    assert reload_input.ui_json["data"]["isValue"]


def test_data_parameter(tmp_path):
    workspace = get_workspace(tmp_path)
    points_b = workspace.get_entity("Points_B")[0]

    ui_json = deepcopy(default_ui_json)
    ui_json["geoh5"] = workspace
    ui_json["object"] = templates.object_parameter(value=points_b.uid)
    ui_json["data"] = templates.data_parameter(data_group_type="Multi-element")


def test_stringify(tmp_path):
    # pylint: disable=protected-access
    workspace = get_workspace(tmp_path)
    ui_json = deepcopy(default_ui_json)
    ui_json["geoh5"] = workspace.h5file
    ui_json["test"] = templates.integer_parameter(value=None)
    in_file = InputFile(
        ui_json=ui_json, validations={"test": {"types": [int, type(None)]}}
    )

    in_file.ui_json["test"]["optional"] = True
    in_file.ui_json["test"]["enabled"] = True

    in_file.update_ui_values({"test": None}, none_map={"test": 4})

    assert in_file.ui_json["test"]["value"] == 4
    assert not in_file.ui_json["test"]["enabled"]

    ui_json["test_group"] = templates.string_parameter(optional="enabled")
    ui_json["test_group"]["group"] = "test_group"
    ui_json["test_group"]["groupOptional"] = True
    ui_json["test"] = templates.integer_parameter(value=None)
    ui_json["test"]["group"] = "test_group"

    in_file = InputFile(ui_json=ui_json, validations={"test": {"types": [int]}})

    with pytest.warns(UserWarning) as warn:
        in_file.update_ui_values({"test": None}, none_map={"test": 4})

    assert "Setting all member of group: test_group to enabled" in str(warn[0])
    assert in_file.ui_json["test"]["value"] == 4
    assert not in_file.ui_json["test"]["enabled"]
    assert not in_file.ui_json["test_group"]["enabled"]
    assert "optional" not in in_file.ui_json["test"]

    ui_json["test_group"] = templates.string_parameter(optional="enabled")
    ui_json["test_group"]["group"] = "test_group"
    ui_json["test_group"]["groupOptional"] = False
    ui_json["test"] = templates.integer_parameter(value=None)
    ui_json["test"]["group"] = "test_group"

    in_file = InputFile(
        ui_json=ui_json, validations={"test": {"types": [int, type(None)]}}
    )
    in_file.update_ui_values({"test": 2}, none_map={"test": 4})
    assert in_file.ui_json["test"]["value"] == 2
    assert in_file.ui_json["test"]["enabled"]


def test_collect():
    ui_json = deepcopy(default_ui_json)
    ui_json["string_parameter"] = templates.string_parameter(optional="enabled")
    ui_json["float_parameter"] = templates.float_parameter(optional="disabled")
    ui_json["integer_parameter"] = templates.integer_parameter(optional="enabled")
    enabled_params = collect(ui_json, "enabled", value=True)
    assert all("enabled" in v for v in enabled_params.values())
    assert all(v["enabled"] for v in enabled_params.values())


def test_unique_validations():
    # pylint: disable=protected-access
    result = InputValidation._unique_validators(
        {"param1": {"types": [str], "values": ["test2"]}, "param2": {"types": [float]}}
    )
    assert all(k in result for k in ["types", "values"])
    assert all(k in ["types", "values"] for k in result)


def test_required_validators():
    # pylint: disable=protected-access
    result = InputValidation._required_validators(
        {"param1": {"types": [str], "values": ["test2"]}, "param2": {"types": [float]}}
    )
    assert all(k in result for k in ["types", "values"])
    assert all(k in ["types", "values"] for k in result)
    assert all(k == v.validator_type for k, v in result.items())


def test_merge_validations():
    # pylint: disable=protected-access

    ui_json = deepcopy(default_ui_json)
    ui_json["string_parameter"] = templates.string_parameter(optional="enabled")
    ui_json["float_parameter"] = templates.float_parameter(optional="disabled")
    ui_json["integer_parameter"] = templates.integer_parameter()
    ui_json["data_value_parameter"] = {
        "isValue": True,
        "parent": "Dwayne",
    }
    validations = InputValidation._validations_from_uijson(ui_json)
    validations = InputValidation._merge_validations(
        validations, {"integer_parameter": {"types": [type(None)]}}
    )

    # Test handling of isValue
    assert validations["data_value_parameter"]["association"] == "Dwayne"
    assert validations["data_value_parameter"]["uuid"] is None

    # If validation exists it is overwritten
    assert len(validations["integer_parameter"]["types"]) == 1
    assert type(None) in validations["integer_parameter"]["types"]

    # If validation doesn't exist it is added
    validations = InputValidation._merge_validations(
        validations, {"integer_parameter": {"shape": (3, 2)}}
    )
    assert all(k in validations["integer_parameter"] for k in ["types", "shape"])<|MERGE_RESOLUTION|>--- conflicted
+++ resolved
@@ -27,7 +27,6 @@
 from geoh5py.shared import Entity
 from geoh5py.shared.exceptions import (
     AssociationValidationError,
-    AtLeastOneValidationError,
     JSONParameterValidationError,
     PropertyGroupValidationError,
     RequiredValidationError,
@@ -43,182 +42,6 @@
 from geoh5py.workspace import Workspace
 
 
-<<<<<<< HEAD
-def test_validation_types():
-    validation_types = [
-        "optional",
-        "association",
-        "property_group_type",
-        "required",
-        "shape",
-        "types",
-        "uuid",
-        "values",
-    ]
-
-    errs = [
-        OptionalValidator(),
-        AssociationValidator(),
-        PropertyGroupValidator(),
-        RequiredValidator(),
-        ShapeValidator(),
-        TypeValidator(),
-        UUIDValidator(),
-        ValueValidator(),
-    ]
-
-    for i, err in enumerate(errs):
-        assert err.validator_type == validation_types[i]
-
-
-def test_optional_validator():
-    validator = OptionalValidator()
-    with pytest.raises(OptionalValidationError) as excinfo:
-        validator("test", None, False)
-    assert OptionalValidationError.message("test", None, None) == str(excinfo.value)
-
-
-def test_association_validator(tmp_path):
-
-    workspace = Workspace(path.join(tmp_path, "test.geoh5"))
-    workspace2 = Workspace(path.join(tmp_path, "test2.geoh5"))
-    points = Points.create(workspace, vertices=np.array([[1, 2, 3], [4, 5, 6]]))
-    points2 = Points.create(workspace2, vertices=np.array([[1, 2, 3], [4, 5, 6]]))
-    validator = AssociationValidator()
-
-    # Test valid workspace
-    with pytest.raises(AssociationValidationError) as excinfo:
-        validator("test", points, workspace2)
-    assert AssociationValidationError.message("test", points, workspace2) == str(
-        excinfo.value
-    )
-
-    # Test valid points object
-    with pytest.raises(AssociationValidationError) as excinfo:
-        validator("test", points, points2)
-    assert AssociationValidationError.message("test", points, points2) == str(
-        excinfo.value
-    )
-
-    # No validation error for none value or valid
-    validator("test", None, points)
-    validator("test", points, None)
-
-
-def test_property_group_validator(tmp_path):
-
-    workspace = Workspace(path.join(tmp_path, "test.geoh5"))
-    points = Points.create(
-        workspace, vertices=np.array([[1, 2, 3], [4, 5, 6]]), name="test_points"
-    )
-    test_data = points.add_data({"points_data": {"values": np.array([1.0, 2.0])}})
-    property_group = points.add_data_to_group(test_data, "test_group")
-    validator = PropertyGroupValidator()
-
-    with pytest.raises(PropertyGroupValidationError) as excinfo:
-        validator("test", property_group, "not_test_group")
-    assert PropertyGroupValidationError.message(
-        "test", property_group, "not_test_group"
-    ) == str(excinfo.value)
-
-
-def test_required_validator():
-
-    validator = RequiredValidator()
-    with pytest.raises(RequiredValidationError) as excinfo:
-        validator("test", None, True)
-    assert RequiredValidationError.message("test", None, None) == str(excinfo.value)
-
-
-def test_shape_validator():
-
-    validator = ShapeValidator()
-    with pytest.raises(ShapeValidationError) as excinfo:
-        validator("test", [[1, 2, 3], [4, 5, 6]], (3, 2))
-    assert ShapeValidationError.message("test", (2, 3), (3, 2)) == str(excinfo.value)
-
-    # No validation error for None
-    validator("test", None, (3, 2))
-
-
-def test_type_validator():
-
-    validator = TypeValidator()
-
-    # Test non-iterable value, single valid
-    with pytest.raises(TypeValidationError) as excinfo:
-        validator("test", 3, type({}))
-    assert TypeValidationError.message(
-        "test", int.__name__, [type({}).__name__]
-    ) == str(excinfo.value)
-
-    # Test non-iterable value, more than one valid
-    with pytest.raises(TypeValidationError) as excinfo:
-        validator("test", 3, [str, type({})])
-    assert TypeValidationError.message(
-        "test", int.__name__, [str.__name__, type({}).__name__]
-    ) == str(excinfo.value)
-
-    # Test iterable value single valid both invalid
-    with pytest.raises(TypeValidationError) as excinfo:
-        validator("test", [3, 2], type({}))
-    assert TypeValidationError.message(
-        "test", int.__name__, [type({}).__name__]
-    ) == str(excinfo.value)
-
-    # Test iterable value single valid one valid, one invalid
-    with pytest.raises(TypeValidationError) as excinfo:
-        validator("test", [3, "a"], int)
-    assert TypeValidationError.message("test", str.__name__, [int.__name__]) == str(
-        excinfo.value
-    )
-
-
-def test_uuid_validator():
-
-    validator = UUIDValidator()
-
-    # Test bad uid string
-    with pytest.raises(UUIDValidationError) as excinfo:
-        validator("test", "sdr")
-    assert UUIDValidationError.message("test", "sdr", None) == str(excinfo.value)
-
-    # No validation error for None
-    validator("test", None, [])
-
-
-def test_value_validator():
-
-    validator = ValueValidator()
-    with pytest.raises(ValueValidationError) as excinfo:
-        validator("test", "blah", ["nope", "not here"])
-    assert ValueValidationError.message("test", "blah", ["nope", "not here"]) == str(
-        excinfo.value
-    )
-
-    # No validation error for None
-    validator("test", None, ["these", "don't", "matter"])
-
-
-def test_validate_data(tmp_path):
-    ui_json = {
-        "title": "test",
-        "geoh5": path.join(tmp_path, "test.geoh5"),
-        "param_1": {"label": "param_1", "value": None},
-        "param_2": {"label": "param_2", "value": None},
-    }
-    validations = {
-        "param_1": {"one_of": "sad little parameter", "types": [str, type(None)]},
-        "param_2": {"one_of": "sad little parameter", "types": [str, type(None)]},
-    }
-    ifile = InputFile(ui_json=ui_json, validations=validations)
-    with pytest.raises(AtLeastOneValidationError) as excinfo:
-        ifile.validators.validate_data(ifile.data)
-    assert "at least one sad little parameter" in str(excinfo.value)
-
-
-=======
->>>>>>> 5c0b5ff3
 def get_workspace(directory):
 
     workspace = Workspace(path.join(directory, "..", "testPoints.geoh5"))
@@ -660,7 +483,6 @@
     ui_json["test"] = templates.float_parameter(optional="disabled")
     in_file = InputFile(ui_json=ui_json)
     in_file.write_ui_json(name="test_write.ui.json", path=tmp_path)
-
     with open(path.join(tmp_path, "test_write.ui.json"), encoding="utf-8") as file:
         ui_json = json.load(file)
         assert ui_json["test"]["value"] == 1.0
