--- conflicted
+++ resolved
@@ -170,11 +170,8 @@
         excinfo.value
     )
 
-<<<<<<< HEAD
 
 def test_uuid_validator():
-=======
->>>>>>> edad3cc9
 
     validator = UUIDValidator()
 
