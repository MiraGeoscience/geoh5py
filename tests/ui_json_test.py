--- conflicted
+++ resolved
@@ -14,7 +14,6 @@
 #
 #  You should have received a copy of the GNU Lesser General Public License
 #  along with geoh5py.  If not, see <https://www.gnu.org/licenses/>.
-
 import json
 from copy import deepcopy
 from os import path
@@ -29,7 +28,6 @@
 from geoh5py.shared.exceptions import (
     AssociationValidationError,
     JSONParameterValidationError,
-    OptionalValidationError,
     PropertyGroupValidationError,
     RequiredValidationError,
     ShapeValidationError,
@@ -37,19 +35,6 @@
     ValueValidationError,
 )
 from geoh5py.shared.utils import compare_entities
-<<<<<<< HEAD
-=======
-from geoh5py.shared.validators import (
-    AssociationValidator,
-    OptionalValidator,
-    PropertyGroupValidator,
-    RequiredValidator,
-    ShapeValidator,
-    TypeValidator,
-    UUIDValidator,
-    ValueValidator,
-)
->>>>>>> eadce02c
 from geoh5py.ui_json import InputValidation, templates
 from geoh5py.ui_json.constants import default_ui_json, ui_validations
 from geoh5py.ui_json.input_file import InputFile
@@ -57,165 +42,6 @@
 from geoh5py.workspace import Workspace
 
 
-<<<<<<< HEAD
-=======
-def test_validation_types():
-    validation_types = [
-        "optional",
-        "association",
-        "property_group_type",
-        "required",
-        "shape",
-        "types",
-        "uuid",
-        "values",
-    ]
-
-    errs = [
-        OptionalValidator(),
-        AssociationValidator(),
-        PropertyGroupValidator(),
-        RequiredValidator(),
-        ShapeValidator(),
-        TypeValidator(),
-        UUIDValidator(),
-        ValueValidator(),
-    ]
-
-    for i, err in enumerate(errs):
-        assert err.validator_type == validation_types[i]
-
-
-def test_optional_validator():
-    validator = OptionalValidator()
-    with pytest.raises(OptionalValidationError) as excinfo:
-        validator("test", None, False)
-    assert OptionalValidationError.message("test", None, None) == str(excinfo.value)
-
-
-def test_association_validator(tmp_path):
-
-    workspace = Workspace(path.join(tmp_path, "test.geoh5"))
-    workspace2 = Workspace(path.join(tmp_path, "test2.geoh5"))
-    points = Points.create(workspace, vertices=np.array([[1, 2, 3], [4, 5, 6]]))
-    points2 = Points.create(workspace2, vertices=np.array([[1, 2, 3], [4, 5, 6]]))
-    validator = AssociationValidator()
-
-    # Test valid workspace
-    with pytest.raises(AssociationValidationError) as excinfo:
-        validator("test", points, workspace2)
-    assert AssociationValidationError.message("test", points, workspace2) == str(
-        excinfo.value
-    )
-
-    # Test valid points object
-    with pytest.raises(AssociationValidationError) as excinfo:
-        validator("test", points, points2)
-    assert AssociationValidationError.message("test", points, points2) == str(
-        excinfo.value
-    )
-
-    # No validation error for none value or valid
-    validator("test", None, points)
-    validator("test", points, None)
-
-
-def test_property_group_validator(tmp_path):
-
-    workspace = Workspace(path.join(tmp_path, "test.geoh5"))
-    points = Points.create(
-        workspace, vertices=np.array([[1, 2, 3], [4, 5, 6]]), name="test_points"
-    )
-    test_data = points.add_data({"points_data": {"values": np.array([1.0, 2.0])}})
-    property_group = points.add_data_to_group(test_data, "test_group")
-    validator = PropertyGroupValidator()
-
-    with pytest.raises(PropertyGroupValidationError) as excinfo:
-        validator("test", property_group, "not_test_group")
-    assert PropertyGroupValidationError.message(
-        "test", property_group, "not_test_group"
-    ) == str(excinfo.value)
-
-
-def test_required_validator():
-
-    validator = RequiredValidator()
-    with pytest.raises(RequiredValidationError) as excinfo:
-        validator("test", None, True)
-    assert RequiredValidationError.message("test", None, None) == str(excinfo.value)
-
-
-def test_shape_validator():
-
-    validator = ShapeValidator()
-    with pytest.raises(ShapeValidationError) as excinfo:
-        validator("test", [[1, 2, 3], [4, 5, 6]], (3, 2))
-    assert ShapeValidationError.message("test", (2, 3), (3, 2)) == str(excinfo.value)
-
-    # No validation error for None
-    validator("test", None, (3, 2))
-
-
-def test_type_validator():
-
-    validator = TypeValidator()
-
-    # Test non-iterable value, single valid
-    with pytest.raises(TypeValidationError) as excinfo:
-        validator("test", 3, type({}))
-    assert TypeValidationError.message(
-        "test", int.__name__, [type({}).__name__]
-    ) == str(excinfo.value)
-
-    # Test non-iterable value, more than one valid
-    with pytest.raises(TypeValidationError) as excinfo:
-        validator("test", 3, [str, type({})])
-    assert TypeValidationError.message(
-        "test", int.__name__, [str.__name__, type({}).__name__]
-    ) == str(excinfo.value)
-
-    # Test iterable value single valid both invalid
-    with pytest.raises(TypeValidationError) as excinfo:
-        validator("test", [3, 2], type({}))
-    assert TypeValidationError.message(
-        "test", int.__name__, [type({}).__name__]
-    ) == str(excinfo.value)
-
-    # Test iterable value single valid one valid, one invalid
-    with pytest.raises(TypeValidationError) as excinfo:
-        validator("test", [3, "a"], int)
-    assert TypeValidationError.message("test", str.__name__, [int.__name__]) == str(
-        excinfo.value
-    )
-
-
-def test_uuid_validator():
-
-    validator = UUIDValidator()
-
-    # Test bad uid string
-    with pytest.raises(UUIDValidationError) as excinfo:
-        validator("test", "sdr")
-    assert UUIDValidationError.message("test", "sdr", None) == str(excinfo.value)
-
-    # No validation error for None
-    validator("test", None, [])
-
-
-def test_value_validator():
-
-    validator = ValueValidator()
-    with pytest.raises(ValueValidationError) as excinfo:
-        validator("test", "blah", ["nope", "not here"])
-    assert ValueValidationError.message("test", "blah", ["nope", "not here"]) == str(
-        excinfo.value
-    )
-
-    # No validation error for None
-    validator("test", None, ["these", "don't", "matter"])
-
-
->>>>>>> eadce02c
 def get_workspace(directory):
 
     workspace = Workspace(path.join(directory, "..", "testPoints.geoh5"))
@@ -677,6 +503,13 @@
         ui_json=ui_json, validations={"test": {"types": [int, type(None)]}}
     )
 
+    with pytest.raises(ValueError) as excinfo:
+        in_file.update_ui_values({"test": None}, none_map={"test": 4})
+
+    assert "The following parameters are not optional." in str(
+        excinfo
+    ), "Failed to raise error on None with not optional."
+
     in_file.ui_json["test"]["optional"] = True
     in_file.ui_json["test"]["enabled"] = True
 
