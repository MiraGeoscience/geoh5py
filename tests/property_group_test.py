--- conflicted
+++ resolved
@@ -63,11 +63,8 @@
         # set parent
         assert prop_group.parent == curve
 
-<<<<<<< HEAD
         with pytest.raises(AttributeError, match="can't set attribute 'parent'"):
-=======
-        with pytest.raises(AttributeError, match="Cannot change parent"):
->>>>>>> eb2246ca
+
             prop_group.parent = curve
 
         # Create a new group by data name
